dist: xenial
sudo: true

language: python

compiler:
  - gcc

before_install:
  - ( test -d "$LLVM7" && test "$(ls -A $LLVM7)") || ( wget -O llvm7.tar.xz "http://releases.llvm.org/7.0.1/clang+llvm-7.0.1-x86_64-linux-gnu-ubuntu-16.04.tar.xz" && mkdir -p "$LLVM7" && tar xf llvm7.tar.xz -C "$LLVM7" --strip-components 1 )

env:
  global:
    - TRAVIS=1
    - LLVM7=$HOME/LLVM7
    - LLVM_CONFIG=$LLVM7/bin/llvm-config
    - CLANG=$LLVM7/bin/clang
    - LD_LIBRARY_PATH=$LLVM7/lib:$LD_LIBRARY_PATH

cache:
  pip: true
  ccache: true
  directories:
    - $LLVM7

python:
  - "3.5"
  - "3.6"

script:
<<<<<<< HEAD
  - pip install 'typesentry>=0.2.6' blessed
  - make test_install
  - make extra_install
  - make geninfo
  - make build
  - make test
=======
  - pip install --upgrade pip
  - python ext.py wheel
  - pip install --upgrade dist/*.whl
  - pip install -r requirements_tests.txt
  - pip install -r requirements_extra.txt
  - python -m pytest -ra --showlocals -Werror tests
>>>>>>> bd7de2fb

git:
  depth: 2
<|MERGE_RESOLUTION|>--- conflicted
+++ resolved
@@ -28,21 +28,12 @@
   - "3.6"
 
 script:
-<<<<<<< HEAD
-  - pip install 'typesentry>=0.2.6' blessed
-  - make test_install
-  - make extra_install
-  - make geninfo
-  - make build
-  - make test
-=======
   - pip install --upgrade pip
   - python ext.py wheel
   - pip install --upgrade dist/*.whl
   - pip install -r requirements_tests.txt
   - pip install -r requirements_extra.txt
   - python -m pytest -ra --showlocals -Werror tests
->>>>>>> bd7de2fb
 
 git:
   depth: 2
