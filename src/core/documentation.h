//------------------------------------------------------------------------------
// Copyright 2021 H2O.ai
//
// Permission is hereby granted, free of charge, to any person obtaining a
// copy of this software and associated documentation files (the "Software"),
// to deal in the Software without restriction, including without limitation
// the rights to use, copy, modify, merge, publish, distribute, sublicense,
// and/or sell copies of the Software, and to permit persons to whom the
// Software is furnished to do so, subject to the following conditions:
//
// The above copyright notice and this permission notice shall be included in
// all copies or substantial portions of the Software.
//
// THE SOFTWARE IS PROVIDED "AS IS", WITHOUT WARRANTY OF ANY KIND, EXPRESS OR
// IMPLIED, INCLUDING BUT NOT LIMITED TO THE WARRANTIES OF MERCHANTABILITY,
// FITNESS FOR A PARTICULAR PURPOSE AND NONINFRINGEMENT. IN NO EVENT SHALL THE
// AUTHORS OR COPYRIGHT HOLDERS BE LIABLE FOR ANY CLAIM, DAMAGES OR OTHER
// LIABILITY, WHETHER IN AN ACTION OF CONTRACT, TORT OR OTHERWISE, ARISING
// FROM, OUT OF OR IN CONNECTION WITH THE SOFTWARE OR THE USE OR OTHER DEALINGS
// IN THE SOFTWARE.
//------------------------------------------------------------------------------
#ifndef dt_DOCUMENTATION_h
#define dt_DOCUMENTATION_h
namespace dt {

extern const char* doc_dt_as_type;
extern const char* doc_dt_by;
extern const char* doc_dt_cbind;
extern const char* doc_dt_corr;
extern const char* doc_dt_count;
extern const char* doc_dt_countna;
extern const char* doc_dt_cov;
extern const char* doc_dt_cut;
extern const char* doc_dt_first;
extern const char* doc_dt_fread;
extern const char* doc_dt_ifelse;
extern const char* doc_dt_init_styles;
extern const char* doc_dt_intersect;
extern const char* doc_dt_iread;
<<<<<<< HEAD
extern const char* doc_dt_nunique;
=======
extern const char* doc_dt_join;
extern const char* doc_dt_last;
extern const char* doc_dt_max;
extern const char* doc_dt_mean;
extern const char* doc_dt_median;
extern const char* doc_dt_min;
>>>>>>> 0de6898e
extern const char* doc_dt_qcut;
extern const char* doc_dt_rbind;
extern const char* doc_dt_sd;
extern const char* doc_dt_setdiff;
extern const char* doc_dt_shift;
extern const char* doc_dt_sort;
extern const char* doc_dt_split_into_nhot;
extern const char* doc_dt_sum;
extern const char* doc_dt_symdiff;
extern const char* doc_dt_union;
extern const char* doc_dt_unique;
extern const char* doc_dt_update;
extern const char* doc_dt_repeat;

extern const char* doc_math_atan2;
extern const char* doc_math_copysign;
extern const char* doc_math_fmod;
extern const char* doc_math_hypot;
extern const char* doc_math_isclose;
extern const char* doc_math_ldexp;
extern const char* doc_math_logaddexp2;
extern const char* doc_math_logaddexp;
extern const char* doc_math_pow;
extern const char* doc_math_round;

extern const char* doc_models_aggregate;

extern const char* doc_models_Ftrl;
extern const char* doc_models_Ftrl___init__;
extern const char* doc_models_Ftrl_alpha;
extern const char* doc_models_Ftrl_beta;
extern const char* doc_models_Ftrl_colnames;
extern const char* doc_models_Ftrl_colname_hashes;
extern const char* doc_models_Ftrl_double_precision;
extern const char* doc_models_Ftrl_feature_importances;
extern const char* doc_models_Ftrl_fit;
extern const char* doc_models_Ftrl_interactions;
extern const char* doc_models_Ftrl_labels;
extern const char* doc_models_Ftrl_lambda1;
extern const char* doc_models_Ftrl_lambda2;
extern const char* doc_models_Ftrl_model;
extern const char* doc_models_Ftrl_model_type;
extern const char* doc_models_Ftrl_model_type_trained;
extern const char* doc_models_Ftrl_mantissa_nbits;
extern const char* doc_models_Ftrl_nbins;
extern const char* doc_models_Ftrl_negative_class;
extern const char* doc_models_Ftrl_nepochs;
extern const char* doc_models_Ftrl_params;
extern const char* doc_models_Ftrl_predict;
extern const char* doc_models_Ftrl_reset;

extern const char* doc_models_LinearModel;
extern const char* doc_models_LinearModel___init__;
extern const char* doc_models_LinearModel_eta0;
extern const char* doc_models_LinearModel_eta_decay;
extern const char* doc_models_LinearModel_eta_drop_rate;
extern const char* doc_models_LinearModel_eta_schedule;
extern const char* doc_models_LinearModel_double_precision;
extern const char* doc_models_LinearModel_fit;
extern const char* doc_models_LinearModel_is_fitted;
extern const char* doc_models_LinearModel_labels;
extern const char* doc_models_LinearModel_lambda1;
extern const char* doc_models_LinearModel_lambda2;
extern const char* doc_models_LinearModel_model;
extern const char* doc_models_LinearModel_model_type;
extern const char* doc_models_LinearModel_negative_class;
extern const char* doc_models_LinearModel_nepochs;
extern const char* doc_models_LinearModel_params;
extern const char* doc_models_LinearModel_predict;
extern const char* doc_models_LinearModel_reset;
extern const char* doc_models_LinearModel_seed;

extern const char* doc_re_match;

extern const char* doc_str_len;
extern const char* doc_str_slice;
extern const char* doc_str_split_into_nhot;

extern const char* doc_time_day;
extern const char* doc_time_day_of_week;
extern const char* doc_time_hour;
extern const char* doc_time_minute;
extern const char* doc_time_month;
extern const char* doc_time_nanosecond;
extern const char* doc_time_second;
extern const char* doc_time_year;
extern const char* doc_time_ymd;
extern const char* doc_time_ymdt;

extern const char* doc_Frame;
extern const char* doc_Frame___init__;
extern const char* doc_Frame___sizeof__;
extern const char* doc_Frame_cbind;
extern const char* doc_Frame_colindex;
extern const char* doc_Frame_copy;
extern const char* doc_Frame_countna1;
extern const char* doc_Frame_countna;
extern const char* doc_Frame_export_names;
extern const char* doc_Frame_head;
extern const char* doc_Frame_key;
extern const char* doc_Frame_kurt1;
extern const char* doc_Frame_kurt;
extern const char* doc_Frame_ltypes;
extern const char* doc_Frame_materialize;
extern const char* doc_Frame_max1;
extern const char* doc_Frame_max;
extern const char* doc_Frame_mean1;
extern const char* doc_Frame_mean;
extern const char* doc_Frame_meta;
extern const char* doc_Frame_min1;
extern const char* doc_Frame_min;
extern const char* doc_Frame_mode1;
extern const char* doc_Frame_mode;
extern const char* doc_Frame_names;
extern const char* doc_Frame_ncols;
extern const char* doc_Frame_nmodal1;
extern const char* doc_Frame_nmodal;
extern const char* doc_Frame_nrows;
extern const char* doc_Frame_nunique1;
extern const char* doc_Frame_nunique;
extern const char* doc_Frame_rbind;
extern const char* doc_Frame_replace;
extern const char* doc_Frame_sd1;
extern const char* doc_Frame_sd;
extern const char* doc_Frame_shape;
extern const char* doc_Frame_skew1;
extern const char* doc_Frame_skew;
extern const char* doc_Frame_sort;
extern const char* doc_Frame_source;
extern const char* doc_Frame_stype;
extern const char* doc_Frame_stypes;
extern const char* doc_Frame_sum1;
extern const char* doc_Frame_sum;
extern const char* doc_Frame_tail;
extern const char* doc_Frame_to_arrow;
extern const char* doc_Frame_to_csv;
extern const char* doc_Frame_to_dict;
extern const char* doc_Frame_to_jay;
extern const char* doc_Frame_to_list;
extern const char* doc_Frame_to_numpy;
extern const char* doc_Frame_to_pandas;
extern const char* doc_Frame_to_tuples;
extern const char* doc_Frame_type;
extern const char* doc_Frame_types;
extern const char* doc_Frame_view;

extern const char* doc_Namespace;

extern const char* doc_Type;
extern const char* doc_Type_arr32;
extern const char* doc_Type_arr64;
extern const char* doc_Type_max;
extern const char* doc_Type_min;
extern const char* doc_Type_name;


}  // namespace dt
#endif<|MERGE_RESOLUTION|>--- conflicted
+++ resolved
@@ -37,16 +37,13 @@
 extern const char* doc_dt_init_styles;
 extern const char* doc_dt_intersect;
 extern const char* doc_dt_iread;
-<<<<<<< HEAD
-extern const char* doc_dt_nunique;
-=======
 extern const char* doc_dt_join;
 extern const char* doc_dt_last;
 extern const char* doc_dt_max;
 extern const char* doc_dt_mean;
 extern const char* doc_dt_median;
 extern const char* doc_dt_min;
->>>>>>> 0de6898e
+extern const char* doc_dt_nunique;
 extern const char* doc_dt_qcut;
 extern const char* doc_dt_rbind;
 extern const char* doc_dt_sd;
