--- conflicted
+++ resolved
@@ -27,11 +27,10 @@
 extern const char* doc_dt_cbind;
 extern const char* doc_dt_rbind;
 
-<<<<<<< HEAD
+extern const char* doc_str_len;
 extern const char* doc_str_slice;
-=======
+
 extern const char* doc_re_match;
->>>>>>> e120e089
 
 extern const char* doc_Frame;
 extern const char* doc_Frame___init__;
