//------------------------------------------------------------------------------
// Copyright 2021 H2O.ai
//
// Permission is hereby granted, free of charge, to any person obtaining a
// copy of this software and associated documentation files (the "Software"),
// to deal in the Software without restriction, including without limitation
// the rights to use, copy, modify, merge, publish, distribute, sublicense,
// and/or sell copies of the Software, and to permit persons to whom the
// Software is furnished to do so, subject to the following conditions:
//
// The above copyright notice and this permission notice shall be included in
// all copies or substantial portions of the Software.
//
// THE SOFTWARE IS PROVIDED "AS IS", WITHOUT WARRANTY OF ANY KIND, EXPRESS OR
// IMPLIED, INCLUDING BUT NOT LIMITED TO THE WARRANTIES OF MERCHANTABILITY,
// FITNESS FOR A PARTICULAR PURPOSE AND NONINFRINGEMENT. IN NO EVENT SHALL THE
// AUTHORS OR COPYRIGHT HOLDERS BE LIABLE FOR ANY CLAIM, DAMAGES OR OTHER
// LIABILITY, WHETHER IN AN ACTION OF CONTRACT, TORT OR OTHERWISE, ARISING
// FROM, OUT OF OR IN CONNECTION WITH THE SOFTWARE OR THE USE OR OTHER DEALINGS
// IN THE SOFTWARE.
//------------------------------------------------------------------------------
#ifndef dt_DOCUMENTATION_h
#define dt_DOCUMENTATION_h
namespace dt {


extern const char* doc_dt_as_type;
extern const char* doc_dt_cbind;
extern const char* doc_dt_corr;
extern const char* doc_dt_cov;
extern const char* doc_dt_cut;
extern const char* doc_dt_ifelse;
extern const char* doc_dt_qcut;
extern const char* doc_dt_rbind;
<<<<<<< HEAD
extern const char* doc_dt_nunique;
=======
extern const char* doc_dt_shift;
extern const char* doc_dt_split_into_nhot;

extern const char* doc_math_isclose;
extern const char* doc_math_round;
>>>>>>> 0b0dc375

extern const char* doc_re_match;

extern const char* doc_str_len;
extern const char* doc_str_slice;
extern const char* doc_str_split_into_nhot;

extern const char* doc_Frame;
extern const char* doc_Frame___init__;
extern const char* doc_Frame___sizeof__;
extern const char* doc_Frame_cbind;
extern const char* doc_Frame_colindex;
extern const char* doc_Frame_copy;
extern const char* doc_Frame_countna1;
extern const char* doc_Frame_countna;
extern const char* doc_Frame_export_names;
extern const char* doc_Frame_head;
extern const char* doc_Frame_key;
extern const char* doc_Frame_kurt1;
extern const char* doc_Frame_kurt;
extern const char* doc_Frame_ltypes;
extern const char* doc_Frame_materialize;
extern const char* doc_Frame_max1;
extern const char* doc_Frame_max;
extern const char* doc_Frame_mean1;
extern const char* doc_Frame_mean;
extern const char* doc_Frame_meta;
extern const char* doc_Frame_min1;
extern const char* doc_Frame_min;
extern const char* doc_Frame_mode1;
extern const char* doc_Frame_mode;
extern const char* doc_Frame_names;
extern const char* doc_Frame_ncols;
extern const char* doc_Frame_nmodal1;
extern const char* doc_Frame_nmodal;
extern const char* doc_Frame_nrows;
extern const char* doc_Frame_nunique1;
extern const char* doc_Frame_nunique;
extern const char* doc_Frame_rbind;
extern const char* doc_Frame_replace;
extern const char* doc_Frame_sd1;
extern const char* doc_Frame_sd;
extern const char* doc_Frame_shape;
extern const char* doc_Frame_skew1;
extern const char* doc_Frame_skew;
extern const char* doc_Frame_sort;
extern const char* doc_Frame_source;
extern const char* doc_Frame_stype;
extern const char* doc_Frame_stypes;
extern const char* doc_Frame_sum1;
extern const char* doc_Frame_sum;
extern const char* doc_Frame_tail;
extern const char* doc_Frame_to_arrow;
extern const char* doc_Frame_to_csv;
extern const char* doc_Frame_to_dict;
extern const char* doc_Frame_to_jay;
extern const char* doc_Frame_to_list;
extern const char* doc_Frame_to_numpy;
extern const char* doc_Frame_to_pandas;
extern const char* doc_Frame_to_tuples;
extern const char* doc_Frame_type;
extern const char* doc_Frame_types;
extern const char* doc_Frame_view;




}  // namespace dt
#endif<|MERGE_RESOLUTION|>--- conflicted
+++ resolved
@@ -32,15 +32,12 @@
 extern const char* doc_dt_ifelse;
 extern const char* doc_dt_qcut;
 extern const char* doc_dt_rbind;
-<<<<<<< HEAD
 extern const char* doc_dt_nunique;
-=======
 extern const char* doc_dt_shift;
 extern const char* doc_dt_split_into_nhot;
 
 extern const char* doc_math_isclose;
 extern const char* doc_math_round;
->>>>>>> 0b0dc375
 
 extern const char* doc_re_match;
 
