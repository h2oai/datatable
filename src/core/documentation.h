//------------------------------------------------------------------------------
// Copyright 2021 H2O.ai
//
// Permission is hereby granted, free of charge, to any person obtaining a
// copy of this software and associated documentation files (the "Software"),
// to deal in the Software without restriction, including without limitation
// the rights to use, copy, modify, merge, publish, distribute, sublicense,
// and/or sell copies of the Software, and to permit persons to whom the
// Software is furnished to do so, subject to the following conditions:
//
// The above copyright notice and this permission notice shall be included in
// all copies or substantial portions of the Software.
//
// THE SOFTWARE IS PROVIDED "AS IS", WITHOUT WARRANTY OF ANY KIND, EXPRESS OR
// IMPLIED, INCLUDING BUT NOT LIMITED TO THE WARRANTIES OF MERCHANTABILITY,
// FITNESS FOR A PARTICULAR PURPOSE AND NONINFRINGEMENT. IN NO EVENT SHALL THE
// AUTHORS OR COPYRIGHT HOLDERS BE LIABLE FOR ANY CLAIM, DAMAGES OR OTHER
// LIABILITY, WHETHER IN AN ACTION OF CONTRACT, TORT OR OTHERWISE, ARISING
// FROM, OUT OF OR IN CONNECTION WITH THE SOFTWARE OR THE USE OR OTHER DEALINGS
// IN THE SOFTWARE.
//------------------------------------------------------------------------------
#ifndef dt_DOCUMENTATION_h
#define dt_DOCUMENTATION_h
namespace dt {


extern const char* doc_dt_as_type;
extern const char* doc_dt_cbind;
extern const char* doc_dt_corr;
extern const char* doc_dt_cov;
extern const char* doc_dt_cut;
extern const char* doc_dt_ifelse;
extern const char* doc_dt_qcut;
extern const char* doc_dt_rbind;
<<<<<<< HEAD
extern const char* doc_dt_split_into_nhot;
=======
extern const char* doc_dt_shift;

extern const char* doc_math_isclose;
extern const char* doc_math_round;
>>>>>>> 48355f2c

extern const char* doc_re_match;

extern const char* doc_str_len;
extern const char* doc_str_slice;
extern const char* doc_str_split_into_nhot;

extern const char* doc_Frame;
extern const char* doc_Frame___init__;
extern const char* doc_Frame___sizeof__;
extern const char* doc_Frame_cbind;
extern const char* doc_Frame_colindex;
extern const char* doc_Frame_copy;
extern const char* doc_Frame_countna1;
extern const char* doc_Frame_countna;
extern const char* doc_Frame_export_names;
extern const char* doc_Frame_head;
extern const char* doc_Frame_key;
extern const char* doc_Frame_kurt1;
extern const char* doc_Frame_kurt;
extern const char* doc_Frame_ltypes;
extern const char* doc_Frame_materialize;
extern const char* doc_Frame_max1;
extern const char* doc_Frame_max;
extern const char* doc_Frame_mean1;
extern const char* doc_Frame_mean;
extern const char* doc_Frame_meta;
extern const char* doc_Frame_min1;
extern const char* doc_Frame_min;
extern const char* doc_Frame_mode1;
extern const char* doc_Frame_mode;
extern const char* doc_Frame_names;
extern const char* doc_Frame_ncols;
extern const char* doc_Frame_nmodal1;
extern const char* doc_Frame_nmodal;
extern const char* doc_Frame_nrows;
extern const char* doc_Frame_nunique1;
extern const char* doc_Frame_nunique;
extern const char* doc_Frame_rbind;
extern const char* doc_Frame_replace;
extern const char* doc_Frame_sd1;
extern const char* doc_Frame_sd;
extern const char* doc_Frame_shape;
extern const char* doc_Frame_skew1;
extern const char* doc_Frame_skew;
extern const char* doc_Frame_sort;
extern const char* doc_Frame_source;
extern const char* doc_Frame_stype;
extern const char* doc_Frame_stypes;
extern const char* doc_Frame_sum1;
extern const char* doc_Frame_sum;
extern const char* doc_Frame_tail;
extern const char* doc_Frame_to_arrow;
extern const char* doc_Frame_to_csv;
extern const char* doc_Frame_to_dict;
extern const char* doc_Frame_to_jay;
extern const char* doc_Frame_to_list;
extern const char* doc_Frame_to_numpy;
extern const char* doc_Frame_to_pandas;
extern const char* doc_Frame_to_tuples;
extern const char* doc_Frame_type;
extern const char* doc_Frame_types;
extern const char* doc_Frame_view;




}  // namespace dt
#endif<|MERGE_RESOLUTION|>--- conflicted
+++ resolved
@@ -32,14 +32,11 @@
 extern const char* doc_dt_ifelse;
 extern const char* doc_dt_qcut;
 extern const char* doc_dt_rbind;
-<<<<<<< HEAD
+extern const char* doc_dt_shift;
 extern const char* doc_dt_split_into_nhot;
-=======
-extern const char* doc_dt_shift;
 
 extern const char* doc_math_isclose;
 extern const char* doc_math_round;
->>>>>>> 48355f2c
 
 extern const char* doc_re_match;
 
