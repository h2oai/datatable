--- conflicted
+++ resolved
@@ -27,11 +27,9 @@
 extern const char* doc_dt_cbind;
 extern const char* doc_dt_rbind;
 
-<<<<<<< HEAD
 extern const char* doc_re_match;
-=======
+
 extern const char* doc_str_slice;
->>>>>>> ce61f983
 
 extern const char* doc_Frame;
 extern const char* doc_Frame___init__;
