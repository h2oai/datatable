//------------------------------------------------------------------------------
// Copyright 2021 H2O.ai
//
// Permission is hereby granted, free of charge, to any person obtaining a
// copy of this software and associated documentation files (the "Software"),
// to deal in the Software without restriction, including without limitation
// the rights to use, copy, modify, merge, publish, distribute, sublicense,
// and/or sell copies of the Software, and to permit persons to whom the
// Software is furnished to do so, subject to the following conditions:
//
// The above copyright notice and this permission notice shall be included in
// all copies or substantial portions of the Software.
//
// THE SOFTWARE IS PROVIDED "AS IS", WITHOUT WARRANTY OF ANY KIND, EXPRESS OR
// IMPLIED, INCLUDING BUT NOT LIMITED TO THE WARRANTIES OF MERCHANTABILITY,
// FITNESS FOR A PARTICULAR PURPOSE AND NONINFRINGEMENT. IN NO EVENT SHALL THE
// AUTHORS OR COPYRIGHT HOLDERS BE LIABLE FOR ANY CLAIM, DAMAGES OR OTHER
// LIABILITY, WHETHER IN AN ACTION OF CONTRACT, TORT OR OTHERWISE, ARISING
// FROM, OUT OF OR IN CONNECTION WITH THE SOFTWARE OR THE USE OR OTHER DEALINGS
// IN THE SOFTWARE.
//------------------------------------------------------------------------------
#ifndef dt_DOCUMENTATION_h
#define dt_DOCUMENTATION_h
namespace dt {


extern const char* doc_dt_as_type;
extern const char* doc_dt_by;
extern const char* doc_dt_cbind;
extern const char* doc_dt_corr;
extern const char* doc_dt_count;
extern const char* doc_dt_cov;
extern const char* doc_dt_cut;
extern const char* doc_dt_first;
extern const char* doc_dt_fread;
extern const char* doc_dt_ifelse;
extern const char* doc_dt_init_styles;
extern const char* doc_dt_intersect;
extern const char* doc_dt_iread;
extern const char* doc_dt_join;
extern const char* doc_dt_last;
extern const char* doc_dt_max;
extern const char* doc_dt_mean;
extern const char* doc_dt_median;
extern const char* doc_dt_min;
extern const char* doc_dt_qcut;
extern const char* doc_dt_rbind;
extern const char* doc_dt_sd;
extern const char* doc_dt_setdiff;
extern const char* doc_dt_shift;
extern const char* doc_dt_sort;
extern const char* doc_dt_split_into_nhot;
extern const char* doc_dt_sum;
extern const char* doc_dt_symdiff;
extern const char* doc_dt_union;
extern const char* doc_dt_unique;
extern const char* doc_dt_update;
extern const char* doc_dt_repeat;

extern const char* doc_math_atan2;
extern const char* doc_math_copysign;
extern const char* doc_math_fmod;
extern const char* doc_math_hypot;
extern const char* doc_math_isclose;
extern const char* doc_math_ldexp;
extern const char* doc_math_logaddexp2;
extern const char* doc_math_logaddexp;
extern const char* doc_math_pow;
extern const char* doc_math_round;

<<<<<<< HEAD
=======
extern const char* doc_models_aggregate;

>>>>>>> dc0b8ee0
extern const char* doc_models_Ftrl;
extern const char* doc_models_Ftrl___init__;
extern const char* doc_models_Ftrl_alpha;
extern const char* doc_models_Ftrl_beta;
extern const char* doc_models_Ftrl_colnames;
extern const char* doc_models_Ftrl_colname_hashes;
extern const char* doc_models_Ftrl_double_precision;
extern const char* doc_models_Ftrl_feature_importances;
extern const char* doc_models_Ftrl_fit;
extern const char* doc_models_Ftrl_interactions;
extern const char* doc_models_Ftrl_labels;
extern const char* doc_models_Ftrl_lambda1;
extern const char* doc_models_Ftrl_lambda2;
extern const char* doc_models_Ftrl_model;
extern const char* doc_models_Ftrl_model_type;
extern const char* doc_models_Ftrl_model_type_trained;
extern const char* doc_models_Ftrl_mantissa_nbits;
extern const char* doc_models_Ftrl_nbins;
extern const char* doc_models_Ftrl_negative_class;
extern const char* doc_models_Ftrl_nepochs;
extern const char* doc_models_Ftrl_params;
extern const char* doc_models_Ftrl_predict;
extern const char* doc_models_Ftrl_reset;

extern const char* doc_models_LinearModel;
extern const char* doc_models_LinearModel_params;

extern const char* doc_re_match;

extern const char* doc_str_len;
extern const char* doc_str_slice;
extern const char* doc_str_split_into_nhot;

extern const char* doc_time_day;
extern const char* doc_time_day_of_week;
extern const char* doc_time_hour;
extern const char* doc_time_minute;
extern const char* doc_time_month;
extern const char* doc_time_nanosecond;
extern const char* doc_time_second;
extern const char* doc_time_year;
extern const char* doc_time_ymd;
extern const char* doc_time_ymdt;

extern const char* doc_Frame;
extern const char* doc_Frame___init__;
extern const char* doc_Frame___sizeof__;
extern const char* doc_Frame_cbind;
extern const char* doc_Frame_colindex;
extern const char* doc_Frame_copy;
extern const char* doc_Frame_countna1;
extern const char* doc_Frame_countna;
extern const char* doc_Frame_export_names;
extern const char* doc_Frame_head;
extern const char* doc_Frame_key;
extern const char* doc_Frame_kurt1;
extern const char* doc_Frame_kurt;
extern const char* doc_Frame_ltypes;
extern const char* doc_Frame_materialize;
extern const char* doc_Frame_max1;
extern const char* doc_Frame_max;
extern const char* doc_Frame_mean1;
extern const char* doc_Frame_mean;
extern const char* doc_Frame_meta;
extern const char* doc_Frame_min1;
extern const char* doc_Frame_min;
extern const char* doc_Frame_mode1;
extern const char* doc_Frame_mode;
extern const char* doc_Frame_names;
extern const char* doc_Frame_ncols;
extern const char* doc_Frame_nmodal1;
extern const char* doc_Frame_nmodal;
extern const char* doc_Frame_nrows;
extern const char* doc_Frame_nunique1;
extern const char* doc_Frame_nunique;
extern const char* doc_Frame_rbind;
extern const char* doc_Frame_replace;
extern const char* doc_Frame_sd1;
extern const char* doc_Frame_sd;
extern const char* doc_Frame_shape;
extern const char* doc_Frame_skew1;
extern const char* doc_Frame_skew;
extern const char* doc_Frame_sort;
extern const char* doc_Frame_source;
extern const char* doc_Frame_stype;
extern const char* doc_Frame_stypes;
extern const char* doc_Frame_sum1;
extern const char* doc_Frame_sum;
extern const char* doc_Frame_tail;
extern const char* doc_Frame_to_arrow;
extern const char* doc_Frame_to_csv;
extern const char* doc_Frame_to_dict;
extern const char* doc_Frame_to_jay;
extern const char* doc_Frame_to_list;
extern const char* doc_Frame_to_numpy;
extern const char* doc_Frame_to_pandas;
extern const char* doc_Frame_to_tuples;
extern const char* doc_Frame_type;
extern const char* doc_Frame_types;
extern const char* doc_Frame_view;

<<<<<<< HEAD
=======
extern const char* doc_Namespace;

>>>>>>> dc0b8ee0
extern const char* doc_Type;
extern const char* doc_Type_arr32;
extern const char* doc_Type_arr64;
extern const char* doc_Type_max;
extern const char* doc_Type_min;
extern const char* doc_Type_name;



}  // namespace dt
#endif<|MERGE_RESOLUTION|>--- conflicted
+++ resolved
@@ -68,11 +68,8 @@
 extern const char* doc_math_pow;
 extern const char* doc_math_round;
 
-<<<<<<< HEAD
-=======
 extern const char* doc_models_aggregate;
 
->>>>>>> dc0b8ee0
 extern const char* doc_models_Ftrl;
 extern const char* doc_models_Ftrl___init__;
 extern const char* doc_models_Ftrl_alpha;
@@ -174,11 +171,8 @@
 extern const char* doc_Frame_types;
 extern const char* doc_Frame_view;
 
-<<<<<<< HEAD
-=======
 extern const char* doc_Namespace;
 
->>>>>>> dc0b8ee0
 extern const char* doc_Type;
 extern const char* doc_Type_arr32;
 extern const char* doc_Type_arr64;
