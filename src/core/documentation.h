//------------------------------------------------------------------------------
// Copyright 2021 H2O.ai
//
// Permission is hereby granted, free of charge, to any person obtaining a
// copy of this software and associated documentation files (the "Software"),
// to deal in the Software without restriction, including without limitation
// the rights to use, copy, modify, merge, publish, distribute, sublicense,
// and/or sell copies of the Software, and to permit persons to whom the
// Software is furnished to do so, subject to the following conditions:
//
// The above copyright notice and this permission notice shall be included in
// all copies or substantial portions of the Software.
//
// THE SOFTWARE IS PROVIDED "AS IS", WITHOUT WARRANTY OF ANY KIND, EXPRESS OR
// IMPLIED, INCLUDING BUT NOT LIMITED TO THE WARRANTIES OF MERCHANTABILITY,
// FITNESS FOR A PARTICULAR PURPOSE AND NONINFRINGEMENT. IN NO EVENT SHALL THE
// AUTHORS OR COPYRIGHT HOLDERS BE LIABLE FOR ANY CLAIM, DAMAGES OR OTHER
// LIABILITY, WHETHER IN AN ACTION OF CONTRACT, TORT OR OTHERWISE, ARISING
// FROM, OUT OF OR IN CONNECTION WITH THE SOFTWARE OR THE USE OR OTHER DEALINGS
// IN THE SOFTWARE.
//------------------------------------------------------------------------------
#ifndef dt_DOCUMENTATION_h
#define dt_DOCUMENTATION_h
namespace dt {

extern const char* doc_dt_as_type;
extern const char* doc_dt_by;
extern const char* doc_dt_cbind;
extern const char* doc_dt_corr;
<<<<<<< HEAD
extern const char* doc_dt_countna;
=======
extern const char* doc_dt_count;
>>>>>>> 9fd94a56
extern const char* doc_dt_cov;
extern const char* doc_dt_cut;
extern const char* doc_dt_first;
extern const char* doc_dt_fread;
extern const char* doc_dt_ifelse;
extern const char* doc_dt_init_styles;
extern const char* doc_dt_intersect;
extern const char* doc_dt_iread;
extern const char* doc_dt_join;
extern const char* doc_dt_last;
extern const char* doc_dt_max;
extern const char* doc_dt_mean;
extern const char* doc_dt_median;
extern const char* doc_dt_min;
extern const char* doc_dt_qcut;
extern const char* doc_dt_rbind;
extern const char* doc_dt_sd;
extern const char* doc_dt_setdiff;
extern const char* doc_dt_shift;
extern const char* doc_dt_sort;
extern const char* doc_dt_split_into_nhot;
extern const char* doc_dt_sum;
extern const char* doc_dt_symdiff;
extern const char* doc_dt_union;
extern const char* doc_dt_unique;
extern const char* doc_dt_update;
extern const char* doc_dt_repeat;

extern const char* doc_math_atan2;
extern const char* doc_math_copysign;
extern const char* doc_math_fmod;
extern const char* doc_math_hypot;
extern const char* doc_math_isclose;
extern const char* doc_math_ldexp;
extern const char* doc_math_logaddexp2;
extern const char* doc_math_logaddexp;
extern const char* doc_math_pow;
extern const char* doc_math_round;

extern const char* doc_re_match;

extern const char* doc_str_len;
extern const char* doc_str_slice;
extern const char* doc_str_split_into_nhot;

extern const char* doc_time_day;
extern const char* doc_time_day_of_week;
extern const char* doc_time_hour;
extern const char* doc_time_minute;
extern const char* doc_time_month;
extern const char* doc_time_nanosecond;
extern const char* doc_time_second;
extern const char* doc_time_year;
extern const char* doc_time_ymd;
extern const char* doc_time_ymdt;

extern const char* doc_Frame;
extern const char* doc_Frame___init__;
extern const char* doc_Frame___sizeof__;
extern const char* doc_Frame_cbind;
extern const char* doc_Frame_colindex;
extern const char* doc_Frame_copy;
extern const char* doc_Frame_countna1;
extern const char* doc_Frame_countna;
extern const char* doc_Frame_export_names;
extern const char* doc_Frame_head;
extern const char* doc_Frame_key;
extern const char* doc_Frame_kurt1;
extern const char* doc_Frame_kurt;
extern const char* doc_Frame_ltypes;
extern const char* doc_Frame_materialize;
extern const char* doc_Frame_max1;
extern const char* doc_Frame_max;
extern const char* doc_Frame_mean1;
extern const char* doc_Frame_mean;
extern const char* doc_Frame_meta;
extern const char* doc_Frame_min1;
extern const char* doc_Frame_min;
extern const char* doc_Frame_mode1;
extern const char* doc_Frame_mode;
extern const char* doc_Frame_names;
extern const char* doc_Frame_ncols;
extern const char* doc_Frame_nmodal1;
extern const char* doc_Frame_nmodal;
extern const char* doc_Frame_nrows;
extern const char* doc_Frame_nunique1;
extern const char* doc_Frame_nunique;
extern const char* doc_Frame_rbind;
extern const char* doc_Frame_replace;
extern const char* doc_Frame_sd1;
extern const char* doc_Frame_sd;
extern const char* doc_Frame_shape;
extern const char* doc_Frame_skew1;
extern const char* doc_Frame_skew;
extern const char* doc_Frame_sort;
extern const char* doc_Frame_source;
extern const char* doc_Frame_stype;
extern const char* doc_Frame_stypes;
extern const char* doc_Frame_sum1;
extern const char* doc_Frame_sum;
extern const char* doc_Frame_tail;
extern const char* doc_Frame_to_arrow;
extern const char* doc_Frame_to_csv;
extern const char* doc_Frame_to_dict;
extern const char* doc_Frame_to_jay;
extern const char* doc_Frame_to_list;
extern const char* doc_Frame_to_numpy;
extern const char* doc_Frame_to_pandas;
extern const char* doc_Frame_to_tuples;
extern const char* doc_Frame_type;
extern const char* doc_Frame_types;
extern const char* doc_Frame_view;

extern const char* doc_models_aggregate;

extern const char* doc_models_LM;
extern const char* doc_models_LM_params;

extern const char* doc_Namespace;

extern const char* doc_Type;
extern const char* doc_Type_list32;
extern const char* doc_Type_list64;
extern const char* doc_Type_max;
extern const char* doc_Type_min;
extern const char* doc_Type_name;


}  // namespace dt
#endif<|MERGE_RESOLUTION|>--- conflicted
+++ resolved
@@ -27,11 +27,8 @@
 extern const char* doc_dt_by;
 extern const char* doc_dt_cbind;
 extern const char* doc_dt_corr;
-<<<<<<< HEAD
+extern const char* doc_dt_count;
 extern const char* doc_dt_countna;
-=======
-extern const char* doc_dt_count;
->>>>>>> 9fd94a56
 extern const char* doc_dt_cov;
 extern const char* doc_dt_cut;
 extern const char* doc_dt_first;
