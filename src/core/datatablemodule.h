--- conflicted
+++ resolved
@@ -44,11 +44,6 @@
     void init_methods_rbind();     // frame/rbind.cc
     void init_methods_repeat();    // frame/repeat.cc
     void init_methods_sets();      // set_funcs.cc
-<<<<<<< HEAD
-    void init_methods_shift();     // expr/head_func_shift.cc
-=======
-    void init_methods_str();       // str/py_str.cc
->>>>>>> 48355f2c
     void init_methods_styles();    // frame/repr/html_styles.cc
     void init_fbinary();           // expr/fbinary/pyfn.cc
     void init_fuzzy();             // utils/fuzzy.cc
