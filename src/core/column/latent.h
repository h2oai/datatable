--- conflicted
+++ resolved
@@ -76,12 +76,7 @@
     }
 
     static void vivify(const Column& col) {
-<<<<<<< HEAD
-      dt::SType st = col.type().is_categorical()? col.child(0).stype()
-                                                : col.stype();
-=======
       dt::SType st = col.data_stype();
->>>>>>> 11cf4831
       switch (st) {
         case SType::VOID:
         case SType::BOOL:
