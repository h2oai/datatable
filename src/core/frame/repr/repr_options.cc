--- conflicted
+++ resolved
@@ -81,12 +81,6 @@
 `[#2669] <https://github.com/h2oai/datatable/issues/2669>`_
 
 This option controls the behavior of a Frame when it is viewed in a
-<<<<<<< HEAD
-text console. When `True`, the Frame will be shown in the interactove
-mode, allowing you to navigate the rows/columns with keyboard.
-When `False`, the Frame will be shown in regular, non-interactive mode
-(you can still call `DT.view()` to enter the interactive mode manually).
-=======
 text console. To enter the interactive mode manually, one can still
 call the :meth:`Frame.view() <dt.Frame.view>` method.
 
@@ -101,7 +95,6 @@
     with the keyboard. If `False`, frames will be shown in regular,
     non-interactive mode.
 
->>>>>>> 00185546
 )";
 
 static const char* doc_options_display_max_nrows =
