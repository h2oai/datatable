//------------------------------------------------------------------------------
// Copyright 2020 H2O.ai
//
// Permission is hereby granted, free of charge, to any person obtaining a
// copy of this software and associated documentation files (the "Software"),
// to deal in the Software without restriction, including without limitation
// the rights to use, copy, modify, merge, publish, distribute, sublicense,
// and/or sell copies of the Software, and to permit persons to whom the
// Software is furnished to do so, subject to the following conditions:
//
// The above copyright notice and this permission notice shall be included in
// all copies or substantial portions of the Software.
//
// THE SOFTWARE IS PROVIDED "AS IS", WITHOUT WARRANTY OF ANY KIND, EXPRESS OR
// IMPLIED, INCLUDING BUT NOT LIMITED TO THE WARRANTIES OF MERCHANTABILITY,
// FITNESS FOR A PARTICULAR PURPOSE AND NONINFRINGEMENT. IN NO EVENT SHALL THE
// AUTHORS OR COPYRIGHT HOLDERS BE LIABLE FOR ANY CLAIM, DAMAGES OR OTHER
// LIABILITY, WHETHER IN AN ACTION OF CONTRACT, TORT OR OTHERWISE, ARISING
// FROM, OUT OF OR IN CONNECTION WITH THE SOFTWARE OR THE USE OR OTHER DEALINGS
// IN THE SOFTWARE.
//------------------------------------------------------------------------------
#ifndef dt_SORT_SORTER_BOOL_h
#define dt_SORT_SORTER_BOOL_h
#include "sort/insert-sort.h"
#include "sort/sorter.h"
#include "column.h"
namespace dt {
namespace sort {


/**
  * Sorter for (virtual) boolean columns.
  */
template <typename T, bool ASC>
class Sorter_VBool : public SSorter<T>
{
  using Vec = array<T>;
  using TGrouper = Grouper<T>;
  using ShrSorter = std::shared_ptr<SSorter<T>>;
  using NextWrapper = dt::function<void(ShrSorter&)>;
  private:
    Column column_;

  public:
    Sorter_VBool(const Column& col)
      : column_(col)
    {
      xassert(col.stype() == SType::BOOL);
    }


  protected:
    int compare_lge(size_t i, size_t j) const override {
      int8_t ivalue, jvalue;
      bool ivalid = column_.get_element(i, &ivalue);
      bool jvalid = column_.get_element(j, &jvalue);
      return (ivalid - jvalid) +
             (ivalid & jvalid) * (ASC? ivalue - jvalue : jvalue - ivalue);
    }


    void small_sort(Vec ordering_in, Vec ordering_out, size_t,
                    TGrouper* grouper) const override
    {
      if (ordering_in) {
        const T* oin = ordering_in.start();
        xassert(oin && ordering_in.size() == ordering_out.size());
        dt::sort::small_sort(ordering_in, ordering_out, grouper,
          [&](size_t i, size_t j) {  // compare_lt
            int8_t ivalue, jvalue;
            auto ii = static_cast<size_t>(oin[i]);
            auto jj = static_cast<size_t>(oin[j]);
            bool ivalid = column_.get_element(ii, &ivalue);
            bool jvalid = column_.get_element(jj, &jvalue);
            return jvalid & (!ivalid | (ASC? ivalue < jvalue : ivalue > jvalue));
          });
      }
      else {
        dt::sort::small_sort(ordering_in, ordering_out, grouper,
          [&](size_t i, size_t j) {  // compare_lt
            int8_t ivalue, jvalue;
            bool ivalid = column_.get_element(i, &ivalue);
            bool jvalid = column_.get_element(j, &jvalue);
            return jvalid & (!ivalid | (ASC? ivalue < jvalue : ivalue > jvalue));
          });
      }
    }


    void radix_sort(Vec ordering_in, Vec ordering_out,
                    size_t offset, TGrouper* grouper, Mode sort_mode,
                    NextWrapper replace_sorter) const override
    {
      xassert(offset == 0);  (void) offset;

      constexpr int nradixbits = 1;
      ShrSorter next_sorter = nullptr;
      if (replace_sorter) {
        replace_sorter(next_sorter);
      }

      RadixSort rdx(ordering_out.size(), nradixbits, sort_mode);
      rdx.sort(ordering_in, ordering_out, next_sorter.get(), grouper,
          [&](size_t i) {  // get_radix
            int8_t ivalue;
            bool ivalid = column_.get_element(i, &ivalue);
            return static_cast<size_t>(ivalid * (ASC? ivalue + 1 : 2 - ivalue));
          },
          [](size_t, size_t) {}  // move_data
      );
    }

};



/**
  * Sorter for a boolean (material) column.
  */
template <typename T, bool ASC>
class Sorter_MBool : public SSorter<T>
{
  using Vec = array<T>;
  using TGrouper = Grouper<T>;
  using ShrSorter = std::shared_ptr<SSorter<T>>;
  using NextWrapper = dt::function<void(ShrSorter&)>;
  private:
    const int8_t* data_;

  public:
    Sorter_MBool(const Column& col)
    {
<<<<<<< HEAD
      (void) offset;
      (void) wrap;
      RadixSort rdx(nrows_, 1, parallel);
      rdx.sort_by_radix(ordering_in, ordering_out,
        [&](size_t i) {  // get_radix
          int8_t ivalue;
          bool ivalid = column_.get_element(i, &ivalue);
          return static_cast<size_t>(ivalid * (ivalue + 1));
        });
=======
      xassert(ASC);
      xassert(col.get_na_storage_method() == NaStorage::SENTINEL);
      data_ = static_cast<const int8_t*>(col.get_data_readonly());
    }

  protected:
    int compare_lge(size_t i, size_t j) const override {
      int8_t xi = data_[i];
      int8_t xj = data_[j];
      return ASC? static_cast<int>(xi) - static_cast<int>(xj)
                : static_cast<int>(static_cast<uint8_t>(xj)) -
                  static_cast<int>(static_cast<uint8_t>(xi));
    }


    void small_sort(Vec ordering_in, Vec ordering_out, size_t,
                    TGrouper* grouper) const override
    {
      if (ordering_in) {
        const T* oin = ordering_in.start();
        xassert(oin && ordering_in.size() == ordering_out.size());
        dt::sort::small_sort(ordering_in, ordering_out, grouper,
            [&](size_t i, size_t j) {
              return data_[oin[i]] < data_[oin[j]];
            });
      }
      else {
        dt::sort::small_sort(Vec(), ordering_out, grouper,
            [&](size_t i, size_t j) {
              return data_[i] < data_[j];
            });
      }
    }


    void radix_sort(Vec ordering_in, Vec ordering_out,
                    size_t, TGrouper* grouper, Mode sort_mode,
                    NextWrapper replace_sorter) const override
    {
      constexpr int nradixbits = 1;
      ShrSorter next_sorter = nullptr;
      if (replace_sorter) {
        replace_sorter(next_sorter);
      }

      RadixSort rdx(ordering_out.size(), nradixbits, sort_mode);
      rdx.sort(ordering_in, ordering_out, next_sorter.get(), grouper,
          [&](size_t i) {  // get_radix
            int8_t ivalue = data_[i];
            return ISNA<int8_t>(ivalue)? 0 : static_cast<size_t>(ivalue + 1);
          },
          [](size_t, size_t) {}  // move_data
      );
>>>>>>> 9d857d82
    }

};




//------------------------------------------------------------------------------
// Factory function
//------------------------------------------------------------------------------

template <typename T, bool ASC>
std::unique_ptr<SSorter<T>> make_sorter_bool(const Column& column) {
  if (ASC && !column.is_virtual()) {
    return std::unique_ptr<SSorter<T>>(new Sorter_MBool<T, ASC>(column));
  } else {
    return std::unique_ptr<SSorter<T>>(new Sorter_VBool<T, ASC>(column));
  }
}




}}  // namespace dt::sort
#endif<|MERGE_RESOLUTION|>--- conflicted
+++ resolved
@@ -130,17 +130,6 @@
   public:
     Sorter_MBool(const Column& col)
     {
-<<<<<<< HEAD
-      (void) offset;
-      (void) wrap;
-      RadixSort rdx(nrows_, 1, parallel);
-      rdx.sort_by_radix(ordering_in, ordering_out,
-        [&](size_t i) {  // get_radix
-          int8_t ivalue;
-          bool ivalid = column_.get_element(i, &ivalue);
-          return static_cast<size_t>(ivalid * (ivalue + 1));
-        });
-=======
       xassert(ASC);
       xassert(col.get_na_storage_method() == NaStorage::SENTINEL);
       data_ = static_cast<const int8_t*>(col.get_data_readonly());
@@ -194,7 +183,6 @@
           },
           [](size_t, size_t) {}  // move_data
       );
->>>>>>> 9d857d82
     }
 
 };
