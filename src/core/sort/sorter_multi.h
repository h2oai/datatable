--- conflicted
+++ resolved
@@ -120,18 +120,12 @@
                     TGrouper* grouper, Mode sort_mode, NextWrapper wrap
                     ) const override
     {
-<<<<<<< HEAD
-      (void) wrap;
-      column0_->radix_sort(ordering_in, ordering_out, offset, parallel,
-          [&](const ssoptr& next_sorter) {
-=======
       xassert(!wrap);  (void) wrap;
       columns_[0]->radix_sort(
           ordering_in, ordering_out, offset, grouper, sort_mode,
           [&](ShrSorter& next_sorter) {
             SorterVec remaining_columns(columns_.begin() + 1,
                                         columns_.end());
->>>>>>> 9d857d82
             if (next_sorter) {
               next_sorter = ShrSorter(
                   new Sorter_Multi<T>(std::move(next_sorter),
