//------------------------------------------------------------------------------
// Copyright 2020-2021 H2O.ai
//
// Permission is hereby granted, free of charge, to any person obtaining a
// copy of this software and associated documentation files (the "Software"),
// to deal in the Software without restriction, including without limitation
// the rights to use, copy, modify, merge, publish, distribute, sublicense,
// and/or sell copies of the Software, and to permit persons to whom the
// Software is furnished to do so, subject to the following conditions:
//
// The above copyright notice and this permission notice shall be included in
// all copies or substantial portions of the Software.
//
// THE SOFTWARE IS PROVIDED "AS IS", WITHOUT WARRANTY OF ANY KIND, EXPRESS OR
// IMPLIED, INCLUDING BUT NOT LIMITED TO THE WARRANTIES OF MERCHANTABILITY,
// FITNESS FOR A PARTICULAR PURPOSE AND NONINFRINGEMENT. IN NO EVENT SHALL THE
// AUTHORS OR COPYRIGHT HOLDERS BE LIABLE FOR ANY CLAIM, DAMAGES OR OTHER
// LIABILITY, WHETHER IN AN ACTION OF CONTRACT, TORT OR OTHERWISE, ARISING
// FROM, OUT OF OR IN CONNECTION WITH THE SOFTWARE OR THE USE OR OTHER DEALINGS
// IN THE SOFTWARE.
//------------------------------------------------------------------------------
#include <iostream>
#include "expr/expr.h"            // OldExpr
#include "expr/fexpr.h"
#include "expr/fexpr_column.h"
#include "expr/fexpr_dict.h"
#include "expr/fexpr_frame.h"
#include "expr/fexpr_list.h"
#include "expr/fexpr_literal.h"
<<<<<<< HEAD
#include "expr/fexpr_slice.h"
=======
#include "expr/re/fexpr_match.h"
#include "expr/expr.h"            // OldExpr
>>>>>>> e120e089
#include "python/obj.h"
#include "python/xargs.h"
#include "utils/exceptions.h"
namespace dt {
namespace expr {


//------------------------------------------------------------------------------
// dt::expr::FExpr class
//------------------------------------------------------------------------------

ptrExpr FExpr::unnegate_column() const {
  return nullptr;
}


bool FExpr::evaluate_bool() const {
  throw RuntimeError();  // LCOV_EXCL_LINE
}                        // LCOV_EXCL_LINE


int64_t FExpr::evaluate_int() const {
  throw RuntimeError();  // LCOV_EXCL_LINE
}                        // LCOV_EXCL_LINE


py::oobj FExpr::evaluate_pystr() const {
  throw RuntimeError();  // LCOV_EXCL_LINE
}                        // LCOV_EXCL_LINE


void FExpr::prepare_by(EvalContext&, Workframe&, std::vector<SortFlag>&) const {
  throw RuntimeError();  // LCOV_EXCL_LINE
}                        // LCOV_EXCL_LINE




//------------------------------------------------------------------------------
// as_fexpr()
//------------------------------------------------------------------------------

static ptrExpr extract_fexpr(py::robj src) {
  xassert(src.is_fexpr());
  auto fexpr = reinterpret_cast<PyFExpr*>(src.to_borrowed_ref());
  return fexpr->get_expr();
}


ptrExpr as_fexpr(py::robj src) {
  if (src.is_fexpr())              return extract_fexpr(src);
  else if (src.is_dtexpr())        return std::make_shared<OldExpr>(src);
  else if (src.is_int())           return FExpr_Literal_Int::make(src);
  else if (src.is_string())        return FExpr_Literal_String::make(src);
  else if (src.is_float())         return FExpr_Literal_Float::make(src);
  else if (src.is_bool())          return FExpr_Literal_Bool::make(src);
  else if (src.is_slice())         return FExpr_Literal_Slice::make(src);
  else if (src.is_list_or_tuple()) return FExpr_List::make(src);
  else if (src.is_dict())          return FExpr_Dict::make(src);
  else if (src.is_anytype())       return FExpr_Literal_Type::make(src);
  else if (src.is_generator())     return FExpr_List::make(src);
  else if (src.is_none())          return FExpr_Literal_None::make();
  else if (src.is_frame())         return FExpr_Frame::from_datatable(src);
  else if (src.is_range())         return FExpr_Literal_Range::make(src);
  else if (src.is_pandas_frame() ||
           src.is_pandas_series()) return FExpr_Frame::from_pandas(src);
  else if (src.is_numpy_array() ||
           src.is_numpy_marray())  return FExpr_Frame::from_numpy(src);
  else if (src.is_ellipsis())      return ptrExpr(new FExpr_Literal_SliceAll());
  else {
    throw TypeError() << "An object of type " << src.typeobj()
                      << " cannot be used in an FExpr";
  }
}



//------------------------------------------------------------------------------
// PyFExpr class
//------------------------------------------------------------------------------
using namespace py;

// static "constructor"
oobj PyFExpr::make(FExpr* expr) {
  xassert(FExpr_Type);
  oobj res = robj(FExpr_Type).call();
  auto fexpr = reinterpret_cast<PyFExpr*>(res.to_borrowed_ref());
  fexpr->expr_ = ptrExpr(expr);
  return res;
}

ptrExpr PyFExpr::get_expr() const {
  return expr_;
}



static PKArgs args__init__(1, 0, 0, false, false, {"e"}, "__init__", nullptr);

void PyFExpr::m__init__(const PKArgs& args) {
  auto arg = args[0].to_oobj();
  if (arg) {
    expr_ = as_fexpr(arg);
  }
}


void PyFExpr::m__dealloc__() {
  expr_ = nullptr;
}

oobj PyFExpr::m__repr__() const {
  // Normally we would never create an object with an empty `expr_`,
  // but if the user tries to instantiate it manually then the
  // `expr_` may end up as nullptr.
  if (!expr_) return ostring("FExpr<>");
  return ostring("FExpr<" + expr_->repr() + '>');
}

oobj PyFExpr::m__getitem__(py::robj item) {
  if (item.is_slice()) {
    auto slice = item.to_oslice();
    return PyFExpr::make(
                new dt::expr::FExpr_Slice(
                    expr_,
                    slice.start_obj(),
                    slice.stop_obj(),
                    slice.step_obj()
           ));
  }
  // TODO: we could also support single-item selectors
  throw TypeError() << "Selector inside FExpr[...] must be a slice";
}


//----- Basic arithmetics ------------------------------------------------------

static oobj make_unexpr(dt::expr::Op op, const PyObject* self) {
  return robj(Expr_Type).call({
                  oint(static_cast<int>(op)),
                  otuple{oobj(self)}});
}

static oobj make_binexpr(dt::expr::Op op, robj lhs, robj rhs) {
  return robj(Expr_Type).call({
                  oint(static_cast<int>(op)),
                  otuple{lhs, rhs}});
}


oobj PyFExpr::nb__and__(robj lhs, robj rhs)      { return make_binexpr(dt::expr::Op::AND,      lhs, rhs); }
oobj PyFExpr::nb__xor__(robj lhs, robj rhs)      { return make_binexpr(dt::expr::Op::XOR,      lhs, rhs); }
oobj PyFExpr::nb__or__(robj lhs, robj rhs)       { return make_binexpr(dt::expr::Op::OR,       lhs, rhs); }
oobj PyFExpr::nb__lshift__(robj lhs, robj rhs)   { return make_binexpr(dt::expr::Op::LSHIFT,   lhs, rhs); }
oobj PyFExpr::nb__rshift__(robj lhs, robj rhs)   { return make_binexpr(dt::expr::Op::RSHIFT,   lhs, rhs); }

bool PyFExpr::nb__bool__() {
  throw TypeError() <<
      "Expression " << expr_->repr() << " cannot be cast to bool.\n\n"
      "You may be seeing this error because either:\n"
      "  * you tried to use chained inequality such as\n"
      "        0 < f.A < 100\n"
      "    If so please rewrite it as\n"
      "        (0 < f.A) & (f.A < 100)\n\n"
      "  * you used keywords and/or, for example\n"
      "        f.A < 0 or f.B >= 1\n"
      "    If so then replace keywords with operators `&` or `|`:\n"
      "        (f.A < 0) | (f.B >= 1)\n"
      "    Be mindful that `&` / `|` have higher precedence than `and`\n"
      "    or `or`, so make sure to use parentheses appropriately.\n\n"
      "  * you used expression in the `if` statement, for example:\n"
      "        f.A if f.A > 0 else -f.A\n"
      "    You may write this as a ternary operator instead:\n"
      "        (f.A > 0) & f.A | -f.A\n\n"
      "  * you explicitly cast the expression into `bool`:\n"
      "        bool(f.B)\n"
      "    this can be replaced with an explicit comparison operator:\n"
      "        f.B != 0\n";
}

oobj PyFExpr::nb__invert__() {
  return make_unexpr(dt::expr::Op::UINVERT, this);
}

oobj PyFExpr::nb__neg__() {
  return make_unexpr(dt::expr::Op::UMINUS, this);
}

oobj PyFExpr::nb__pos__() {
  return make_unexpr(dt::expr::Op::UPLUS, this);
}




//----- Other methods ----------------------------------------------------------

static const char* doc_extend =
R"(extend(self, arg)
--

Append ``FExpr`` `arg` to the current FExpr.

Each ``FExpr`` represents a collection of columns, or a columnset. This
method takes two such columnsets and combines them into a single one,
similar to :func:`cbind() <datatable.cbind>`.


Parameters
----------
arg: FExpr
    The expression to append.

return: FExpr
    New FExpr which is a combination of the current FExpr and `arg`.


See also
--------
- :meth:`remove() <dt.FExpr.remove>` -- remove columns from a columnset.
)";

static PKArgs args_extend(1, 0, 0, false, false, {"arg"}, "extend", doc_extend);

oobj PyFExpr::extend(const PKArgs& args) {
  auto arg = args[0].to<oobj>(py::None());
  return make_binexpr(dt::expr::Op::SETPLUS, robj(this), arg);
}


static const char* doc_remove =
R"(remove(self, arg)
--

Remove columns `arg` from the current FExpr.

Each ``FExpr`` represents a collection of columns, or a columnset. Some
of those columns are computed while others are specified "by reference",
for example ``f.A``, ``f[:3]`` or ``f[int]``. This method allows you to
remove by-reference columns from an existing FExpr.


Parameters
----------
arg: FExpr
    The columns to remove. These must be "columns-by-reference", i.e.
    they cannot be computed columns.

return: FExpr
    New FExpr which is a obtained from the current FExpr by removing
    the columns in `arg`.


See also
--------
- :meth:`extend() <dt.FExpr.extend>` -- append a columnset.
)";

static PKArgs args_remove(1, 0, 0, false, false, {"arg"}, "remove", doc_remove);

oobj PyFExpr::remove(const PKArgs& args) {
  auto arg = args[0].to_oobj();
  return make_binexpr(dt::expr::Op::SETMINUS, robj(this), arg);
}


// DEPRECATED
oobj PyFExpr::len() {
  return make_unexpr(dt::expr::Op::LEN, this);
}


static PKArgs args_re_match(
    0, 1, 0, false, false, {"pattern"}, "re_match", nullptr);

oobj PyFExpr::re_match(const PKArgs& args) {
  auto arg_pattern = args[0].to_oobj_or_none();
  auto w = DeprecationWarning();
  w << "Method Expr.re_match() is deprecated since 0.11.0, "
       "and will be removed in version 1.1.\n"
       "Please use function dt.re.match() instead";
  w.emit_warning();
  return PyFExpr::make(new FExpr_Re_Match(ptrExpr(expr_), arg_pattern));
}




//------------------------------------------------------------------------------
// Miscellaneous
//------------------------------------------------------------------------------

static const char* doc_sum =
R"(sum()
--

Equivalent to :func:`dt.sum(self)`.
)";

oobj PyFExpr::sum(const XArgs&) {
  auto sumFn = oobj::import("datatable", "sum");
  return sumFn.call({this});
}

DECLARE_METHOD(&PyFExpr::sum)
    ->name("sum")
    ->docs(doc_sum);

static const char* doc_max =
R"(max()
--

Equivalent to :func:`dt.max(self)`.
)";

oobj PyFExpr::max(const XArgs&) {
  auto maxFn = oobj::import("datatable", "max");
  return maxFn.call({this});
}

DECLARE_METHOD(&PyFExpr::max)
    ->name("max")
    ->docs(doc_max);


static const char* doc_mean =
R"(mean()
--

Equivalent to :func:`dt.mean(self)`.
)";

oobj PyFExpr::mean(const XArgs&) {
  auto meanFn = oobj::import("datatable", "mean");
  return meanFn.call({this});
}

DECLARE_METHOD(&PyFExpr::mean)
    ->name("mean")
    ->docs(doc_mean);


static const char* doc_median =
R"(median()
--

Equivalent to :func:`dt.median(self)`.
)";

oobj PyFExpr::median(const XArgs&) {
  auto medianFn = oobj::import("datatable", "median");
  return medianFn.call({this});
}

DECLARE_METHOD(&PyFExpr::median)
    ->name("median")
    ->docs(doc_median);


static const char* doc_min =
R"(min()
--

Equivalent to :func:`dt.min(self)`.
)";

oobj PyFExpr::min(const XArgs&) {
  auto minFn = oobj::import("datatable", "min");
  return minFn.call({this});
}

DECLARE_METHOD(&PyFExpr::min)
    ->name("min")
    ->docs(doc_min);
static const char* doc_rowall =
R"(rowall()
--

Equivalent to :func:`dt.rowall(self)`.
)";

oobj PyFExpr::rowall(const XArgs&) {
  auto rowallFn = oobj::import("datatable", "rowall");
  return rowallFn.call({this});
}

DECLARE_METHOD(&PyFExpr::rowall)
    ->name("rowall")
    ->docs(doc_rowall);


static const char* doc_rowany =
R"(rowany()
--

Equivalent to :func:`dt.rowany(self)`.
)";

oobj PyFExpr::rowany(const XArgs&) {
  auto rowanyFn = oobj::import("datatable", "rowany");
  return rowanyFn.call({this});
}

DECLARE_METHOD(&PyFExpr::rowany)
    ->name("rowany")
    ->docs(doc_rowany);


static const char* doc_rowcount =
R"(rowcount()
--

Equivalent to :func:`dt.rowcount(self)`.
)";

oobj PyFExpr::rowcount(const XArgs&) {
  auto rowcountFn = oobj::import("datatable", "rowcount");
  return rowcountFn.call({this});
}

DECLARE_METHOD(&PyFExpr::rowcount)
    ->name("rowcount")
    ->docs(doc_rowcount);


static const char* doc_rowfirst =
R"(rowfirst()
--

Equivalent to :func:`dt.rowfirst(self)`.
)";

oobj PyFExpr::rowfirst(const XArgs&) {
  auto rowfirstFn = oobj::import("datatable", "rowfirst");
  return rowfirstFn.call({this});
}

DECLARE_METHOD(&PyFExpr::rowfirst)
    ->name("rowfirst")
    ->docs(doc_rowfirst);


static const char* doc_rowlast =
R"(rowlast()
--

Equivalent to :func:`dt.rowlast(self)`.
)";

oobj PyFExpr::rowlast(const XArgs&) {
  auto rowlastFn = oobj::import("datatable", "rowlast");
  return rowlastFn.call({this});
}

DECLARE_METHOD(&PyFExpr::rowlast)
    ->name("rowlast")
    ->docs(doc_rowlast);


static const char* doc_rowmax =
R"(rowmax()
--

Equivalent to :func:`dt.rowmax(self)`.
)";

oobj PyFExpr::rowmax(const XArgs&) {
  auto rowmaxFn = oobj::import("datatable", "rowmax");
  return rowmaxFn.call({this});
}

DECLARE_METHOD(&PyFExpr::rowmax)
    ->name("rowmax")
    ->docs(doc_rowmax);


static const char* doc_rowmean =
R"(rowmean()
--

Equivalent to :func:`dt.rowmean(self)`.
)";

oobj PyFExpr::rowmean(const XArgs&) {
  auto rowmeanFn = oobj::import("datatable", "rowmean");
  return rowmeanFn.call({this});
}

DECLARE_METHOD(&PyFExpr::rowmean)
    ->name("rowmean")
    ->docs(doc_rowmean);


static const char* doc_rowmin =
R"(rowmin()
--

Equivalent to :func:`dt.rowmin(self)`.
)";

oobj PyFExpr::rowmin(const XArgs&) {
  auto rowminFn = oobj::import("datatable", "rowmin");
  return rowminFn.call({this});
}

DECLARE_METHOD(&PyFExpr::rowmin)
    ->name("rowmin")
    ->docs(doc_rowmin);


static const char* doc_rowsd =
R"(rowsd()
--

Equivalent to :func:`dt.rowsd(self)`.
)";

oobj PyFExpr::rowsd(const XArgs&) {
  auto rowsdFn = oobj::import("datatable", "rowsd");
  return rowsdFn.call({this});
}

DECLARE_METHOD(&PyFExpr::rowsd)
    ->name("rowsd")
    ->docs(doc_rowsd);


static const char* doc_rowsum =
R"(rowsum()
--

Equivalent to :func:`dt.rowsum(self)`.
)";

oobj PyFExpr::rowsum(const XArgs&) {
  auto rowsumFn = oobj::import("datatable", "rowsum");
  return rowsumFn.call({this});
}

DECLARE_METHOD(&PyFExpr::rowsum)
    ->name("rowsum")
    ->docs(doc_rowsum);


static const char* doc_sd =
R"(sd()
--

Equivalent to :func:`dt.sd(self)`.
)";

oobj PyFExpr::sd(const XArgs&) {
  auto sdFn = oobj::import("datatable", "sd");
  return sdFn.call({this});
}

DECLARE_METHOD(&PyFExpr::sd)
    ->name("sd")
    ->docs(doc_sd);


static const char* doc_shift =
R"(shift(n=1)
--

Equivalent to :func:`dt.shift(self, n)`.
)";

oobj PyFExpr::shift(const XArgs& args) {
  auto shiftFn = oobj::import("datatable", "shift");
  oobj n = args[0]? args[0].to_oobj() : py::oint(1);
  return shiftFn.call({this, n});
}

DECLARE_METHOD(&PyFExpr::shift)
    ->name("shift")
    ->docs(doc_shift)
    ->arg_names({"n"})
    ->n_positional_or_keyword_args(1);

static const char* doc_last =
R"(last()
--

Equivalent to :func:`dt.last(self)`.
)";

oobj PyFExpr::last(const XArgs&) {
  auto lastFn = oobj::import("datatable", "last");
  return lastFn.call({this});
}

DECLARE_METHOD(&PyFExpr::last)
    ->name("last")
    ->docs(doc_last);


static const char* doc_count =
R"(count()
--

Equivalent to :func:`dt.count(self)`.
)";

oobj PyFExpr::count(const XArgs&) {
  auto countFn = oobj::import("datatable", "count");
  return countFn.call({this});
}

DECLARE_METHOD(&PyFExpr::count)
    ->name("count")
    ->docs(doc_count);


static const char* doc_first =
R"(first()
--

Equivalent to :func:`dt.first(self)`.
)";

oobj PyFExpr::first(const XArgs&) {
  auto firstFn = oobj::import("datatable", "first");
  return firstFn.call({this});
}

DECLARE_METHOD(&PyFExpr::first)
    ->name("first")
    ->docs(doc_first);


//------------------------------------------------------------------------------
// Class decoration
//------------------------------------------------------------------------------

static const char* doc_fexpr =
R"(
FExpr is an object that encapsulates computations to be done on a frame.

FExpr objects are rarely constructed directly (though it is possible too),
instead they are more commonly created as inputs/outputs from various
functions in :mod:`datatable`.

Consider the following example::

    math.sin(2 * f.Angle)

Here accessing column "Angle" in namespace ``f`` creates an ``FExpr``.
Multiplying this ``FExpr`` by a python scalar ``2`` creates a new ``FExpr``.
And finally, applying the sine function creates yet another ``FExpr``. The
resulting expression can be applied to a frame via the
:meth:`DT[i,j] <dt.Frame.__getitem__>` method, which will compute that expression
using the data of that particular frame.

Thus, an ``FExpr`` is a stored computation, which can later be applied to a
Frame, or to multiple frames.

Because of its delayed nature, an ``FExpr`` checks its correctness at the time
when it is applied to a frame, not sooner. In particular, it is possible for
the same expression to work with one frame, but fail with another. In the
example above, the expression may raise an error if there is no column named
"Angle" in the frame, or if the column exists but has non-numeric type.

Most functions in datatable that accept an ``FExpr`` as an input, return
a new ``FExpr`` as an output, thus creating a tree of ``FExpr``s as the
resulting evaluation graph.

Also, all functions that accept ``FExpr``s as arguments, will also accept
certain other python types as an input, essentially converting them into
``FExpr``s. Thus, we will sometimes say that a function accepts **FExpr-like**
objects as arguments.

)";

void PyFExpr::impl_init_type(XTypeMaker& xt) {
  xt.set_class_name("datatable.FExpr");
  xt.set_class_doc(doc_fexpr);
  xt.set_subclassable(false);

  xt.add(CONSTRUCTOR(&PyFExpr::m__init__, args__init__));
  xt.add(DESTRUCTOR(&PyFExpr::m__dealloc__));
  xt.add(METHOD(&PyFExpr::extend, args_extend));
  xt.add(METHOD(&PyFExpr::remove, args_remove));
  xt.add(METHOD0(&PyFExpr::len, "len"));
  xt.add(METHOD(&PyFExpr::re_match, args_re_match));

  xt.add(METHOD__REPR__(&PyFExpr::m__repr__));
  xt.add(METHOD__ADD__(&PyFExpr::nb__add__));
  xt.add(METHOD__SUB__(&PyFExpr::nb__sub__));
  xt.add(METHOD__MUL__(&PyFExpr::nb__mul__));
  xt.add(METHOD__TRUEDIV__(&PyFExpr::nb__truediv__));
  xt.add(METHOD__FLOORDIV__(&PyFExpr::nb__floordiv__));
  xt.add(METHOD__MOD__(&PyFExpr::nb__mod__));
  xt.add(METHOD__AND__(&PyFExpr::nb__and__));
  xt.add(METHOD__XOR__(&PyFExpr::nb__xor__));
  xt.add(METHOD__OR__(&PyFExpr::nb__or__));
  xt.add(METHOD__LSHIFT__(&PyFExpr::nb__lshift__));
  xt.add(METHOD__RSHIFT__(&PyFExpr::nb__rshift__));
  xt.add(METHOD__POW__(&PyFExpr::nb__pow__));
  xt.add(METHOD__BOOL__(&PyFExpr::nb__bool__));
  xt.add(METHOD__INVERT__(&PyFExpr::nb__invert__));
  xt.add(METHOD__NEG__(&PyFExpr::nb__neg__));
  xt.add(METHOD__POS__(&PyFExpr::nb__pos__));
  xt.add(METHOD__CMP__(&PyFExpr::m__compare__));
  xt.add(METHOD__GETITEM__(&PyFExpr::m__getitem__));

  FExpr_Type = xt.get_type_object();

  INIT_METHODS_FOR_CLASS(PyFExpr);
}




}}  // namespace dt::expr<|MERGE_RESOLUTION|>--- conflicted
+++ resolved
@@ -27,12 +27,9 @@
 #include "expr/fexpr_frame.h"
 #include "expr/fexpr_list.h"
 #include "expr/fexpr_literal.h"
-<<<<<<< HEAD
 #include "expr/fexpr_slice.h"
-=======
 #include "expr/re/fexpr_match.h"
 #include "expr/expr.h"            // OldExpr
->>>>>>> e120e089
 #include "python/obj.h"
 #include "python/xargs.h"
 #include "utils/exceptions.h"
