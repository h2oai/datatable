//------------------------------------------------------------------------------
// Copyright 2020 H2O.ai
//
// Permission is hereby granted, free of charge, to any person obtaining a
// copy of this software and associated documentation files (the "Software"),
// to deal in the Software without restriction, including without limitation
// the rights to use, copy, modify, merge, publish, distribute, sublicense,
// and/or sell copies of the Software, and to permit persons to whom the
// Software is furnished to do so, subject to the following conditions:
//
// The above copyright notice and this permission notice shall be included in
// all copies or substantial portions of the Software.
//
// THE SOFTWARE IS PROVIDED "AS IS", WITHOUT WARRANTY OF ANY KIND, EXPRESS OR
// IMPLIED, INCLUDING BUT NOT LIMITED TO THE WARRANTIES OF MERCHANTABILITY,
// FITNESS FOR A PARTICULAR PURPOSE AND NONINFRINGEMENT. IN NO EVENT SHALL THE
// AUTHORS OR COPYRIGHT HOLDERS BE LIABLE FOR ANY CLAIM, DAMAGES OR OTHER
// LIABILITY, WHETHER IN AN ACTION OF CONTRACT, TORT OR OTHERWISE, ARISING
// FROM, OUT OF OR IN CONNECTION WITH THE SOFTWARE OR THE USE OR OTHER DEALINGS
// IN THE SOFTWARE.
//------------------------------------------------------------------------------
#include "expr/fexpr.h"
#include "expr/fexpr_dict.h"
#include "expr/fexpr_frame.h"
#include "expr/fexpr_list.h"
#include "expr/fexpr_literal.h"
#include "expr/expr.h"            // OldExpr
#include "python/obj.h"
#include "python/xargs.h"
#include "utils/exceptions.h"
namespace dt {
namespace expr {


//------------------------------------------------------------------------------
// dt::expr::FExpr class
//------------------------------------------------------------------------------

ptrExpr FExpr::unnegate_column() const {
  return nullptr;
}


bool FExpr::evaluate_bool() const {
  throw RuntimeError();  // LCOV_EXCL_LINE
}                        // LCOV_EXCL_LINE


int64_t FExpr::evaluate_int() const {
  throw RuntimeError();  // LCOV_EXCL_LINE
}                        // LCOV_EXCL_LINE


py::oobj FExpr::evaluate_pystr() const {
  throw RuntimeError();  // LCOV_EXCL_LINE
}                        // LCOV_EXCL_LINE


void FExpr::prepare_by(EvalContext&, Workframe&, std::vector<SortFlag>&) const {
  throw RuntimeError();  // LCOV_EXCL_LINE
}                        // LCOV_EXCL_LINE




//------------------------------------------------------------------------------
// as_fexpr()
//------------------------------------------------------------------------------

static ptrExpr extract_fexpr(py::robj src) {
  xassert(src.is_fexpr());
  auto fexpr = reinterpret_cast<PyFExpr*>(src.to_borrowed_ref());
  return fexpr->get_expr();
}


ptrExpr as_fexpr(py::robj src) {
  if (src.is_fexpr())              return extract_fexpr(src);
  else if (src.is_dtexpr())        return std::make_shared<OldExpr>(src);
  else if (src.is_int())           return FExpr_Literal_Int::make(src);
  else if (src.is_string())        return FExpr_Literal_String::make(src);
  else if (src.is_float())         return FExpr_Literal_Float::make(src);
  else if (src.is_bool())          return FExpr_Literal_Bool::make(src);
  else if (src.is_slice())         return FExpr_Literal_Slice::make(src);
  else if (src.is_list_or_tuple()) return FExpr_List::make(src);
  else if (src.is_dict())          return FExpr_Dict::make(src);
  else if (src.is_anytype())       return FExpr_Literal_Type::make(src);
  else if (src.is_generator())     return FExpr_List::make(src);
  else if (src.is_none())          return FExpr_Literal_None::make();
  else if (src.is_frame())         return FExpr_Frame::from_datatable(src);
  else if (src.is_range())         return FExpr_Literal_Range::make(src);
  else if (src.is_pandas_frame() ||
           src.is_pandas_series()) return FExpr_Frame::from_pandas(src);
  else if (src.is_numpy_array() ||
           src.is_numpy_marray())  return FExpr_Frame::from_numpy(src);
  else if (src.is_ellipsis())      return ptrExpr(new FExpr_Literal_SliceAll());
  else {
    throw TypeError() << "An object of type " << src.typeobj()
                      << " cannot be used in an FExpr";
  }
}



//------------------------------------------------------------------------------
// PyFExpr class
//------------------------------------------------------------------------------
using namespace py;

// static "constructor"
oobj PyFExpr::make(FExpr* expr) {
  xassert(FExpr_Type);
  oobj res = robj(FExpr_Type).call();
  auto fexpr = reinterpret_cast<PyFExpr*>(res.to_borrowed_ref());
  fexpr->expr_ = ptrExpr(expr);
  return res;
}

ptrExpr PyFExpr::get_expr() const {
  return expr_;
}



static PKArgs args__init__(1, 0, 0, false, false, {"e"}, "__init__", nullptr);

void PyFExpr::m__init__(const PKArgs& args) {
  auto arg = args[0].to_oobj();
  if (arg) {
    expr_ = as_fexpr(arg);
  }
}


void PyFExpr::m__dealloc__() {
  expr_ = nullptr;
}

oobj PyFExpr::m__repr__() const {
  // Normally we would never create an object with an empty `expr_`,
  // but if the user tries to instantiate it manually then the
  // `expr_` may end up as nullptr.
  if (!expr_) return ostring("FExpr<>");
  return ostring("FExpr<" + expr_->repr() + '>');
}



//----- Basic arithmetics ------------------------------------------------------

static oobj make_unexpr(dt::expr::Op op, const PyObject* self) {
  return robj(Expr_Type).call({
                  oint(static_cast<int>(op)),
                  otuple{oobj(self)}});
}

static oobj make_binexpr(dt::expr::Op op, robj lhs, robj rhs) {
  return robj(Expr_Type).call({
                  oint(static_cast<int>(op)),
                  otuple{lhs, rhs}});
}


oobj PyFExpr::nb__and__(robj lhs, robj rhs)      { return make_binexpr(dt::expr::Op::AND,      lhs, rhs); }
oobj PyFExpr::nb__xor__(robj lhs, robj rhs)      { return make_binexpr(dt::expr::Op::XOR,      lhs, rhs); }
oobj PyFExpr::nb__or__(robj lhs, robj rhs)       { return make_binexpr(dt::expr::Op::OR,       lhs, rhs); }
oobj PyFExpr::nb__lshift__(robj lhs, robj rhs)   { return make_binexpr(dt::expr::Op::LSHIFT,   lhs, rhs); }
oobj PyFExpr::nb__rshift__(robj lhs, robj rhs)   { return make_binexpr(dt::expr::Op::RSHIFT,   lhs, rhs); }

bool PyFExpr::nb__bool__() {
  throw TypeError() <<
      "Expression " << expr_->repr() << " cannot be cast to bool.\n\n"
      "You may be seeing this error because either:\n"
      "  * you tried to use chained inequality such as\n"
      "        0 < f.A < 100\n"
      "    If so please rewrite it as\n"
      "        (0 < f.A) & (f.A < 100)\n\n"
      "  * you used keywords and/or, for example\n"
      "        f.A < 0 or f.B >= 1\n"
      "    If so then replace keywords with operators `&` or `|`:\n"
      "        (f.A < 0) | (f.B >= 1)\n"
      "    Be mindful that `&` / `|` have higher precedence than `and`\n"
      "    or `or`, so make sure to use parentheses appropriately.\n\n"
      "  * you used expression in the `if` statement, for example:\n"
      "        f.A if f.A > 0 else -f.A\n"
      "    You may write this as a ternary operator instead:\n"
      "        (f.A > 0) & f.A | -f.A\n\n"
      "  * you explicitly cast the expression into `bool`:\n"
      "        bool(f.B)\n"
      "    this can be replaced with an explicit comparison operator:\n"
      "        f.B != 0\n";
}

oobj PyFExpr::nb__invert__() {
  return make_unexpr(dt::expr::Op::UINVERT, this);
}

oobj PyFExpr::nb__neg__() {
  return make_unexpr(dt::expr::Op::UMINUS, this);
}

oobj PyFExpr::nb__pos__() {
  return make_unexpr(dt::expr::Op::UPLUS, this);
}




//----- Other methods ----------------------------------------------------------

static const char* doc_extend =
R"(extend(self, arg)
--

Append ``FExpr`` `arg` to the current FExpr.

Each ``FExpr`` represents a collection of columns, or a columnset. This
method takes two such columnsets and combines them into a single one,
similar to :func:`cbind() <datatable.cbind>`.


Parameters
----------
arg: FExpr
    The expression to append.

return: FExpr
    New FExpr which is a combination of the current FExpr and `arg`.


See also
--------
- :meth:`remove() <dt.FExpr.remove>` -- remove columns from a columnset.
)";

static PKArgs args_extend(1, 0, 0, false, false, {"arg"}, "extend", doc_extend);

oobj PyFExpr::extend(const PKArgs& args) {
  auto arg = args[0].to<oobj>(py::None());
  return make_binexpr(dt::expr::Op::SETPLUS, robj(this), arg);
}


static const char* doc_remove =
R"(remove(self, arg)
--

Remove columns `arg` from the current FExpr.

Each ``FExpr`` represents a collection of columns, or a columnset. Some
of those columns are computed while others are specified "by reference",
for example ``f.A``, ``f[:3]`` or ``f[int]``. This method allows you to
remove by-reference columns from an existing FExpr.


Parameters
----------
arg: FExpr
    The columns to remove. These must be "columns-by-reference", i.e.
    they cannot be computed columns.

return: FExpr
    New FExpr which is a obtained from the current FExpr by removing
    the columns in `arg`.


See also
--------
- :meth:`extend() <dt.FExpr.extend>` -- append a columnset.
)";

static PKArgs args_remove(1, 0, 0, false, false, {"arg"}, "remove", doc_remove);

oobj PyFExpr::remove(const PKArgs& args) {
  auto arg = args[0].to_oobj();
  return make_binexpr(dt::expr::Op::SETMINUS, robj(this), arg);
}


// DEPRECATED
oobj PyFExpr::len() {
  return make_unexpr(dt::expr::Op::LEN, this);
}


static const char* doc_re_match =
R"(re_match(self, pattern, flags=None)
--

.. x-version-deprecated:: 0.11

Test whether values in a string column match a regular expression.

Since version 1.0 this function will be available in the ``re.``
submodule.

Parameters
----------
pattern: str
    The regular expression that will be tested against each value
    in the current column.

flags: int
    [unused]

return: FExpr
    Return an expression that produces boolean column that tells
    whether the value in each row of the current column matches
    the `pattern` or not.
)";

static PKArgs args_re_match(
    0, 2, 0, false, false, {"pattern", "flags"}, "re_match", doc_re_match);

oobj PyFExpr::re_match(const PKArgs& args) {
  auto arg0 = args[0].to<oobj>(py::None());
  auto arg1 = args[1].to<oobj>(py::None());
  return robj(Expr_Type).call({
                  oint(static_cast<int>(dt::expr::Op::RE_MATCH)),
                  otuple{robj(this)},
                  otuple{arg0, arg1}});
}




//------------------------------------------------------------------------------
// Miscellaneous
//------------------------------------------------------------------------------

static const char* doc_sum =
R"(sum()
--

Equivalent to :func:`dt.sum(self)`.
)";

oobj PyFExpr::sum(const XArgs&) {
  auto sumFn = oobj::import("datatable", "sum");
  return sumFn.call({this});
}

DECLARE_METHOD(&PyFExpr::sum)
    ->name("sum")
    ->docs(doc_sum);

static const char* doc_max =
R"(max()
--

Equivalent to :func:`dt.max(self)`.
)";

oobj PyFExpr::max(const XArgs&) {
  auto maxFn = oobj::import("datatable", "max");
  return maxFn.call({this});
}

DECLARE_METHOD(&PyFExpr::max)
    ->name("max")
    ->docs(doc_max);


<<<<<<< HEAD
static const char* doc_mean =
R"(mean()
--

Equivalent to :func:`dt.mean(self)`.
)";

oobj PyFExpr::mean(const XArgs&) {
  auto meanFn = oobj::import("datatable", "mean");
  return meanFn.call({this});
}

DECLARE_METHOD(&PyFExpr::mean)
    ->name("mean")
    ->docs(doc_mean);


static const char* doc_median =
R"(median()
--

Equivalent to :func:`dt.median(self)`.
)";

oobj PyFExpr::median(const XArgs&) {
  auto medianFn = oobj::import("datatable", "median");
  return medianFn.call({this});
}

DECLARE_METHOD(&PyFExpr::median)
    ->name("median")
    ->docs(doc_median);


static const char* doc_min =
R"(min()
--

Equivalent to :func:`dt.min(self)`.
)";

oobj PyFExpr::min(const XArgs&) {
  auto minFn = oobj::import("datatable", "min");
  return minFn.call({this});
}

DECLARE_METHOD(&PyFExpr::min)
    ->name("min")
    ->docs(doc_min);
=======
static const char* doc_rowall =
R"(rowall()
--

Equivalent to :func:`dt.rowall(self)`.
)";

oobj PyFExpr::rowall(const XArgs&) {
  auto rowallFn = oobj::import("datatable", "rowall");
  return rowallFn.call({this});
}

DECLARE_METHOD(&PyFExpr::rowall)
    ->name("rowall")
    ->docs(doc_rowall);


static const char* doc_rowany =
R"(rowany()
--

Equivalent to :func:`dt.rowany(self)`.
)";

oobj PyFExpr::rowany(const XArgs&) {
  auto rowanyFn = oobj::import("datatable", "rowany");
  return rowanyFn.call({this});
}

DECLARE_METHOD(&PyFExpr::rowany)
    ->name("rowany")
    ->docs(doc_rowany);


static const char* doc_rowcount =
R"(rowcount()
--

Equivalent to :func:`dt.rowcount(self)`.
)";

oobj PyFExpr::rowcount(const XArgs&) {
  auto rowcountFn = oobj::import("datatable", "rowcount");
  return rowcountFn.call({this});
}

DECLARE_METHOD(&PyFExpr::rowcount)
    ->name("rowcount")
    ->docs(doc_rowcount);


static const char* doc_rowfirst =
R"(rowfirst()
--

Equivalent to :func:`dt.rowfirst(self)`.
)";

oobj PyFExpr::rowfirst(const XArgs&) {
  auto rowfirstFn = oobj::import("datatable", "rowfirst");
  return rowfirstFn.call({this});
}

DECLARE_METHOD(&PyFExpr::rowfirst)
    ->name("rowfirst")
    ->docs(doc_rowfirst);


static const char* doc_rowlast =
R"(rowlast()
--

Equivalent to :func:`dt.rowlast(self)`.
)";

oobj PyFExpr::rowlast(const XArgs&) {
  auto rowlastFn = oobj::import("datatable", "rowlast");
  return rowlastFn.call({this});
}

DECLARE_METHOD(&PyFExpr::rowlast)
    ->name("rowlast")
    ->docs(doc_rowlast);


static const char* doc_rowmax =
R"(rowmax()
--

Equivalent to :func:`dt.rowmax(self)`.
)";

oobj PyFExpr::rowmax(const XArgs&) {
  auto rowmaxFn = oobj::import("datatable", "rowmax");
  return rowmaxFn.call({this});
}

DECLARE_METHOD(&PyFExpr::rowmax)
    ->name("rowmax")
    ->docs(doc_rowmax);


static const char* doc_rowmean =
R"(rowmean()
--

Equivalent to :func:`dt.rowmean(self)`.
)";

oobj PyFExpr::rowmean(const XArgs&) {
  auto rowmeanFn = oobj::import("datatable", "rowmean");
  return rowmeanFn.call({this});
}

DECLARE_METHOD(&PyFExpr::rowmean)
    ->name("rowmean")
    ->docs(doc_rowmean);


static const char* doc_rowmin =
R"(rowmin()
--

Equivalent to :func:`dt.rowmin(self)`.
)";

oobj PyFExpr::rowmin(const XArgs&) {
  auto rowminFn = oobj::import("datatable", "rowmin");
  return rowminFn.call({this});
}

DECLARE_METHOD(&PyFExpr::rowmin)
    ->name("rowmin")
    ->docs(doc_rowmin);


static const char* doc_rowsd =
R"(rowsd()
--

Equivalent to :func:`dt.rowsd(self)`.
)";

oobj PyFExpr::rowsd(const XArgs&) {
  auto rowsdFn = oobj::import("datatable", "rowsd");
  return rowsdFn.call({this});
}

DECLARE_METHOD(&PyFExpr::rowsd)
    ->name("rowsd")
    ->docs(doc_rowsd);


static const char* doc_rowsum =
R"(rowsum()
--

Equivalent to :func:`dt.rowsum(self)`.
)";

oobj PyFExpr::rowsum(const XArgs&) {
  auto rowsumFn = oobj::import("datatable", "rowsum");
  return rowsumFn.call({this});
}

DECLARE_METHOD(&PyFExpr::rowsum)
    ->name("rowsum")
    ->docs(doc_rowsum);
>>>>>>> 021fd0cc

//------------------------------------------------------------------------------
// Class decoration
//------------------------------------------------------------------------------

static const char* doc_fexpr =
R"(
FExpr is an object that encapsulates computations to be done on a frame.

FExpr objects are rarely constructed directly (though it is possible too),
instead they are more commonly created as inputs/outputs from various
functions in :mod:`datatable`.

Consider the following example::

    math.sin(2 * f.Angle)

Here accessing column "Angle" in namespace ``f`` creates an ``FExpr``.
Multiplying this ``FExpr`` by a python scalar ``2`` creates a new ``FExpr``.
And finally, applying the sine function creates yet another ``FExpr``. The
resulting expression can be applied to a frame via the
:meth:`DT[i,j] <dt.Frame.__getitem__>` method, which will compute that expression
using the data of that particular frame.

Thus, an ``FExpr`` is a stored computation, which can later be applied to a
Frame, or to multiple frames.

Because of its delayed nature, an ``FExpr`` checks its correctness at the time
when it is applied to a frame, not sooner. In particular, it is possible for
the same expression to work with one frame, but fail with another. In the
example above, the expression may raise an error if there is no column named
"Angle" in the frame, or if the column exists but has non-numeric type.

Most functions in datatable that accept an ``FExpr`` as an input, return
a new ``FExpr`` as an output, thus creating a tree of ``FExpr``s as the
resulting evaluation graph.

Also, all functions that accept ``FExpr``s as arguments, will also accept
certain other python types as an input, essentially converting them into
``FExpr``s. Thus, we will sometimes say that a function accepts **FExpr-like**
objects as arguments.

)";

void PyFExpr::impl_init_type(XTypeMaker& xt) {
  xt.set_class_name("datatable.FExpr");
  xt.set_class_doc(doc_fexpr);
  xt.set_subclassable(false);

  xt.add(CONSTRUCTOR(&PyFExpr::m__init__, args__init__));
  xt.add(DESTRUCTOR(&PyFExpr::m__dealloc__));
  xt.add(METHOD(&PyFExpr::extend, args_extend));
  xt.add(METHOD(&PyFExpr::remove, args_remove));
  xt.add(METHOD0(&PyFExpr::len, "len"));
  xt.add(METHOD(&PyFExpr::re_match, args_re_match));

  xt.add(METHOD__REPR__(&PyFExpr::m__repr__));
  xt.add(METHOD__ADD__(&PyFExpr::nb__add__));
  xt.add(METHOD__SUB__(&PyFExpr::nb__sub__));
  xt.add(METHOD__MUL__(&PyFExpr::nb__mul__));
  xt.add(METHOD__TRUEDIV__(&PyFExpr::nb__truediv__));
  xt.add(METHOD__FLOORDIV__(&PyFExpr::nb__floordiv__));
  xt.add(METHOD__MOD__(&PyFExpr::nb__mod__));
  xt.add(METHOD__AND__(&PyFExpr::nb__and__));
  xt.add(METHOD__XOR__(&PyFExpr::nb__xor__));
  xt.add(METHOD__OR__(&PyFExpr::nb__or__));
  xt.add(METHOD__LSHIFT__(&PyFExpr::nb__lshift__));
  xt.add(METHOD__RSHIFT__(&PyFExpr::nb__rshift__));
  xt.add(METHOD__POW__(&PyFExpr::nb__pow__));
  xt.add(METHOD__BOOL__(&PyFExpr::nb__bool__));
  xt.add(METHOD__INVERT__(&PyFExpr::nb__invert__));
  xt.add(METHOD__NEG__(&PyFExpr::nb__neg__));
  xt.add(METHOD__POS__(&PyFExpr::nb__pos__));
  xt.add(METHOD__CMP__(&PyFExpr::m__compare__));

  FExpr_Type = xt.get_type_object();

  INIT_METHODS_FOR_CLASS(PyFExpr);
}




}}  // namespace dt::expr<|MERGE_RESOLUTION|>--- conflicted
+++ resolved
@@ -361,7 +361,6 @@
     ->docs(doc_max);
 
 
-<<<<<<< HEAD
 static const char* doc_mean =
 R"(mean()
 --
@@ -411,7 +410,6 @@
 DECLARE_METHOD(&PyFExpr::min)
     ->name("min")
     ->docs(doc_min);
-=======
 static const char* doc_rowall =
 R"(rowall()
 --
@@ -580,7 +578,6 @@
 DECLARE_METHOD(&PyFExpr::rowsum)
     ->name("rowsum")
     ->docs(doc_rowsum);
->>>>>>> 021fd0cc
 
 //------------------------------------------------------------------------------
 // Class decoration
