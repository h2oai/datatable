//------------------------------------------------------------------------------
// Copyright 2019 H2O.ai
//
// Permission is hereby granted, free of charge, to any person obtaining a
// copy of this software and associated documentation files (the "Software"),
// to deal in the Software without restriction, including without limitation
// the rights to use, copy, modify, merge, publish, distribute, sublicense,
// and/or sell copies of the Software, and to permit persons to whom the
// Software is furnished to do so, subject to the following conditions:
//
// The above copyright notice and this permission notice shall be included in
// all copies or substantial portions of the Software.
//
// THE SOFTWARE IS PROVIDED "AS IS", WITHOUT WARRANTY OF ANY KIND, EXPRESS OR
// IMPLIED, INCLUDING BUT NOT LIMITED TO THE WARRANTIES OF MERCHANTABILITY,
// FITNESS FOR A PARTICULAR PURPOSE AND NONINFRINGEMENT. IN NO EVENT SHALL THE
// AUTHORS OR COPYRIGHT HOLDERS BE LIABLE FOR ANY CLAIM, DAMAGES OR OTHER
// LIABILITY, WHETHER IN AN ACTION OF CONTRACT, TORT OR OTHERWISE, ARISING
// FROM, OUT OF OR IN CONNECTION WITH THE SOFTWARE OR THE USE OR OTHER DEALINGS
// IN THE SOFTWARE.
//------------------------------------------------------------------------------
#include <algorithm>
#include "expr/fnary/fnary.h"
#include "column/const.h"
#include "column/func_nary.h"
namespace dt {
namespace expr {



static const char* doc_rowfirst =
R"(rowfirst(cols)
--

For each row, find the first non-missing value in `cols`. If all values
in a row are missing, then this function will also produce a missing value.

Parameters
----------
cols: Expr
    Input columns.

return: Expr
    f-expression consisting of one column and the same number
    of rows as in `cols`.

except: TypeError
    The exception is raised when input columns have incompatible types.

See Also
--------

- :func:`rowlast()` -- find the last non-missing value row-wise.

)";


static const char* doc_rowlast =
R"(rowlast(cols)
--

For each row, find the last non-missing value in `cols`. If all values
in a row are missing, then this function will also produce a missing value.

Parameters
----------
cols: Expr
    Input columns.

return: Expr
    f-expression consisting of one column and the same number
    of rows as in `cols`.

except: TypeError
    The exception is raised when input columns have incompatible types.

See Also
--------

- :func:`rowfirst()` -- find the first non-missing value row-wise.

<<<<<<< HEAD
Examples
--------
::

    >>> from datatable import dt, f
    >>> DT = dt.Frame({"A": [1, 1, 2, 1, 2],
    ...                "B": [None, 2, 3, 4, None],
    ...                "C":[True, False, False, True, True]})
    >>> DT
       |     A      B      C
       | int32  int32  bool8
    -- + -----  -----  -----
     0 |     1     NA      1
     1 |     1      2      0
     2 |     2      3      0
     3 |     1      4      1
     4 |     2     NA      1
    [5 rows x 3 columns]

::

    >>> DT[:, dt.rowlast(f[:])]
       |    C0
       | int32
    -- + -----
     0 |     1
     1 |     0
     2 |     0
     3 |     1
     4 |     1
    [5 rows x 1 column]

::

    >>> DT[[1, 3], 'C'] = None
    >>> DT
       |     A      B      C
       | int32  int32  bool8
    -- + -----  -----  -----
     0 |     1     NA      1
     1 |     1      2     NA
     2 |     2      3      0
     3 |     1      4     NA
     4 |     2     NA      1
    [5 rows x 3 columns]

::

    >>> DT[:, dt.rowlast(f[:])]
       |    C0
       | int32
    -- + -----
     0 |     1
     1 |     2
     2 |     0
     3 |     4
     4 |     1
    [5 rows x 1 column]


=======
>>>>>>> 3e4b46ac

)";


py::PKArgs args_rowfirst(0, 0, 0, true, false, {}, "rowfirst", doc_rowfirst);
py::PKArgs args_rowlast(0, 0, 0, true, false, {}, "rowlast", doc_rowlast);



template <typename T, bool FIRST>
static bool op_rowfirstlast(size_t i, T* out, const colvec& columns) {
  size_t n = columns.size();
  for (size_t j = 0; j < n; ++j) {
    bool xvalid = columns[FIRST? j : n - j - 1].get_element(i, out);
    if (xvalid) return true;
  }
  return false;
}


template <typename T>
static inline Column _rowfirstlast(colvec&& columns, SType outtype, bool FIRST)
{
  auto fn = FIRST? op_rowfirstlast<T, true>
                 : op_rowfirstlast<T, false>;
  size_t nrows = columns[0].nrows();
  return Column(new FuncNary_ColumnImpl<T>(
                    std::move(columns), fn, nrows, outtype));
}



Column naryop_rowfirstlast(colvec&& columns, bool FIRST) {
  if (columns.empty()) {
    return Const_ColumnImpl::make_na_column(1);
  }
  const char* fnname = FIRST? "rowfirst" : "rowlast";

  // Detect common stype
  SType stype0 = SType::VOID;
  for (const auto& col : columns) {
    stype0 = common_stype(stype0, col.stype());
  }
  if (stype0 == SType::INVALID) {
    throw TypeError() << "Incompatible column types in function `" << fnname << "`";
  }
  promote_columns(columns, stype0);

  switch (stype0) {
    case SType::BOOL:    return _rowfirstlast<int8_t>(std::move(columns), stype0, FIRST);
    case SType::INT8:    return _rowfirstlast<int8_t>(std::move(columns), stype0, FIRST);
    case SType::INT16:   return _rowfirstlast<int16_t>(std::move(columns), stype0, FIRST);
    case SType::INT32:   return _rowfirstlast<int32_t>(std::move(columns), stype0, FIRST);
    case SType::INT64:   return _rowfirstlast<int64_t>(std::move(columns), stype0, FIRST);
    case SType::FLOAT32: return _rowfirstlast<float>(std::move(columns), stype0, FIRST);
    case SType::FLOAT64: return _rowfirstlast<double>(std::move(columns), stype0, FIRST);
    case SType::STR32:
    case SType::STR64:   return _rowfirstlast<CString>(std::move(columns), stype0, FIRST);
    default: {
      throw TypeError() << "Unknown type " << stype0;
    }
  }
}




}}  // namespace dt::expr<|MERGE_RESOLUTION|>--- conflicted
+++ resolved
@@ -79,7 +79,7 @@
 
 - :func:`rowfirst()` -- find the first non-missing value row-wise.
 
-<<<<<<< HEAD
+
 Examples
 --------
 ::
@@ -138,11 +138,6 @@
      3 |     4
      4 |     1
     [5 rows x 1 column]
-
-
-=======
->>>>>>> 3e4b46ac
-
 )";
 
 
