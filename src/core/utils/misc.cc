//------------------------------------------------------------------------------
// Copyright 2018-2020 H2O.ai
//
// Permission is hereby granted, free of charge, to any person obtaining a
// copy of this software and associated documentation files (the "Software"),
// to deal in the Software without restriction, including without limitation
// the rights to use, copy, modify, merge, publish, distribute, sublicense,
// and/or sell copies of the Software, and to permit persons to whom the
// Software is furnished to do so, subject to the following conditions:
//
// The above copyright notice and this permission notice shall be included in
// all copies or substantial portions of the Software.
//
// THE SOFTWARE IS PROVIDED "AS IS", WITHOUT WARRANTY OF ANY KIND, EXPRESS OR
// IMPLIED, INCLUDING BUT NOT LIMITED TO THE WARRANTIES OF MERCHANTABILITY,
// FITNESS FOR A PARTICULAR PURPOSE AND NONINFRINGEMENT. IN NO EVENT SHALL THE
// AUTHORS OR COPYRIGHT HOLDERS BE LIABLE FOR ANY CLAIM, DAMAGES OR OTHER
// LIABILITY, WHETHER IN AN ACTION OF CONTRACT, TORT OR OTHERWISE, ARISING
// FROM, OUT OF OR IN CONNECTION WITH THE SOFTWARE OR THE USE OR OTHER DEALINGS
// IN THE SOFTWARE.
//------------------------------------------------------------------------------
<<<<<<< HEAD
#include <cstring>          // std::memcpy
#include <stdint.h>
#include <type_traits>      // std::is_unsigned
=======
#include "utils/assert.h"
>>>>>>> aa407609
#include "utils/macros.h"
#include "utils/misc.h"
namespace dt {


// The warning is spurious, because shifts triggering the warning are
// within if() conditions that get statically ignored.
DISABLE_GCC_WARNING("-Wshift-count-overflow")
// 4293: shift count negative or too big, undefined behavior
DISABLE_MSVC_WARNING(4293)
// 4333: right shift by too large amount, data loss
DISABLE_MSVC_WARNING(4333)


/**
 * Number of leading zeros.
 * This algorithm tuned for the case when the number of leading zeros is
 * expected to be large.
 * Algorithm 5-7 from Henry S. Warren "Hacker's Delight"
 */
template <typename T>
int nlz(T x) {
  T y;
  int n = sizeof(T) * 8;

  if (sizeof(T) >= 8) {
    y = x >> 32; if (y != 0) { n = n -32;  x = y; }
  }
  if (sizeof(T) >= 4) {
    y = x >> 16; if (y != 0) { n = n -16;  x = y; }
  }
  if (sizeof(T) >= 2) {
    y = x >> 8;  if (y != 0) { n = n - 8;  x = y; }
  }
  if (sizeof(T) >= 1) {
    y = x >> 4;  if (y != 0) { n = n - 4;  x = y; }
    y = x >> 2;  if (y != 0) { n = n - 2;  x = y; }
    y = x >> 1;  if (y != 0) return n - 2;
  }
  return n - static_cast<int>(x);
}


template <typename T>
int nsb(T x) {
  static_assert(std::is_unsigned<T>::value, "Wrong T in nsb<T>()");
  T y;
  int m = 0;

  if (sizeof(T) >= 8) {
    y = x >> 32; if (y) { m += 32;  x = y; }
  }
  if (sizeof(T) >= 4) {
    y = x >> 16; if (y) { m += 16;  x = y; }
  }
  if (sizeof(T) >= 2) {
    y = x >> 8;  if (y) { m += 8;  x = y; }
  }
  if (sizeof(T) >= 1) {
    y = x >> 4;  if (y) { m += 4;  x = y; }
    y = x >> 2;  if (y) { m += 2;  x = y; }
    y = x >> 1;  if (y) return m + 2;
  }
  return m + static_cast<int>(x);
}



template int nlz(uint64_t);
template int nlz(uint32_t);
template int nlz(uint16_t);
template int nlz(uint8_t);
template int nsb(uint64_t);
template int nsb(uint32_t);
template int nsb(uint16_t);
template int nsb(uint8_t);

}  // namespace dt


/**
 * Fill the array `ptr` with `count` values `value` (the value is given as a
 * pointer of size `sz`). As a special case, if `value` pointer is NULL, then
 * fill with 0xFF bytes instead.
 * This is used for filling the columns with NAs.
 */
void set_value(void* ptr, const void* value, size_t sz, size_t count) {
  if (count == 0) return;
  if (value == nullptr) {
    *static_cast<unsigned char *>(ptr) = 0xFF;
    count *= sz;
    sz = 1;
  } else {
    xassert(ptr);
    std::memcpy(ptr, value, sz);
  }
  size_t final_sz = sz * count;
  for (size_t i = sz; i < final_sz; i <<= 1) {
    size_t writesz = i < final_sz - i ? i : final_sz - i;
    void* dest = static_cast<void*>(static_cast<char*>(ptr) + i);
    std::memcpy(dest, ptr, writesz);
  }
}


/**
 * Return current value on the system timer, in seconds. This function is
 * most suitable for profiling a piece of code: difference between two
 * consecutive calls to `wallclock()` will give the time elapsed in seconds.
 */
#if DT_OS_WINDOWS
  #include <time.h>
  double wallclock(void) {
    clock_t tv = clock();
    return tv == clock_t(-1)? 0 : static_cast<double>(tv) / CLOCKS_PER_SEC;
  }
#elif defined(CLOCK_REALTIME) && !defined(DISABLE_CLOCK_REALTIME)
  #include <time.h>
  double wallclock(void) {
    struct timespec tp;
    int ret = 1;
    #ifdef __APPLE__
      if (__builtin_available(macos 10.12, *))
    #endif
    ret = clock_gettime(CLOCK_REALTIME, &tp);
    return ret == 0? 1.0 * tp.tv_sec + 1e-9 * tp.tv_nsec : 0;
  }
#else
  #include <sys/time.h>
  double wallclock(void) {
    struct timeval tv;
    int ret = gettimeofday(&tv, nullptr);
    return ret == 0? 1.0 * tv.tv_sec + 1e-6 * tv.tv_usec : 0;
  }
#endif


/**
 * Helper function to print file's size in human-readable format. This will
 * produce strings such as:
 *     44.74GB (48043231704 bytes)
 *     921MB (965757797 bytes)
 *     2.206MB (2313045 bytes)
 *     38.69KB (39615 bytes)
 *     214 bytes
 *     0 bytes
 * The function returns a pointer to a static string buffer, so the caller
 * should not attempt to deallocate the buffer, or call this function from
 * multiple threads at the same time, or hold on to the value returned for
 * extended periods of time.
 */
const char* filesize_to_str(size_t fsize)
{
  #define NSUFFIXES 5
  #define BUFFSIZE 100
  static char suffixes[NSUFFIXES] = {'P', 'T', 'G', 'M', 'K'};
  static char output[BUFFSIZE];
  static const char one_byte[] = "1 byte";
  llu lsize = static_cast<llu>(fsize);
  for (int i = 0; i <= NSUFFIXES; i++) {
    int shift = (NSUFFIXES - i) * 10;
    if ((fsize >> shift) == 0) continue;
    int ndigits = 3;
    for (; ndigits >= 1; ndigits--) {
      if ((fsize >> (shift + 12 - ndigits * 3)) == 0) break;
    }
    if (ndigits == 0 || (fsize == (fsize >> shift << shift))) {
      if (i < NSUFFIXES) {
        snprintf(output, BUFFSIZE, "%llu%cB",
                 lsize >> shift, suffixes[i]);
        return output;
      }
    } else {
      snprintf(output, BUFFSIZE, "%.*f%cB",
               ndigits, static_cast<double>(fsize) / (1LL << shift),
               suffixes[i]);
      return output;
    }
  }
  if (fsize == 1) return one_byte;
  snprintf(output, BUFFSIZE, "%llu bytes", lsize);
  return output;
}


const char* humanize_number(size_t num) {
  static char outputs[270];
  static int curr_out = 0;
  char* output = outputs + (curr_out++) * 27;
  if (curr_out == 10) curr_out = 0;
  int len = 0;
  if (num) {
    while (true) {
      output[len++] = '0' + static_cast<char>(num % 10);
      num /= 10;
      if (!num) break;
      if (len % 4 == 3) output[len++] = ',';
    }
    for (int i = 0; i < len/2; ++i) {
      char c = output[i];
      output[i] = output[len - 1 - i];
      output[len - 1 - i] = c;
    }
  } else {
    output[len++] = '0';
  }
  output[len] = '\0';
  return output;
}


/**
 * Return the size of the array `ptr`, or 0 if the platform doesn't allow
 * such functionality.
 */
size_t array_size(void *ptr, size_t elemsize) {
  #ifdef MALLOC_SIZE_UNAVAILABLE
    return 0;
  #else
    return ptr == nullptr? 0 : malloc_size(ptr) / elemsize;
  #endif
}


char*
repr_utf8(const unsigned char* ptr0, const unsigned char* ptr1) {
    static char buf[101];
    int i = 0;
    for (const unsigned char *ptr = ptr0; ptr < ptr1; ptr++) {
        if (*ptr >= 0x20 && *ptr < 0x7F)
            buf[i++] = static_cast<char>(*ptr);
        else {
            int8_t d0 = (*ptr) & 0xF;
            int8_t d1 = (*ptr) >> 4;
            buf[i++] = '\\';
            buf[i++] = 'x';
            buf[i++] = d1 <= 9? ('0' + d1) : ('A' + d1 - 10);
            buf[i++] = d0 <= 9? ('0' + d0) : ('A' + d0 - 10);
        }
        if (i >= 95) break;
    }
    buf[i] = '\0';
    return buf;
}



RESTORE_MSVC_WARNING(4333)
RESTORE_MSVC_WARNING(4293)
RESTORE_GCC_WARNING("-Wshift-count-overflow")<|MERGE_RESOLUTION|>--- conflicted
+++ resolved
@@ -19,13 +19,10 @@
 // FROM, OUT OF OR IN CONNECTION WITH THE SOFTWARE OR THE USE OR OTHER DEALINGS
 // IN THE SOFTWARE.
 //------------------------------------------------------------------------------
-<<<<<<< HEAD
 #include <cstring>          // std::memcpy
 #include <stdint.h>
 #include <type_traits>      // std::is_unsigned
-=======
 #include "utils/assert.h"
->>>>>>> aa407609
 #include "utils/macros.h"
 #include "utils/misc.h"
 namespace dt {
