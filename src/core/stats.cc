//------------------------------------------------------------------------------
// Copyright 2018-2021 H2O.ai
//
// Permission is hereby granted, free of charge, to any person obtaining a
// copy of this software and associated documentation files (the "Software"),
// to deal in the Software without restriction, including without limitation
// the rights to use, copy, modify, merge, publish, distribute, sublicense,
// and/or sell copies of the Software, and to permit persons to whom the
// Software is furnished to do so, subject to the following conditions:
//
// The above copyright notice and this permission notice shall be included in
// all copies or substantial portions of the Software.
//
// THE SOFTWARE IS PROVIDED "AS IS", WITHOUT WARRANTY OF ANY KIND, EXPRESS OR
// IMPLIED, INCLUDING BUT NOT LIMITED TO THE WARRANTIES OF MERCHANTABILITY,
// FITNESS FOR A PARTICULAR PURPOSE AND NONINFRINGEMENT. IN NO EVENT SHALL THE
// AUTHORS OR COPYRIGHT HOLDERS BE LIABLE FOR ANY CLAIM, DAMAGES OR OTHER
// LIABILITY, WHETHER IN AN ACTION OF CONTRACT, TORT OR OTHERWISE, ARISING
// FROM, OUT OF OR IN CONNECTION WITH THE SOFTWARE OR THE USE OR OTHER DEALINGS
// IN THE SOFTWARE.
//------------------------------------------------------------------------------
#include <atomic>       // std::atomic
#include <cmath>        // std::isinf, std::sqrt
#include <limits>       // std::numeric_limits
#include <type_traits>  // std::is_floating_point
#include "column.h"
#include "column/column_impl.h"
#include "datatablemodule.h"
#include "lib/parallel_hashmap/phmap.h"
#include "ltype.h"
#include "models/murmurhash.h"
#include "parallel/api.h"
#include "parallel/shared_mutex.h"
#include "python/_all.h"
#include "python/string.h"
#include "rowindex.h"
#include "sort.h"
#include "stats.h"
#include "stype.h"
#include "utils/assert.h"
#include "utils/misc.h"


//------------------------------------------------------------------------------
// enum Stat helpers
//------------------------------------------------------------------------------

static const char* stat_name(Stat s) {
  switch (s) {
    case Stat::NaCount: return "NaCount";
    case Stat::Sum:     return "Sum";
    case Stat::Mean:    return "Mean";
    case Stat::StDev:   return "StDev";
    case Stat::Skew:    return "Skew";
    case Stat::Kurt:    return "Kurt";
    case Stat::Min:     return "Min";
    case Stat::Qt25:    return "Qt25";
    case Stat::Median:  return "Median";
    case Stat::Qt75:    return "Qt75";
    case Stat::Max:     return "Max";
    case Stat::Mode:    return "Mode";
    case Stat::NModal:  return "NModal";
    case Stat::NUnique: return "NUnique";
  }
  throw RuntimeError() << "Unknown stat " << static_cast<int>(s);
}



//------------------------------------------------------------------------------
// main Stats class
//------------------------------------------------------------------------------

Stats::Stats(const dt::ColumnImpl* col) : column(col) {
  xassert(col);
}

Stats::~Stats() {}


void Stats::reset() {
  _computed.reset();
  _valid.reset();
}

bool Stats::is_computed(Stat stat) const {
  return _computed.test(static_cast<size_t>(stat));
}

bool Stats::is_valid(Stat stat) const {
  return _valid.test(static_cast<size_t>(stat));
}

void Stats::set_valid(Stat stat, bool isvalid) {
  _computed.set(static_cast<size_t>(stat), true);
  _valid.set(static_cast<size_t>(stat), isvalid);
}


size_t VoidStats::memory_footprint() const noexcept {
  return sizeof(VoidStats);
}

template <typename T>
size_t NumericStats<T>::memory_footprint() const noexcept {
  return sizeof(NumericStats<T>);
}

size_t StringStats::memory_footprint() const noexcept {
  return sizeof(StringStats);
}

size_t PyObjectStats::memory_footprint() const noexcept {
  return sizeof(PyObjectStats);
}




//------------------------------------------------------------------------------
// Stats getters (generic)
//------------------------------------------------------------------------------

template <typename T>
static T _invalid(bool* isvalid) {
  if (isvalid) *isvalid = false;
  return T();
}


int64_t Stats::get_stat_int(Stat stat, bool* isvalid) {
  switch (stat) {
    case Stat::Min:  return min_int(isvalid);
    case Stat::Max:  return max_int(isvalid);
    case Stat::Mode: return mode_int(isvalid);
    default:         return _invalid<int64_t>(isvalid);
  }
}


size_t Stats::get_stat_uint(Stat stat, bool* isvalid) {
  switch (stat) {
    case Stat::NaCount: return nacount(isvalid);
    case Stat::NUnique: return nunique(isvalid);
    case Stat::NModal:  return nmodal(isvalid);
    default:            return _invalid<size_t>(isvalid);
  }
}


double Stats::get_stat_double(Stat stat, bool* isvalid) {
  switch (stat) {
    case Stat::Sum:   return sum(isvalid);
    case Stat::Mean:  return mean(isvalid);
    case Stat::StDev: return stdev(isvalid);
    case Stat::Skew:  return skew(isvalid);
    case Stat::Kurt:  return kurt(isvalid);
    case Stat::Min:   return min_double(isvalid);
    case Stat::Max:   return max_double(isvalid);
    case Stat::Mode:  return mode_double(isvalid);
    default:          return _invalid<double>(isvalid);
  }
}


dt::CString Stats::get_stat_string(Stat stat, bool* isvalid) {
  switch (stat) {
    case Stat::Mode: return mode_string(isvalid);
    default:         return _invalid<dt::CString>(isvalid);
  }
}


bool Stats::get_stat(Stat stat, int64_t* out) {
  bool ret;
  *out = get_stat_int(stat, &ret);
  return ret;
}

bool Stats::get_stat(Stat stat, size_t* out) {
  bool ret;
  *out = get_stat_uint(stat, &ret);
  return ret;
}

bool Stats::get_stat(Stat stat, double* out) {
  bool ret;
  *out = get_stat_double(stat, &ret);
  return ret;
}

bool Stats::get_stat(Stat stat, dt::CString* out)  {
  bool ret;
  *out = get_stat_string(stat, &ret);
  return ret;
}




//------------------------------------------------------------------------------
// Stats getters (specific)
//------------------------------------------------------------------------------

void Stats::_fill_validity_flag(Stat stat, bool* isvalid) {
  if (isvalid) *isvalid = is_valid(stat);
}

size_t Stats::nacount(bool* isvalid) {
  if (!is_computed(Stat::NaCount)) compute_nacount();
  _fill_validity_flag(Stat::NaCount, isvalid);
  return _countna;
}

size_t Stats::nunique(bool* isvalid) {
  if (!is_computed(Stat::NUnique)) compute_nunique();
  _fill_validity_flag(Stat::NUnique, isvalid);
  return _nunique;
}

size_t Stats::nmodal(bool* isvalid) {
  if (!is_computed(Stat::NModal)) compute_sorted_stats();
  _fill_validity_flag(Stat::NModal, isvalid);
  return _nmodal;
}


double Stats::sum  (bool* isvalid) { return _invalid<double>(isvalid); }
double Stats::mean (bool* isvalid) { return _invalid<double>(isvalid); }
double Stats::stdev(bool* isvalid) { return _invalid<double>(isvalid); }
double Stats::skew (bool* isvalid) { return _invalid<double>(isvalid); }
double Stats::kurt (bool* isvalid) { return _invalid<double>(isvalid); }

template <typename T>
double NumericStats<T>::sum(bool* isvalid) {
  if (!is_computed(Stat::Sum)) compute_moments12();
  _fill_validity_flag(Stat::Sum, isvalid);
  return _sum;
}

template <typename T>
double NumericStats<T>::mean(bool* isvalid) {
  if (!is_computed(Stat::Mean)) compute_moments12();
  _fill_validity_flag(Stat::Mean, isvalid);
  return _mean;
}

template <typename T>
double NumericStats<T>::stdev(bool* isvalid) {
  if (!is_computed(Stat::StDev)) compute_moments12();
  _fill_validity_flag(Stat::StDev, isvalid);
  return _stdev;
}

template <typename T>
double NumericStats<T>::skew(bool* isvalid) {
  if (!is_computed(Stat::Skew)) compute_moments34();
  _fill_validity_flag(Stat::Skew, isvalid);
  return _skew;
}

template <typename T>
double NumericStats<T>::kurt(bool* isvalid) {
  if (!is_computed(Stat::Kurt)) compute_moments34();
  _fill_validity_flag(Stat::Kurt, isvalid);
  return _kurt;
}

int64_t Stats::min_int    (bool* isvalid) { return _invalid<int64_t>(isvalid); }
int64_t Stats::max_int    (bool* isvalid) { return _invalid<int64_t>(isvalid); }
int64_t Stats::mode_int   (bool* isvalid) { return _invalid<int64_t>(isvalid); }
double  Stats::min_double (bool* isvalid) { return _invalid<double>(isvalid); }
double  Stats::max_double (bool* isvalid) { return _invalid<double>(isvalid); }
double  Stats::mode_double(bool* isvalid) { return _invalid<double>(isvalid); }
dt::CString Stats::mode_string(bool* isvalid) { return _invalid<dt::CString>(isvalid); }

template <typename T>
int64_t NumericStats<T>::min_int(bool* isvalid) {
  if (!std::is_integral<T>::value) return _invalid<int64_t>(isvalid);
  if (!is_computed(Stat::Min)) compute_minmax();
  _fill_validity_flag(Stat::Min, isvalid);
  xassert((std::is_same<decltype(_min), int64_t>::value));
  return static_cast<int64_t>(_min);
}

template <typename T>
int64_t NumericStats<T>::max_int(bool* isvalid) {
  if (!std::is_integral<T>::value) return _invalid<int64_t>(isvalid);
  if (!is_computed(Stat::Max)) compute_minmax();
  _fill_validity_flag(Stat::Max, isvalid);
  xassert((std::is_same<decltype(_max), int64_t>::value));
  return static_cast<int64_t>(_max);
}

template <typename T>
double NumericStats<T>::min_double(bool* isvalid) {
  if (!std::is_floating_point<T>::value) return _invalid<double>(isvalid);
  if (!is_computed(Stat::Min)) compute_minmax();
  _fill_validity_flag(Stat::Min, isvalid);
  xassert((std::is_same<decltype(_min), double>::value));
  return static_cast<double>(_min);
}

template <typename T>
double NumericStats<T>::max_double(bool* isvalid) {
  if (!std::is_floating_point<T>::value) return _invalid<double>(isvalid);
  if (!is_computed(Stat::Max)) compute_minmax();
  _fill_validity_flag(Stat::Max, isvalid);
  xassert((std::is_same<decltype(_max), double>::value));
  return static_cast<double>(_max);
}

template <typename T>
int64_t NumericStats<T>::mode_int(bool* isvalid) {
  if (!std::is_integral<T>::value) return _invalid<int64_t>(isvalid);
  if (!is_computed(Stat::Mode)) compute_sorted_stats();
  _fill_validity_flag(Stat::Mode, isvalid);
  xassert((std::is_same<decltype(_mode), int64_t>::value));
  return static_cast<int64_t>(_mode);
}

template <typename T>
double NumericStats<T>::mode_double(bool* isvalid) {
  if (!std::is_floating_point<T>::value) return _invalid<double>(isvalid);
  if (!is_computed(Stat::Mode)) compute_sorted_stats();
  _fill_validity_flag(Stat::Mode, isvalid);
  xassert((std::is_same<decltype(_mode), double>::value));
  return static_cast<double>(_mode);
}

dt::CString StringStats::mode_string(bool* isvalid) {
  if (!is_computed(Stat::Mode)) compute_sorted_stats();
  _fill_validity_flag(Stat::Mode, isvalid);
  return dt::CString(mode_);
}




//------------------------------------------------------------------------------
// Stats setters (generic)
//------------------------------------------------------------------------------

void Stats::set_stat(Stat stat, int64_t value, bool isvalid) {
  switch (stat) {
    case Stat::Min:  return set_min(value, isvalid);
    case Stat::Max:  return set_max(value, isvalid);
    case Stat::Mode: return set_mode(value, isvalid);
    default: throw RuntimeError() << "Incorrect stat " << stat_name(stat);
  }
}

void Stats::set_stat(Stat stat, size_t value, bool isvalid) {
  switch (stat) {
    case Stat::NaCount: return set_nacount(value, isvalid);
    case Stat::NUnique: return set_nunique(value, isvalid);
    case Stat::NModal:  return set_nmodal(value, isvalid);
    default: throw RuntimeError() << "Incorrect stat " << stat_name(stat);
  }
}

void Stats::set_stat(Stat stat, double value, bool isvalid) {
  switch (stat) {
    case Stat::Sum:   return set_sum(value, isvalid);
    case Stat::Mean:  return set_mean(value, isvalid);
    case Stat::StDev: return set_stdev(value, isvalid);
    case Stat::Skew:  return set_skew(value, isvalid);
    case Stat::Kurt:  return set_kurt(value, isvalid);
    case Stat::Min:   return set_min(value, isvalid);
    case Stat::Max:   return set_max(value, isvalid);
    case Stat::Mode:  return set_mode(value, isvalid);
    default: throw RuntimeError() << "Incorrect stat " << stat_name(stat);
  }
}

void Stats::set_stat(Stat stat, const dt::CString& value, bool isvalid) {
  switch (stat) {
    case Stat::Mode: return set_mode(value, isvalid);
    default: throw RuntimeError() << "Incorrect stat " << stat_name(stat);
  }
}




//------------------------------------------------------------------------------
// Stats setters (specific)
//------------------------------------------------------------------------------

void Stats::set_nacount(size_t value, bool isvalid) {
  xassert(isvalid);
  _countna = value;
  set_valid(Stat::NaCount, isvalid);
}

void Stats::set_nunique(size_t value, bool isvalid) {
  _nunique = value;
  set_valid(Stat::NUnique, isvalid);
}

void Stats::set_nmodal(size_t value, bool isvalid) {
  _nmodal = value;
  set_valid(Stat::NModal, isvalid);
}

void Stats::set_sum(double, bool)   { throw RuntimeError(); }
void Stats::set_mean(double, bool)  { throw RuntimeError(); }
void Stats::set_stdev(double, bool) { throw RuntimeError(); }
void Stats::set_skew(double, bool)  { throw RuntimeError(); }
void Stats::set_kurt(double, bool)  { throw RuntimeError(); }
void Stats::set_min(int64_t, bool)  { throw RuntimeError(); }
void Stats::set_min(double, bool)   { throw RuntimeError(); }
void Stats::set_max(int64_t, bool)  { throw RuntimeError(); }
void Stats::set_max(double, bool)   { throw RuntimeError(); }
void Stats::set_mode(int64_t, bool) { throw RuntimeError(); }
void Stats::set_mode(double, bool)  { throw RuntimeError(); }
void Stats::set_mode(const dt::CString&, bool) { throw RuntimeError(); }


template <typename T>
void NumericStats<T>::set_sum(double value, bool isvalid) {
  _sum = value;
  set_valid(Stat::Sum, isvalid);
}

template <typename T>
void NumericStats<T>::set_mean(double value, bool isvalid) {
  _mean = value;
  set_valid(Stat::Mean, isvalid);
}

template <typename T>
void NumericStats<T>::set_stdev(double value, bool isvalid) {
  _stdev = value;
  set_valid(Stat::StDev, isvalid);
}

template <typename T>
void NumericStats<T>::set_skew(double value, bool isvalid) {
  _skew = value;
  set_valid(Stat::Skew, isvalid);
}

template <typename T>
void NumericStats<T>::set_kurt(double value, bool isvalid) {
  _kurt = value;
  set_valid(Stat::Kurt, isvalid);
}

template <typename T>
void NumericStats<T>::set_min(int64_t value, bool isvalid) {
  xassert((std::is_same<V, int64_t>::value));
  _min = static_cast<V>(value);
  set_valid(Stat::Min, isvalid);
}

template <typename T>
void NumericStats<T>::set_min(double value, bool isvalid) {
  xassert((std::is_same<V, double>::value));
  _min = static_cast<V>(value);
  set_valid(Stat::Min, isvalid);
}

template <typename T>
void NumericStats<T>::set_max(int64_t value, bool isvalid) {
  xassert((std::is_same<V, int64_t>::value));
  _max = static_cast<V>(value);
  set_valid(Stat::Max, isvalid);
}

template <typename T>
void NumericStats<T>::set_max(double value, bool isvalid) {
  xassert((std::is_same<V, double>::value));
  _max = static_cast<V>(value);
  set_valid(Stat::Max, isvalid);
}

template <typename T>
void NumericStats<T>::set_mode(int64_t value, bool isvalid) {
  xassert((std::is_same<V, int64_t>::value));
  _mode = static_cast<V>(value);
  set_valid(Stat::Mode, isvalid);
}

template <typename T>
void NumericStats<T>::set_mode(double value, bool isvalid) {
  xassert((std::is_same<V, double>::value));
  _mode = static_cast<V>(value);
  set_valid(Stat::Mode, isvalid);
}

void StringStats::set_mode(const dt::CString& value, bool isvalid) {
  mode_ = value.to_string();
  set_valid(Stat::Mode, isvalid);
}




//------------------------------------------------------------------------------
// Stats computation: NaCount
//------------------------------------------------------------------------------

template <typename T>
static size_t _compute_nacount(const dt::ColumnImpl* col) {
  xassert(col->type().can_be_read_as<T>());
  std::atomic<size_t> total_countna { 0 };
  dt::parallel_region(
    dt::NThreads(col->allow_parallel_access()),
    [&] {
      T target;
      size_t thread_countna = 0;
      dt::nested_for_static(col->nrows(),
        [&](size_t i) {
          bool isvalid = col->get_element(i, &target);
          thread_countna += !isvalid;
        });
      total_countna += thread_countna;
    });
  return total_countna.load();
}

void Stats::compute_nacount() { throw NotImplError(); }

template <typename T>
void NumericStats<T>::compute_nacount() {
  set_nacount(_compute_nacount<T>(column), true);
}

void BooleanStats::compute_nacount() {
  compute_all_stats();
}

void StringStats::compute_nacount() {
  set_nacount(_compute_nacount<dt::CString>(column), true);
}

void PyObjectStats::compute_nacount() {
  set_nacount(_compute_nacount<py::oobj>(column), true);
}




//------------------------------------------------------------------------------
// Stats computation: Min + Max
//------------------------------------------------------------------------------

template<typename T>
constexpr T infinity() {
  return std::numeric_limits<T>::has_infinity
         ? std::numeric_limits<T>::infinity()
         : std::numeric_limits<T>::max();
}

void Stats::compute_minmax() {
  set_valid(Stat::Min, false);
  set_valid(Stat::Max, false);
}

void BooleanStats::compute_minmax() {
  compute_all_stats();
}

template <typename T>
void NumericStats<T>::compute_minmax() {
  xassert(column->type().can_be_read_as<T>());
  size_t nrows = column->nrows();
  size_t count_valid = 0;
  T min = infinity<T>();
  T max = -infinity<T>();
  std::mutex mutex;
  dt::parallel_region(
    dt::NThreads(column->allow_parallel_access()),
    [&] {
      size_t t_count_notna = 0;
      T t_min = infinity<T>();
      T t_max = -infinity<T>();

      dt::nested_for_static(nrows,
        [&](size_t i) {
          T x;
          bool isvalid = column->get_element(i, &x);
          if (!isvalid) return;
          t_count_notna++;
          if (x < t_min) t_min = x;  // Note: these ifs are not exclusive!
          if (x > t_max) t_max = x;
        });

      if (t_count_notna) {
        std::lock_guard<std::mutex> lock(mutex);
        count_valid += t_count_notna;
        if (t_min < min) min = t_min;
        if (t_max > max) max = t_max;
      }
    });
  set_nacount(nrows - count_valid, true);
  set_min(static_cast<V>(min), (count_valid > 0));
  set_max(static_cast<V>(max), (count_valid > 0));
}





//------------------------------------------------------------------------------
// Stats computation: NUnique
//------------------------------------------------------------------------------

void Stats::compute_nunique() {
  set_valid(Stat::NUnique, false);
}


template <typename T>
void NumericStats<T>::compute_nunique() {
  compute_sorted_stats();
}


struct StrHasher {
  size_t operator()(const dt::CString& s) const {
    return hash_murmur2(s.data(), s.size());
  }
};

struct StrEqual {
  bool operator()(const dt::CString& lhs, const dt::CString& rhs) const {
    return (lhs == rhs);
  }
};

void BooleanStats::compute_nunique() {
  compute_all_stats();
}

void StringStats::compute_nunique() {
  dt::shared_bmutex rwmutex;
  phmap::parallel_flat_hash_set<dt::CString, StrHasher, StrEqual> values_seen;

  size_t batch_size = 8;
  size_t nbatches = (column->nrows() + batch_size - 1) / batch_size;
  dt::parallel_for_dynamic(
    nbatches,
    [&](size_t i) {
      size_t j0 = i * batch_size;
      size_t j1 = std::min(j0 + batch_size, column->nrows());
      dt::CString cstr;
      for (size_t j = j0; j < j1; ++j) {
        bool isvalid = column->get_element(j, &cstr);
        if (!isvalid) continue;
        {
          dt::shared_lock<dt::shared_bmutex> lock(rwmutex, false);
          if (values_seen.contains(cstr)) continue;
        }
        {
          dt::shared_lock<dt::shared_bmutex> lock(rwmutex, true);
          values_seen.insert(std::move(cstr));
        }
      }
    });
  set_nunique(values_seen.size());
}




//------------------------------------------------------------------------------
// Stats computation: Sum + Mean + StDev
//------------------------------------------------------------------------------

void Stats::compute_moments12() {
  set_valid(Stat::Sum, false);
  set_valid(Stat::Mean, false);
  set_valid(Stat::StDev, false);
}


/**
 * Standard deviation and mean computations are done using Welford's method.
 * In particular, if m1[n-1] is the mean of n-1 observations x[1]...x[n-1], then
 *
 *     m1[n] = 1/n * (x[1] + x[2] + ... + x[n-1] + x[n])
 *           = 1/n * ((n-1)*m1[n-1] + x[n])
 *           = m1[n-1] + (x[n] - m1[n-1])/n
 *           = m1[n-1] + delta1/n
 *
 * Similarly, for the second central moment:
 *
 *     M2[n] = (x[1] - m1[n])^2 + ... + (x[n] - m1[n])^2
 *           = x[1]^2 + ... + x[n]^2 - 2*m1[n]*(x[1]+...+x[n]) + n*m1[n]^2
 *           = (x[1]^2 + ... + x[n]^2) - n*m1[n]^2
 *           = M2[n-1] + (n-1)*m1[n-1]^2 + x[n]^2 - n*m1[n]^2
 *           = M2[n-1] + x[n]^2 - m1[n-1]^2 - n*(m1[n]^2 - m1[n-1]^2)
 *           = M2[n-1] + delta1*(x[n] + m1[n-1]) - delta1*(m1[n] + m1[n-1])
 *           = M2[n-1] + delta1*(x[n] - m1[n])
 *           = M2[n-1] + delta1*delta2
 *
 * where `delta1 = x[n] - m1[n-1]` and `delta2 = x[n] - m1[n]`.
 *
 * References:
 * [Pebay2008] P. Pébay. Formulas for Robust, One-Pass Parallel Computation of
 *             Covariances and Arbitrary-Order Statistical Moments. Sandia
 *             Report, 2008.
 *             https://prod-ng.sandia.gov/techlib-noauth/access-control.cgi/2008/086212.pdf
 */
template <typename T>
void NumericStats<T>::compute_moments12() {
  size_t nrows = column->nrows();
  size_t count = 0;
  bool has_pos_inf = false;
  bool has_neg_inf = false;
  double sum = 0;
  double mean = 0;
  double M2 = 0;

  std::mutex mutex;
  dt::parallel_region(
    dt::NThreads(column->allow_parallel_access()),
    [&] {
      size_t t_count = 0;
      bool t_has_pos_inf = false;
      bool t_has_neg_inf = false;
      double t_sum = 0.0;
      double t_mean = 0.0;
      double t_M2 = 0.0;

      dt::nested_for_static(nrows,
        [&](size_t i) {
          T value;
          bool isvalid = column->get_element(i, &value);
          if (!isvalid) return;
          double x = static_cast<double>(value);
          t_count++;
          t_sum += x;
          double delta1 = x - t_mean;
          t_mean += delta1 / static_cast<double>(t_count);
          double delta2 = x - t_mean;
          t_M2 += delta1 * delta2;
          if (std::is_floating_point<T>::value) {
            t_has_pos_inf |= (value == std::numeric_limits<T>::infinity());
            t_has_neg_inf |= (value == -std::numeric_limits<T>::infinity());
          }
        });

      if (t_count) {
        std::lock_guard<std::mutex> lock(mutex);
        size_t n1 = count;
        size_t n2 = t_count;
        size_t n = n1 + n2;
        double delta21 = t_mean - mean;
        count = n;
        sum += t_sum;
        mean += delta21 * static_cast<double>(n2) / static_cast<double>(n);
        M2 += t_M2 + delta21 * delta21
                       * static_cast<double>(n1) / static_cast<double>(n)
                       * static_cast<double>(n2);
        has_pos_inf |= t_has_pos_inf;
        has_neg_inf |= t_has_neg_inf;
      }
    });

  size_t n = count;
  bool sum_valid = true;
  bool mean_valid = (n > 0);
  bool stdev_valid = (n > 0);
  double s = n > 1 ? std::sqrt(M2 / static_cast<double>(n - 1)) : 0.0;

  // Adjustment for the case when some of the `x[i]`s where infinite.
  if (std::is_floating_point<T>::value && (has_pos_inf || has_neg_inf)) {
    constexpr double nan = std::numeric_limits<double>::quiet_NaN();
    constexpr double inf = std::numeric_limits<double>::infinity();
    s = nan;
    stdev_valid = false;
    if (has_pos_inf && has_neg_inf) {
      sum = mean = s = nan;
      sum_valid = mean_valid = false;
    }
    else if (has_pos_inf) {
      sum = mean = inf;
    }
    else if (has_neg_inf) {
      sum = mean = -inf;
    }
    if (has_pos_inf) set_max(inf, true);
    if (has_neg_inf) set_min(-inf, true);
  }

  set_nacount(nrows - n, true);
  set_sum(sum, sum_valid);
  set_mean(mean, mean_valid);
  set_stdev(s, stdev_valid);
}

void BooleanStats::compute_moments12() {
  compute_all_stats();
}




//------------------------------------------------------------------------------
// Stats computation: Skew + Kurt
//------------------------------------------------------------------------------

void Stats::compute_moments34() {
  set_valid(Stat::Skew, false);
  set_valid(Stat::Kurt, false);
}


/**
 * The [Pebay 2008] paper linked above gives formulas for parallel computation
 * of third and fourth central moments too:
 *
 * delta = x[n] - m1[n-1]
 * M3[n] = M3[n-1] + (n-1)*(n-2)*delta^3/n^2 - 3*M2[n-1]*delta/n
 * M4[n] = M4[n-1] + (n-1)*(n^2 - 3n + 3)*delta^4/n^3 + 6*M2[n-1]*delta^2/n^2
 *         -4*M3[n-1]*delta/n
 */
template <typename T>
void NumericStats<T>::compute_moments34() {
  size_t nrows = column->nrows();
  size_t count = 0;
  double sum = 0.0;   // x[1] + ... + x[n]
  double mean = 0.0;  // sum / n
  double M2 = 0.0;    // (x[1] - mean)^2 + ... (x[n] - mean)^2
  double M3 = 0.0;    // (x[1] - mean)^3 + ... (x[n] - mean)^3
  double M4 = 0.0;    // (x[1] - mean)^4 + ... (x[n] - mean)^4

  std::mutex mutex;
  dt::parallel_region(
    dt::NThreads(column->allow_parallel_access()),
    [&] {
      size_t t_count = 0;
      double t_sum = 0.0;
      double t_mean = 0.0;
      double t_M2 = 0.0;
      double t_M3 = 0.0;
      double t_M4 = 0.0;

      dt::nested_for_static(nrows,
        [&](size_t i) {
          T value;
          bool isvalid = column->get_element(i, &value);
          if (!isvalid) return;
          ++t_count;
          double x = static_cast<double>(value);
          double n = static_cast<double>(t_count);
          double delta = x - t_mean;                // δ
          double gamma = delta / n;                 // δ/n
          double beta = gamma * gamma;              // δ²/n²
          double alpha = delta * gamma * (n - 1);   // δ²(n-1)/n
          t_sum += x;
          t_mean += gamma;
          t_M4 += (alpha * (n*n - 3*n + 3) + 6*t_M2) * beta - 4*gamma * t_M3;
          t_M3 += (alpha * (n - 2) - 3*t_M2) * gamma;
          t_M2 += alpha;
        });

      if (t_count) {
        std::lock_guard<std::mutex> lock(mutex);
        const double n1 = static_cast<double>(count);
        const double n2 = static_cast<double>(t_count);
        const double n = n1 + n2;
        const double delta21 = t_mean - mean;
        const double gamma21 = delta21 / n;
        const double beta21  = gamma21 * gamma21;
        const double alpha21 = delta21 * delta21 * n1 * n2 / n;
        const double M2_1 = M2;
        const double M2_2 = t_M2;
        const double M3_1 = M3;
        const double M3_2 = t_M3;
        const double M4_1 = M4;
        const double M4_2 = t_M4;

        count += t_count;
        sum += t_sum;
        mean += gamma21 * n2;
        M2 = M2_1 + M2_2 + alpha21;
        M3 = M3_1 + M3_2 + alpha21 * (n1 - n2)/n
             + 3.0 * (n1 * M2_2 - n2 * M2_1) * gamma21;
        M4 = M4_1 + M4_2 + alpha21 * beta21 * (n1*n1 - n1*n2 + n2*n2)
             + 6 * beta21 * (n1*n1 * M2_2 + n2*n2 * M2_1)
             + 4 * gamma21 * (n1 * M3_2 - n2 * M3_1);
      }
    });

  double n = static_cast<double>(count);
  double s = (count > 1) ? std::sqrt(M2 / (n - 1)) : 0.0;
  double G = (count > 2) ? M3 / std::pow(s, 3) * n /(n-1) /(n-2) : 0.0;
  double K = (count > 3) ? (M4 / std::pow(s, 4) * n*(n+1)
                           - 3.0*(n-1)*(n-1)*(n-1)) /(n-1) /(n-2) /(n-3) : 0.0;

  set_nacount(nrows - count, true);
  set_sum(sum, true);
  set_mean(mean, (count > 0));
  set_stdev(s, (count > 0));
  set_skew(G, (count > 0));
  set_kurt(K, (count > 0));
}


void BooleanStats::compute_moments34() {
  compute_all_stats();
}



//------------------------------------------------------------------------------
// Stats computation: Mode, NModal
//------------------------------------------------------------------------------

void Stats::compute_sorted_stats() {
  set_valid(Stat::Mode, false);
  set_valid(Stat::NModal, false);
}


template <typename T>
void NumericStats<T>::compute_sorted_stats() {
  auto r = group({Column(column->clone())}, {SortFlag::NONE});
  RowIndex ri   = std::move(r.first);
  Groupby grpby = std::move(r.second);
  if (column->nrows() == 0) {
    grpby = Groupby::single_group(0);
  }

  const int32_t* groups = grpby.offsets_r();
  size_t n_groups = grpby.size();
  xassert(n_groups >= 1);

  // Sorting gathers all NA elements at the top (in the first group). Thus if
  // we did not yet compute the NA count for the column, we can do so now by
  // checking whether the elements in the first group are NA or not.
  if (!is_computed(Stat::NaCount)) {
    T x0;
    size_t ri0;
    bool isvalid = (ri.size() == 0) ||
                   (ri.get_element(0, &ri0) &&
                    column->get_element(ri0, &x0));
    set_nacount(isvalid? 0 : static_cast<size_t>(groups[1]));
  }

  bool has_nas = (_countna > 0);
  bool grp_empty = (n_groups == 1) && (groups[1] == 0);
  set_nunique(n_groups - has_nas - grp_empty, true);

  size_t max_group_size = 0;
  size_t largest_group_index = 0;
  for (size_t i = has_nas; i < n_groups; ++i) {
    size_t grpsize = static_cast<size_t>(groups[i + 1] - groups[i]);
    if (grpsize > max_group_size) {
      max_group_size = grpsize;
      largest_group_index = i;
    }
  }

  size_t ig = static_cast<size_t>(groups[largest_group_index]);
  T mode_value {};
  size_t ri_ig;
  bool mode_valid = max_group_size &&
                    ri.get_element(ig, &ri_ig) &&
                    column->get_element(ri_ig, &mode_value);
  set_mode(static_cast<V>(mode_value), mode_valid);
  set_nmodal(max_group_size, true);
}


void StringStats::compute_sorted_stats() {
  auto r = group({Column(column->clone())}, {SortFlag::NONE});
  RowIndex ri   = std::move(r.first);
  Groupby grpby = std::move(r.second);
  if (column->nrows() == 0) {
    grpby = Groupby::single_group(0);
  }

  const int32_t* groups = grpby.offsets_r();
  size_t n_groups = grpby.size();
  xassert(n_groups >= 1);

  // Sorting gathers all NA elements at the top (in the first group). Thus if
  // we did not yet compute the NA count for the column, we can do so now by
  // checking whether the elements in the first group are NA or not.
  if (!is_computed(Stat::NaCount)) {
    dt::CString x0;
    size_t ri0;
    bool isvalid = (ri.size() == 0) ||
                   (ri.get_element(0, &ri0) &&
                    column->get_element(ri0, &x0));
    set_nacount(isvalid? 0 : static_cast<size_t>(groups[1]));
  }

  bool has_nas = (_countna > 0);
  bool grp_empty = (n_groups == 1) && (groups[1] == 0);
  set_nunique(n_groups - has_nas - grp_empty, true);

  size_t max_group_size = 0;
  size_t largest_group_index = 0;
  for (size_t i = has_nas; i < n_groups; ++i) {
    size_t grpsize = static_cast<size_t>(groups[i + 1] - groups[i]);
    if (grpsize > max_group_size) {
      max_group_size = grpsize;
      largest_group_index = i;
    }
  }

  size_t ig = static_cast<size_t>(groups[largest_group_index]);
  dt::CString mode_value;
  size_t ri_ig;
  bool mode_valid = max_group_size &&
                    ri.get_element(ig, &ri_ig) &&
                    column->get_element(ri_ig, &mode_value);
  set_mode(mode_value, mode_valid);
  set_nmodal(max_group_size, true);
}


void BooleanStats::compute_sorted_stats() {
  compute_all_stats();
}




//------------------------------------------------------------------------------
// BooleanStats: compute all
//------------------------------------------------------------------------------

/**
 * For boolean column, all statistics can be computed from just two
 * quantities: count of 0s `n0`, and count of 1s `n1`. Then:
 *
 *     n = n0 + n1
 *     µ = n1 / n
 *     s^2 = n0*n1 / (n*(n-1))
 *     G = (n0 - n1) / ((n-2) * s)
 *     K = (n-1)/((n-2)(n-3)) * ((n+1)*(n0^2 + n0*n1 + n1^2)/(n0*n1) - 3(n-1))
 */
void BooleanStats::compute_all_stats() {
  size_t nrows = column->nrows();
  std::atomic<size_t> count_all { 0 };
  std::atomic<size_t> count_1 { 0 };

  dt::parallel_region(
    dt::NThreads(column->allow_parallel_access()),
    [&] {
      size_t t_count_all = 0;
      size_t t_count_1 = 0;

      dt::nested_for_static(nrows,
        [&](size_t i) {
          int8_t x;
          bool isvalid = column->get_element(i, &x);
          if (!isvalid) return;
          t_count_all++;
          t_count_1 += static_cast<size_t>(x);
        });

      count_all += t_count_all;
      count_1 += t_count_1;
    });
  size_t n = count_all.load();
  size_t n1 = count_1.load();
  size_t n0 = n - n1;
  set_nacount(nrows - n, true);
  set_all_stats(n0, n1);
}


void BooleanStats::set_all_stats(size_t n0, size_t n1) {
  double n0d = static_cast<double>(n0);
  double n1d = static_cast<double>(n1);
  double n = n0d + n1d;
  bool valid = (n > 0);
  double mu = valid ? n1d / n : 0.0;
  double s = (n > 1) ? std::sqrt(n0d * n1d / n / (n-1)) : 0.0;
  double G = (n > 2) ? (n0d - n1d) / (n-2) / s : 0.0;
  double K = (n > 3) ? ((n0d*n0d - n0d*n1d + n1d*n1d) * (n+1)/n0d/n1d - 3.0*(n-1))
                       * (n-1) / (n-2) / (n-3) : 0.0;

  set_nunique((n0 > 0) + (n1 > 0), true);
  set_nmodal(std::max(n0, n1), true);
  set_sum(n1d, true);
  set_mean(mu, valid);
  set_stdev(s, valid);
  set_skew(G, valid);
  set_kurt(K, valid);
  set_min(int64_t(n0? 0 : 1), valid);
  set_max(int64_t(n1? 1 : 0), valid);
  set_mode(int64_t(n0>=n1? 0 : 1), valid);
}



//------------------------------------------------------------------------------
// VoidStats: compute all
//------------------------------------------------------------------------------

double VoidStats::sum(bool* isvalid) {
  if (isvalid) *isvalid = true;
  return 0;
}

size_t VoidStats::nacount(bool* isvalid) {
  if (isvalid) *isvalid = true;
  return column->nrows();
}

size_t VoidStats::nunique(bool* isvalid) {
  if (isvalid) *isvalid = true;
  return 0;
}

size_t VoidStats::nmodal(bool* isvalid) {
  if (isvalid) *isvalid = true;
  return 0;
}




//------------------------------------------------------------------------------
// Column's API
//------------------------------------------------------------------------------

static std::unique_ptr<Stats> _make_stats(const dt::ColumnImpl* col) {
  using StatsPtr = std::unique_ptr<Stats>;
  switch (col->stype()) {
    case dt::SType::VOID:    return StatsPtr(new VoidStats(col));
    case dt::SType::BOOL:    return StatsPtr(new BooleanStats(col));
    case dt::SType::INT8:    return StatsPtr(new IntegerStats<int8_t>(col));
    case dt::SType::INT16:   return StatsPtr(new IntegerStats<int16_t>(col));
    case dt::SType::INT32:   return StatsPtr(new IntegerStats<int32_t>(col));
    case dt::SType::INT64:   return StatsPtr(new IntegerStats<int64_t>(col));
    case dt::SType::FLOAT32: return StatsPtr(new RealStats<float>(col));
    case dt::SType::FLOAT64: return StatsPtr(new RealStats<double>(col));
    case dt::SType::DATE32:  return StatsPtr(new IntegerStats<int32_t>(col));
    case dt::SType::STR32:
    case dt::SType::STR64:   return StatsPtr(new StringStats(col));
    case dt::SType::OBJ:     return StatsPtr(new PyObjectStats(col));
    default:
      throw NotImplError()
        << "Cannot create Stats object for a column with type `"
        << col->stype() << '`';
  }
}

Stats* Column::stats() const {
  return impl_->stats();
}

Stats* dt::ColumnImpl::stats() const {
  if (!stats_) stats_ = _make_stats(this);
  return stats_.get();
}

Stats* Column::get_stats_if_exist() const {
  return impl_->stats_.get();
}


void Column::reset_stats() {
  auto stats = get_stats_if_exist();
  if (stats) stats->reset();
}


std::unique_ptr<Stats> Column::clone_stats() const {
  return (impl_->stats_)? impl_->stats_->clone()
                        : std::unique_ptr<Stats>();
}


void Column::replace_stats(std::unique_ptr<Stats>&& new_stats) {
  new_stats->column = impl_;
  impl_->stats_ = std::move(new_stats);
}


bool Column::is_stat_computed(Stat stat) const {
  auto stats = get_stats_if_exist();
  return stats? stats->is_computed(stat) : false;
}




//------------------------------------------------------------------------------
// Stats cloning
//------------------------------------------------------------------------------

template <typename S>
std::unique_ptr<Stats> Stats::_clone(const S* inp) const {
  S* out = new S(inp->column);
  std::memcpy(static_cast<void*>(out),
              static_cast<const void*>(inp),
              sizeof(S));
  xassert(out->_valid == inp->_valid);
  xassert(out->_computed == inp->_computed);
  return std::unique_ptr<Stats>(out);
}


std::unique_ptr<Stats> VoidStats::clone()       const { return this->_clone(this); }
template <typename T>
std::unique_ptr<Stats> RealStats<T>::clone()    const { return this->_clone(this); }
template <typename T>
std::unique_ptr<Stats> IntegerStats<T>::clone() const { return this->_clone(this); }
std::unique_ptr<Stats> BooleanStats::clone()    const { return this->_clone(this); }
std::unique_ptr<Stats> PyObjectStats::clone()   const { return this->_clone(this); }

// StringStats contains a `std::string` object, which cannot be copied
// using memcpy.
std::unique_ptr<Stats> StringStats::clone() const {
  auto res = std::make_unique<StringStats>(column);
  res->_computed = this->_computed;
  res->_valid    = this->_valid;
  res->_countna  = this->_countna;
  res->_nunique  = this->_nunique;
  res->_nmodal   = this->_nmodal;
  res->mode_     = this->mode_;  // copy string
  return std::move(res);
}



//------------------------------------------------------------------------------
// Stats integrity checks
//------------------------------------------------------------------------------

template <typename T>
inline T _tol(T a, T b, T tol) {
  return std::max(tol * std::max(std::abs(a), std::abs(b)), tol);
}

template <typename T>
inline bool _equal(T a, T b) { return a == b; }

template<>
inline bool _equal(float a, float b) {
  // Equality check is needed to ensure that inf==inf
  return (a == b) || (std::abs(a - b) < _tol(a, b, 1e-7f));
}

template<>
inline bool _equal(double a, double b) {
<<<<<<< HEAD
  return (a == b) || (std::abs(a - b) < 1e-11);
=======
  return (a == b) || (std::abs(a - b) < _tol(a, b, 1e-12));
>>>>>>> 4e194bbf
}

template <typename T>
static void check_stat(Stat stat, Stats* curr_stats, Stats* new_stats) {
  if (!curr_stats->is_computed(stat)) return;
  T value1, value2;
  bool isvalid1 = curr_stats->get_stat(stat, &value1);
  bool isvalid2 = new_stats->get_stat(stat, &value2);
  if (isvalid1 != isvalid2) {
    throw AssertionError() << "Stat " << stat_name(stat) << " is recorded as "
      "valid=" << isvalid1 << " in the Stats object, but was valid=" << isvalid2
      << " upon re-checking";
  }
  if (isvalid1 && !_equal<dt::ref_t<T>>(value1, value2)) {
    throw AssertionError() << "Stat " << stat_name(stat) << "'s value is "
      << value1 << ", but it was " << value2 << " upon recalculation";
  }
}

void Stats::verify_integrity(const dt::ColumnImpl* col) {
  XAssert(column == col);
  switch (col->stype()) {
    case dt::SType::VOID:    XAssert(dynamic_cast<VoidStats*>(this)); break;
    case dt::SType::BOOL:    XAssert(dynamic_cast<BooleanStats*>(this)); break;
    case dt::SType::INT8:    XAssert(dynamic_cast<IntegerStats<int8_t>*>(this)); break;
    case dt::SType::INT16:   XAssert(dynamic_cast<IntegerStats<int16_t>*>(this)); break;
    case dt::SType::DATE32:
    case dt::SType::INT32:   XAssert(dynamic_cast<IntegerStats<int32_t>*>(this)); break;
    case dt::SType::INT64:   XAssert(dynamic_cast<IntegerStats<int64_t>*>(this)); break;
    case dt::SType::FLOAT32: XAssert(dynamic_cast<RealStats<float>*>(this)); break;
    case dt::SType::FLOAT64: XAssert(dynamic_cast<RealStats<double>*>(this)); break;
    case dt::SType::STR32:
    case dt::SType::STR64:   XAssert(dynamic_cast<StringStats*>(this)); break;
    case dt::SType::OBJ:     XAssert(dynamic_cast<PyObjectStats*>(this)); break;
    default: throw AssertionError() << "Unknown column type " << col->stype();
  }
  auto new_stats = _make_stats(column);
  check_stat<size_t>(Stat::NaCount, this, new_stats.get());
  check_stat<size_t>(Stat::NUnique, this, new_stats.get());
  check_stat<size_t>(Stat::NModal, this, new_stats.get());
  check_stat<double>(Stat::Sum, this, new_stats.get());
  check_stat<double>(Stat::Mean, this, new_stats.get());
  check_stat<double>(Stat::StDev, this, new_stats.get());
  check_stat<double>(Stat::Skew, this, new_stats.get());
  check_stat<double>(Stat::Kurt, this, new_stats.get());
  check_stat<double>(Stat::Min, this, new_stats.get());
  check_stat<double>(Stat::Max, this, new_stats.get());
  check_stat<double>(Stat::Mode, this, new_stats.get());
  check_stat<int64_t>(Stat::Min, this, new_stats.get());
  check_stat<int64_t>(Stat::Max, this, new_stats.get());
  check_stat<int64_t>(Stat::Mode, this, new_stats.get());
  check_stat<dt::CString>(Stat::Mode, this, new_stats.get());
}




//------------------------------------------------------------------------------
// Stats "pyobject" getter
//------------------------------------------------------------------------------

template <typename S>
py::oobj Stats::pywrap_stat(Stat stat) {
  S value;
  bool isvalid = get_stat(stat, &value);
  return isvalid? py::oobj::wrap(value) : py::None();
}


py::oobj Stats::get_stat_as_pyobject(Stat stat) {
  switch (stat) {
    case Stat::NaCount:
    case Stat::NUnique:
    case Stat::NModal: {
      return pywrap_stat<size_t>(stat);
    }
    case Stat::Sum:
    case Stat::Mean:
    case Stat::StDev:
    case Stat::Skew:
    case Stat::Kurt: {
      return pywrap_stat<double>(stat);
    }
    case Stat::Min:
    case Stat::Max:
    case Stat::Mode: {
      switch (dt::stype_to_ltype(column->stype())) {
        case dt::LType::BOOL:
        case dt::LType::INT:  return pywrap_stat<int64_t>(stat);
        case dt::LType::REAL: return pywrap_stat<double>(stat);
        case dt::LType::STRING: return pywrap_stat<dt::CString>(stat);
        case dt::LType::DATETIME: {
          int64_t value;
          bool isvalid = get_stat(stat, &value);
          return isvalid? py::odate(static_cast<int32_t>(value)) : py::None();
        }
        default: return py::None();
      }
    }
    default:
      throw NotImplError() << "Cannot handle stat " << stat_name(stat);
  }
}




//------------------------------------------------------------------------------
// Stats "Column" getter
//------------------------------------------------------------------------------

template <typename T>
static Column _make_column(dt::SType stype, T value) {
  Buffer mbuf = Buffer::mem(sizeof(T));
  mbuf.set_element<T>(0, value);
  Column res = Column::new_mbuf_column(1, stype, std::move(mbuf));
  xassert(res.nrows() == 1);
  return res;
}

static Column _make_nacol(dt::SType stype) {
  return Column::new_na_column(1, stype);
}

static Column _make_column_str(const dt::CString& value) {
  using T = uint32_t;
  Buffer mbuf = Buffer::mem(sizeof(T) * 2);
  Buffer strbuf;
  if (value.isna()) {
    mbuf.set_element<T>(0, 0);
    mbuf.set_element<T>(1, dt::GETNA<T>());
  } else {
    size_t len = value.size();
    mbuf.set_element<T>(0, 0);
    mbuf.set_element<T>(1, static_cast<T>(len));
    strbuf.resize(len);
    if (len) {
      std::memcpy(strbuf.wptr(), value.data(), len);
    }
  }
  return Column::new_string_column(1, std::move(mbuf), std::move(strbuf));
}


template <typename S, typename R>
Column Stats::colwrap_stat(Stat stat, dt::SType stype) {
  S value;
  bool isvalid = get_stat(stat, &value);
  return isvalid? _make_column<R>(stype, static_cast<R>(value))
                : _make_nacol(stype);
}

Column Stats::strcolwrap_stat(Stat stat) {
  dt::CString value;
  bool isvalid = get_stat(stat, &value);
  return isvalid? _make_column_str(value)
                : _make_nacol(column->stype());
}


Column Stats::get_stat_as_column(Stat stat) {
  switch (stat) {
    case Stat::NaCount:
    case Stat::NUnique:
    case Stat::NModal: {
      return colwrap_stat<size_t, int64_t>(stat, dt::SType::INT64);
    }
    case Stat::Sum:
    case Stat::Mean:
    case Stat::StDev:
    case Stat::Skew:
    case Stat::Kurt: {
      return colwrap_stat<double, double>(stat, dt::SType::FLOAT64);
    }
    case Stat::Min:
    case Stat::Max:
    case Stat::Mode: {
      switch (column->stype()) {
        case dt::SType::BOOL:    return colwrap_stat<int64_t, int8_t>(stat, dt::SType::BOOL);
        case dt::SType::INT8:    return colwrap_stat<int64_t, int8_t>(stat, dt::SType::INT8);
        case dt::SType::INT16:   return colwrap_stat<int64_t, int16_t>(stat, dt::SType::INT16);
        case dt::SType::INT32:   return colwrap_stat<int64_t, int32_t>(stat, dt::SType::INT32);
        case dt::SType::INT64:   return colwrap_stat<int64_t, int64_t>(stat, dt::SType::INT64);
        case dt::SType::FLOAT32: return colwrap_stat<double, float>(stat, dt::SType::FLOAT32);
        case dt::SType::FLOAT64: return colwrap_stat<double, double>(stat, dt::SType::FLOAT64);
        case dt::SType::STR32:
        case dt::SType::STR64:   return strcolwrap_stat(stat);
        case dt::SType::DATE32:  return colwrap_stat<int64_t, int32_t>(stat, dt::SType::DATE32);
        default:                 return _make_nacol(column->stype());
      }
    }
    default:
      throw NotImplError();
  }
}




//------------------------------------------------------------------------------
// Instantiate templates
//------------------------------------------------------------------------------

template class RealStats<float>;
template class RealStats<double>;
template class IntegerStats<int8_t>;
template class IntegerStats<int16_t>;
template class IntegerStats<int32_t>;
template class IntegerStats<int64_t>;
template class NumericStats<int64_t>;<|MERGE_RESOLUTION|>--- conflicted
+++ resolved
@@ -1245,11 +1245,7 @@
 
 template<>
 inline bool _equal(double a, double b) {
-<<<<<<< HEAD
-  return (a == b) || (std::abs(a - b) < 1e-11);
-=======
   return (a == b) || (std::abs(a - b) < _tol(a, b, 1e-12));
->>>>>>> 4e194bbf
 }
 
 template <typename T>
