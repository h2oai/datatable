--- conflicted
+++ resolved
@@ -63,11 +63,8 @@
     MEDIAN = 410
     COV = 411
     CORR = 412
-<<<<<<< HEAD
-    NUNIQUE = 413
-=======
     COUNTNA = 413
->>>>>>> 0de6898e
+    NUNIQUE = 414
 
     # Math: trigonometric
     SIN = 501
