--- conflicted
+++ resolved
@@ -53,13 +53,12 @@
         return _builtin_sum((x is not None) for x in iterable)
 
 
-<<<<<<< HEAD
 def nunique(iterable=None):
     return Expr(OpCodes.NUNIQUE, (iterable,))
-=======
+
+
 def countna(iterable=None):
     return Expr(OpCodes.COUNTNA, (iterable,))
->>>>>>> 0de6898e
 
 
 def first(iterable):
