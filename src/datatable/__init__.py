--- conflicted
+++ resolved
@@ -22,11 +22,7 @@
 #-------------------------------------------------------------------------------
 from .frame import Frame
 from .expr import (mean, min, max, sd, isna, sum, count, first, abs, exp,
-<<<<<<< HEAD
-                   last, log, log10, f, g, median, cov, corr, nunique)
-=======
-                   last, log, log10, f, g, median, cov, corr, countna)
->>>>>>> 0de6898e
+                   last, log, log10, f, g, median, cov, corr, countna, nunique)
 from .lib._datatable import (
     as_type,
     by,
