#!/usr/bin/env python
# -*- coding: utf-8 -*-
#-------------------------------------------------------------------------------
# Copyright 2018-2021 H2O.ai
#
# Permission is hereby granted, free of charge, to any person obtaining a
# copy of this software and associated documentation files (the "Software"),
# to deal in the Software without restriction, including without limitation
# the rights to use, copy, modify, merge, publish, distribute, sublicense,
# and/or sell copies of the Software, and to permit persons to whom the
# Software is furnished to do so, subject to the following conditions:
#
# The above copyright notice and this permission notice shall be included in
# all copies or substantial portions of the Software.
#
# THE SOFTWARE IS PROVIDED "AS IS", WITHOUT WARRANTY OF ANY KIND, EXPRESS OR
# IMPLIED, INCLUDING BUT NOT LIMITED TO THE WARRANTIES OF MERCHANTABILITY,
# FITNESS FOR A PARTICULAR PURPOSE AND NONINFRINGEMENT. IN NO EVENT SHALL THE
# AUTHORS OR COPYRIGHT HOLDERS BE LIABLE FOR ANY CLAIM, DAMAGES OR OTHER
# LIABILITY, WHETHER IN AN ACTION OF CONTRACT, TORT OR OTHERWISE, ARISING
# FROM, OUT OF OR IN CONNECTION WITH THE SOFTWARE OR THE USE OR OTHER DEALINGS
# IN THE SOFTWARE.
#-------------------------------------------------------------------------------
import ctypes
import enum
from datatable.exceptions import ValueError
from datatable.lib import core

__all__ = ("stype", "ltype")


class typed_list(list):
    __slots__ = ["type"]


@enum.unique
class stype(enum.Enum):

    void = 0
    bool8 = 1
    int8 = 2
    int16 = 3
    int32 = 4
    int64 = 5
    float32 = 6
    float64 = 7
    str32 = 11
    str64 = 12
    arr32 = 13
    arr64 = 14
    date32 = 17
    time64 = 18
    obj64 = 21
    cat8 = 22
    cat16 = 23
    cat32 = 24

    def __repr__(self):
        return str(self)

    def __call__(self, arg):
        return core.as_type(arg, self)

    @property
    def code(self):
        """
        Short string representation of the stype, each code has exactly 2 chars.
        """
        return _stype_2_short[self]

    @property
    def ltype(self):
        """
        :class:`dt.ltype` corresponding to this stype. Several stypes may map to
        the same ltype, whereas each stype is described by exactly one ltype.
        """
        return _stype_2_ltype[self]

    @property
    def ctype(self):
        """
        :ext-mod:`ctypes` class that describes the C-level type of each element
        in a column with this stype.

        For non-fixed-width columns (such as `str32`) this will return the ctype
        of only the fixed-width component of that column. Thus,
        ``stype.str32.ctype == ctypes.c_int32``.
        """
        return _stype_2_ctype[self]

    @property
    def dtype(self):
        """
        ``numpy.dtype`` object that corresponds to this stype.
        """
        if not _numpy_init_attempted:
            _init_numpy_transforms()
        return _stype_2_dtype[self]


    @property
    def struct(self):
        """
        :ext-mod:`struct` format string corresponding to this stype.

        For non-fixed-width columns (such as `str32`) this will return the
        format string of only the fixed-width component of that column. Thus,
        ``stype.str32.struct == '=i'``.
        """
        return _stype_2_struct[self]

    @property
    def min(self):
        """
        The smallest finite value that this stype can represent.
        """
        return _stype_extrema.get(self, (None, None))[0]

    @property
    def max(self):
        """
        The largest finite value that this stype can represent.
        """
        return _stype_extrema.get(self, (None, None))[1]


    def __rtruediv__(self, lhs):
        if isinstance(lhs, list):
            res = typed_list(lhs)
            res.type = self
            return res
        return NotImplemented



#-------------------------------------------------------------------------------

@enum.unique
class ltype(enum.Enum):

    void = 0
    bool = 1
    int = 2
    real = 3
    str = 4
    time = 5
    obj = 7
    invalid = 8

    def __repr__(self):
        return str(self)

    @property
    def stypes(self):
        """
        List of stypes that represent this ltype.

        Parameters
        ----------
        return: List[stype]
        """
        return [k for k, v in _stype_2_ltype.items() if v == self]



#-------------------------------------------------------------------------------

def ___new___(cls, value):
    # We're re-implementing Enum.__new__() method, which is called by the
    # metaclass' `__call__` (for example `stype(5)` or `stype("int64")`).
    # Also called by pickle.
    if isinstance(value, cls):
        return value
    try:
        if value in cls._value2member_map_ and not isinstance(value, bool):
            return cls._value2member_map_[value]
        if not isinstance(value, int) and not _numpy_init_attempted:
            _init_numpy_transforms()
            if value in cls._value2member_map_:
                return cls._value2member_map_[value]
    except TypeError:
        # `value` is not hasheable -- not valid for our enum. Pass-through
        # and raise the ValueError below.
        pass
    raise ValueError("`%r` does not map to any %s" % (value, cls.__name__))


setattr(stype, "__new__", ___new___)
setattr(ltype, "__new__", ___new___)


_stype_2_short = {
    stype.void: "n0",
    stype.bool8: "b1",
    stype.int8: "i1",
    stype.int16: "i2",
    stype.int32: "i4",
    stype.int64: "i8",
    stype.float32: "r4",
    stype.float64: "r8",
    stype.str32: "s4",
    stype.str64: "s8",
    stype.arr32: "a4",
    stype.arr64: "a8",
    stype.time64: "t8",
    stype.date32: "d4",
    stype.obj64: "o8",
    stype.cat8: "c1",
    stype.cat16: "c2",
    stype.cat32: "c4",
}

_stype_2_ltype = {
    stype.void: ltype.void,
    stype.bool8: ltype.bool,
    stype.int8: ltype.int,
    stype.int16: ltype.int,
    stype.int32: ltype.int,
    stype.int64: ltype.int,
    stype.float32: ltype.real,
    stype.float64: ltype.real,
    stype.str32: ltype.str,
    stype.str64: ltype.str,
    stype.arr32: ltype.invalid,
    stype.arr64: ltype.invalid,
    stype.date32: ltype.time,
    stype.time64: ltype.time,
    stype.obj64: ltype.obj,
    stype.cat8: ltype.invalid,
    stype.cat16: ltype.invalid,
    stype.cat32: ltype.invalid,
}

_stype_2_ctype = {
    stype.void: None,
    stype.bool8: ctypes.c_int8,
    stype.int8: ctypes.c_int8,
    stype.int16: ctypes.c_int16,
    stype.int32: ctypes.c_int32,
    stype.int64: ctypes.c_int64,
    stype.float32: ctypes.c_float,
    stype.float64: ctypes.c_double,
    stype.str32: ctypes.c_int32,
    stype.str64: ctypes.c_int64,
    stype.obj64: ctypes.py_object,
}

_stype_extrema = {
    stype.bool8: (False, True),
    stype.int8: (-127, 127),
    stype.int16: (-32767, 32767),
    stype.int32: (-2147483647, 2147483647),
    stype.int64: (-9223372036854775807, 9223372036854775807),
    stype.float32: (float.fromhex("-0x1.fffffep+127"),
                    float.fromhex("0x1.fffffep+127")),
    stype.float64: (float.fromhex("-0x1.fffffffffffffp+1023"),
                    float.fromhex("0x1.fffffffffffffp+1023")),
}

_numpy_init_attempted = False
_stype_2_dtype = {}

def _init_numpy_transforms():
    global _numpy_init_attempted
    global _stype_2_dtype
    _numpy_init_attempted = True
    try:
        import numpy as np
        _stype_2_dtype = {
<<<<<<< HEAD
            stype.void:   np.dtype("void"),
            stype.bool8:  np.dtype("bool"),
            stype.int8:   np.dtype("int8"),
            stype.int16:  np.dtype("int16"),
            stype.int32:  np.dtype("int32"),
            stype.int64:  np.dtype("int64"),
            stype.float32:np.dtype("float32"),
            stype.float64:np.dtype("float64"),
            stype.str32:  np.dtype("object"),
            stype.str64:  np.dtype("object"),
            stype.arr32:  np.dtype("object"),
            stype.arr64:  np.dtype("object"),
            stype.cat8:   np.dtype("object"),
            stype.cat16:  np.dtype("object"),
            stype.cat32:  np.dtype("object"),
            stype.obj64:  np.dtype("object"),
=======
            stype.void: np.dtype("void"),
            stype.bool8: np.dtype("bool"),
            stype.int8: np.dtype("int8"),
            stype.int16: np.dtype("int16"),
            stype.int32: np.dtype("int32"),
            stype.int64: np.dtype("int64"),
            stype.float32: np.dtype("float32"),
            stype.float64: np.dtype("float64"),
            stype.str32: np.dtype("object"),
            stype.str64: np.dtype("object"),
            stype.obj64: np.dtype("object"),
            stype.date32: np.dtype("datetime64[D]"),
            stype.time64: np.dtype("datetime64[ns]")
>>>>>>> ec3f2863
        }
        _init_value2members_from([
            (np.dtype("void"),    stype.void),
            (np.dtype("bool"),    stype.bool8),
            (np.dtype("int8"),    stype.int8),
            (np.dtype("int16"),   stype.int16),
            (np.dtype("int32"),   stype.int32),
            (np.dtype("int64"),   stype.int64),
            (np.dtype("float32"), stype.float32),
            (np.dtype("float64"), stype.float64),
<<<<<<< HEAD
            (np.dtype("str"),     stype.str64),
            (np.dtype("object"),  stype.obj64),
=======
            (np.dtype("str"), stype.str64),
            (np.dtype("object"), stype.obj64),
            (np.dtype("datetime64[D]"), stype.date32),
            (np.dtype("datetime64[ns]"), stype.time64),
>>>>>>> ec3f2863
        ])
    except ImportError:
        pass


_stype_2_struct = {
    stype.void: "",
    stype.bool8: "b",
    stype.int8: "b",
    stype.int16: "=h",
    stype.int32: "=i",
    stype.int64: "=q",
    stype.float32: "=f",
    stype.float64: "=d",
    stype.str32: "=i",
    stype.str64: "=q",
    stype.obj64: "O",
}


def _additional_stype_members():
    for v in stype:
        yield (v.name, v)
    for st, code in _stype_2_short.items():
        yield (code, st)
    yield (None, stype.void)
    yield (bool, stype.bool8)
    yield ("bool", stype.bool8)
    yield ("boolean", stype.bool8)
    yield (int, stype.int64)
    yield ("int", stype.int64)
    yield ("integer", stype.int64)
    yield (float, stype.float64)
    yield ("float", stype.float64)
    yield ("real", stype.float64)
    yield (str, stype.str64)
    yield ("str", stype.str64)
    yield ("string", stype.str64)
    yield (object, stype.obj64)
    yield ("obj", stype.obj64)
    yield ("object", stype.obj64)
    yield ("object64", stype.obj64)

    # "old"-style stypes
    yield ("i1b", stype.bool8)
    yield ("i1i", stype.int8)
    yield ("i2i", stype.int16)
    yield ("i4i", stype.int32)
    yield ("i8i", stype.int64)
    yield ("f4r", stype.float32)
    yield ("f8r", stype.float64)
    yield ("i4s", stype.str32)
    yield ("i8s", stype.str64)
    yield ("p8p", stype.obj64)



def _init_value2members_from(iterator):
    for k, st in iterator:
        assert isinstance(st, stype)
        stype._value2member_map_[k] = st
        ltype._value2member_map_[k] = st.ltype

_init_value2members_from(_additional_stype_members())

core._register_function(2, stype)
core._register_function(3, ltype)<|MERGE_RESOLUTION|>--- conflicted
+++ resolved
@@ -267,7 +267,6 @@
     try:
         import numpy as np
         _stype_2_dtype = {
-<<<<<<< HEAD
             stype.void:   np.dtype("void"),
             stype.bool8:  np.dtype("bool"),
             stype.int8:   np.dtype("int8"),
@@ -284,40 +283,22 @@
             stype.cat16:  np.dtype("object"),
             stype.cat32:  np.dtype("object"),
             stype.obj64:  np.dtype("object"),
-=======
-            stype.void: np.dtype("void"),
-            stype.bool8: np.dtype("bool"),
-            stype.int8: np.dtype("int8"),
-            stype.int16: np.dtype("int16"),
-            stype.int32: np.dtype("int32"),
-            stype.int64: np.dtype("int64"),
-            stype.float32: np.dtype("float32"),
-            stype.float64: np.dtype("float64"),
-            stype.str32: np.dtype("object"),
-            stype.str64: np.dtype("object"),
-            stype.obj64: np.dtype("object"),
             stype.date32: np.dtype("datetime64[D]"),
             stype.time64: np.dtype("datetime64[ns]")
->>>>>>> ec3f2863
         }
         _init_value2members_from([
-            (np.dtype("void"),    stype.void),
-            (np.dtype("bool"),    stype.bool8),
-            (np.dtype("int8"),    stype.int8),
-            (np.dtype("int16"),   stype.int16),
-            (np.dtype("int32"),   stype.int32),
-            (np.dtype("int64"),   stype.int64),
-            (np.dtype("float32"), stype.float32),
-            (np.dtype("float64"), stype.float64),
-<<<<<<< HEAD
-            (np.dtype("str"),     stype.str64),
-            (np.dtype("object"),  stype.obj64),
-=======
-            (np.dtype("str"), stype.str64),
-            (np.dtype("object"), stype.obj64),
+            (np.dtype("void"),          stype.void),
+            (np.dtype("bool"),          stype.bool8),
+            (np.dtype("int8"),          stype.int8),
+            (np.dtype("int16"),         stype.int16),
+            (np.dtype("int32"),         stype.int32),
+            (np.dtype("int64"),         stype.int64),
+            (np.dtype("float32"),       stype.float32),
+            (np.dtype("float64"),       stype.float64),
+            (np.dtype("str"),           stype.str64),
+            (np.dtype("object"),        stype.obj64),
             (np.dtype("datetime64[D]"), stype.date32),
-            (np.dtype("datetime64[ns]"), stype.time64),
->>>>>>> ec3f2863
+            (np.dtype("datetime64[ns]"),stype.time64),
         ])
     except ImportError:
         pass
