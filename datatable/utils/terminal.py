--- conflicted
+++ resolved
@@ -72,7 +72,7 @@
             self.is_a_tty = False
             self._width = 80
             self._height = 25
-            self.jupyter = False
+            self.jupyter = None
 
     @property
     def width(self):
@@ -114,26 +114,8 @@
     def use_keyboard(self, f):
         self._enable_keyboard = f
 
-<<<<<<< HEAD
-class NoTerminal:
-    is_a_tty = False
-    jupyter = None
-    width = 80
-    height = 25
-    _encoding = "UTF8"
-    bold = noop
-    bright_black = noop
-    bright_red = noop
-    bright_white = noop
-    cyan = noop
-    dim_yellow = noop
-    green = noop
-    clear_eol = ""
-    move_up = ""
-=======
     def use_terminal_codes(self, f):
         self._enable_terminal_codes = f
->>>>>>> 48d086e0
 
     def color(self, color, text):
         if self._enable_colors:
