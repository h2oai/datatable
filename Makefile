--- conflicted
+++ resolved
@@ -205,7 +205,7 @@
 py_rowindex_h: c/py_rowindex.h rowindex_h
 py_types_h: c/py_types.h datatable_h types_h utils_assert_h
 py_utils_h: c/py_utils.h utils_h utils_exceptions_h
-rowindex_h: c/rowindex.h column_h datatable_h
+rowindex_h: c/rowindex.h
 sort_h: c/sort.h
 stats_h: c/stats.h datatable_check_h types_h
 types_h: c/types.h
@@ -282,7 +282,7 @@
 	@echo • Compiling $<
 	@$(CC) -c $< $(CCFLAGS) -o $@
 
-$(BUILDDIR)/csv/reader_utils.o : c/csv/reader_utils.cc csv_fread_h csv_reader_h utils_exceptions_h utils_omp_h
+$(BUILDDIR)/csv/reader_utils.o : c/csv/reader_utils.cc csv_fread_h csv_reader_h utils_assert_h utils_exceptions_h utils_omp_h
 	@echo • Compiling $<
 	@$(CC) -c $< $(CCFLAGS) -o $@
 
@@ -382,11 +382,7 @@
 	@echo • Compiling $<
 	@$(CC) -c $< $(CCFLAGS) -o $@
 
-<<<<<<< HEAD
-$(BUILDDIR)/rowindex.o : c/rowindex.cc c/column.h c/datatable.h c/datatable_check.h c/rowindex.h c/types.h c/utils.h c/utils/assert.h c/utils/omp.h
-=======
-$(BUILDDIR)/rowindex.o : c/rowindex.cc datatable_check_h rowindex_h types_h utils_h utils_assert_h utils_omp_h
->>>>>>> 68bcb150
+$(BUILDDIR)/rowindex.o : c/rowindex.cc column_h datatable_h datatable_check_h rowindex_h types_h utils_h utils_assert_h utils_omp_h
 	@echo • Compiling $<
 	@$(CC) -c $< $(CCFLAGS) -o $@
 
