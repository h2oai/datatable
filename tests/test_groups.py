#!/usr/bin/env python
# © H2O.ai 2018; -*- encoding: utf-8 -*-
#   This Source Code Form is subject to the terms of the Mozilla Public
#   License, v. 2.0. If a copy of the MPL was not distributed with this
#   file, You can obtain one at http://mozilla.org/MPL/2.0/.
#-------------------------------------------------------------------------------
import datatable as dt
import pytest
import random
from datatable import f, mean, min, max, sum



def test_groups_internal0():
    d0 = dt.Frame([1, 2, 3])
    ri, gby = d0.internal.sort(0, False)
    assert gby is None


def test_groups_internal1():
    d0 = dt.Frame([2, 7, 2, 3, 7, 2, 2, 0, None, 0])
    ri, gby = d0.internal.sort(0, True)
    assert d0.nrows == 10
    assert gby.ngroups == 5
    assert gby.group_sizes == [1, 2, 4, 1, 2]
    assert gby.group_offsets == [0, 1, 3, 7, 8, 10]


def test_groups_internal2():
    d0 = dt.DataTable([[1,   5,   3,   2,   1,    3,   1,   1,   None],
                       ["a", "b", "c", "a", None, "f", "b", "h", "d"]],
                      names=["A", "B"])
    d1 = d0(groupby="A")
    assert d1.internal.check()
    gb = d1.internal.groupby
    assert gb.ngroups == 5
    assert gb.group_sizes == [1, 4, 1, 2, 1]
    assert d1.topython() == [[None, 1, 1, 1, 1, 2, 3, 3, 5],
                             ["d", "a", None, "b", "h", "a", "c", "f", "b"]]
    d2 = d0(groupby="B")
    assert d2.internal.check()
    gb = d2.internal.groupby
    assert gb.ngroups == 7
    assert gb.group_sizes == [1, 2, 2, 1, 1, 1, 1]
    assert d2.topython() == [[1, 1, 2, 5, 1, 3, None, 3, 1],
                             [None, "a", "a", "b", "b", "c", "d", "f", "h"]]


def test_groups_internal3():
    f0 = dt.Frame({"A": [1, 2, 1, 3, 2, 2, 2, 1, 3, 1], "B": range(10)})
    f1 = f0(select=["B", f.A + f.B], groupby="A")
    assert f1.internal.check()
    assert f1.topython() == [[1, 1, 1, 1, 2, 2, 2, 2, 3, 3],
                             [0, 2, 7, 9, 1, 4, 5, 6, 3, 8],
                             [1, 3, 8, 10, 3, 6, 7, 8, 6, 11]]
    gb = f1.internal.groupby
    assert gb
    assert gb.ngroups == 3
    assert gb.group_sizes == [4, 4, 2]
    assert gb.group_offsets == [0, 4, 8, 10]


@pytest.mark.parametrize("seed", [random.getrandbits(32)])
def test_groups_internal4(seed):
    random.seed(seed)
    n = 100000
    src = [random.getrandbits(10) for _ in range(n)]
    f0 = dt.Frame({"A": src})
    f1 = f0(groupby="A")
    gb = f1.internal.groupby
    assert f1.internal.check()
    assert gb
    grp_offsets = gb.group_offsets
    ssrc = sorted(src)
    x_prev = -1
    for i in range(gb.ngroups):
        s = set(ssrc[grp_offsets[i]:grp_offsets[i + 1]])
        assert len(s) == 1
        x = list(s)[0]
        assert x != x_prev
        x_prev = x


@pytest.mark.parametrize("seed", [random.getrandbits(32)])
def test_groups_internal5_strs(seed):
    random.seed(seed)
    n = 1000
    src = ["%x" % random.getrandbits(8) for _ in range(n)]
    f0 = dt.Frame({"A": src})
    f1 = f0(groupby="A")
    gb = f1.internal.groupby
    assert f1.internal.check()
    assert gb
    grp_offsets = gb.group_offsets
    ssrc = sorted(src)
    assert f1.topython() == [ssrc]
    x_prev = None
    for i in range(gb.ngroups):
        s = set(ssrc[grp_offsets[i]:grp_offsets[i + 1]])
        assert len(s) == 1
        x = list(s)[0]
        assert x != x_prev
        x_prev = x



#-------------------------------------------------------------------------------
# Groupby on small datasets
#-------------------------------------------------------------------------------

def test_groups1():
    f0 = dt.Frame({"A": [1, 2, 1, 2, 1, 3, 1, 1],
                   "B": [0, 1, 2, 3, 4, 5, 6, 7]})
    f1 = f0(select=mean(f.B), groupby=f.A)
    assert f1.stypes == (dt.int8, dt.float64,)
    assert f1.topython() == [[1, 2, 3], [3.8, 2.0, 5.0]]
    f2 = f0[:, mean(f.B), "A"]
    assert f2.stypes == f1.stypes
    assert f2.topython() == f1.topython()


def test_groups_multiple():
    f0 = dt.Frame({"color": ["red", "blue", "green", "red", "green"],
                   "size": [5, 2, 7, 13, 0]})
    f1 = f0[:, [min(f.size), max(f.size)], "color"]
    assert f1.internal.check()
    assert f1.topython() == [["blue", "green", "red"], [2, 0, 5], [2, 7, 13]]


def test_groups_autoexpand():
    f0 = dt.Frame({"color": ["red", "blue", "green", "red", "green"],
                   "size": [5, 2, 7, 13, 0]})
    f1 = f0[:, [mean(f.size), "size"], f.color]
    assert f1.internal.check()
    assert f1.topython() == [["blue", "green", "green", "red", "red"],
                             [2.0, 3.5, 3.5, 9.0, 9.0],
                             [2, 7, 0, 5, 13]]




#-------------------------------------------------------------------------------
# Test different reducers
#-------------------------------------------------------------------------------

def test_reduce_sum():
    f0 = dt.Frame({"color": ["red", "blue", "green", "red", "green"],
                   "size": [5, 2, 7, 13, -1]})
    f1 = f0[:, sum(f.size), f.color]
    assert f1.internal.check()
    assert f1.topython() == [["blue", "green", "red"],
                             [2, 6, 18]]




#-------------------------------------------------------------------------------
# Groupby on large datasets
#-------------------------------------------------------------------------------

def test_groups_large1():
    n = 251 * 4000
    xs = [(i * 19) % 251 for i in range(n)]
    f0 = dt.Frame({"A": xs})
    f1 = f0(groupby="A")
    assert f1.internal.groupby.ngroups == 251
    assert f1.internal.groupby.group_sizes == [4000] * 251


@pytest.mark.parametrize("n,seed", [(x, random.getrandbits(32))
                                    for x in (100, 200, 300, 500, 1000, 0)])
def test_groups_large2_str(n, seed):
    random.seed(seed)
    if n == 0:
        n = int(random.expovariate(0.0005))
    src = ["%x" % random.getrandbits(6) for _ in range(n)]
    f0 = dt.Frame({"A": src})
    f1 = f0(groupby="A")
    assert f1.internal.check()
    assert f1.internal.groupby.ngroups == len(set(src))


@pytest.mark.parametrize("seed", [random.getrandbits(32) for _ in range(10)])
def test_groupby_large_random_integers(seed):
    random.seed(seed)
    ngrps1 = random.choice([1, 1, 2, 2, 2, 3, 4, 5])
    n0 = 1 << random.choice([1, 1, 2, 2, 2, 3, 3, 3, 4, 5, 6, 7])
    chunks = ([random.sample(range(n0), random.randint(1, n0))] +
              [random.sample([0] * 100 + list(range(256)),
                             random.randint(1, 20))
               for i in range(ngrps1)])
    n = int(random.expovariate(0.0001)) + 10
<<<<<<< HEAD
    sample = [sum(random.choice(chunks[i]) << (8*i) for i in range(len(chunks)))
=======
    sample = [sum(random.choice(chunks[i]) << (8 * i)
                  for i in range(len(chunks)))
>>>>>>> b27be19a
              for _ in range(n)]
    nuniques = len(set(sample))
    f0 = dt.Frame(sample)
    assert f0.nunique1() == nuniques
    f1 = dt.rbind(*([f0] * random.randint(2, 20)))
    assert f1.nunique1() == nuniques<|MERGE_RESOLUTION|>--- conflicted
+++ resolved
@@ -190,12 +190,8 @@
                              random.randint(1, 20))
                for i in range(ngrps1)])
     n = int(random.expovariate(0.0001)) + 10
-<<<<<<< HEAD
-    sample = [sum(random.choice(chunks[i]) << (8*i) for i in range(len(chunks)))
-=======
     sample = [sum(random.choice(chunks[i]) << (8 * i)
                   for i in range(len(chunks)))
->>>>>>> b27be19a
               for _ in range(n)]
     nuniques = len(set(sample))
     f0 = dt.Frame(sample)
