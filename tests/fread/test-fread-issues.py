--- conflicted
+++ resolved
@@ -543,7 +543,6 @@
         dt.fread("{\n  \"cells\": [\n    {\n\"import numpy \\n\",\n")
 
 
-<<<<<<< HEAD
 def test_issue934():
     DT = dt.fread("A,B,C\n1,2,3\n3,4,5\n0,0,\"moo\n\n")
     assert DT.shape == (3, 3)
@@ -562,12 +561,12 @@
     assert out[0] == ['q'] * n1 + ['foo'] + ['a'] * n2
     assert out[1] == ['f'] * n1 + ['\"bar'] + ['bb'] * n2
     assert out[2] == ['r'] * n1 + ['bza'] + ['ccc'] * n2
-=======
+
+
 def test_issue2681():
     src = 'A,B,C\n' + 'rr,dd",g\n' + '1,2,3\n'*99 + 'abc,def\r\n'
     DT = dt.fread(src, fill=True)
     assert_equals(DT,
         dt.Frame(A=['rr'] + ['1']*99 + ['abc'],
                  B=['dd"'] + ['2']*99 + ['def'],
-                 C=['g'] + ['3']*99 + [None]))
->>>>>>> e7836410
+                 C=['g'] + ['3']*99 + [None]))