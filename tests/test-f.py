--- conflicted
+++ resolved
@@ -237,7 +237,6 @@
     DT = dt.Frame(A=range(1, 10))
     assert_equals(DT[:, f.A.max()], DT[:, dt.max(f.A)])
 
-<<<<<<< HEAD
 def test_mean():
     assert str(dt.mean(f.A)) == str(f.A.mean())
     assert str(dt.mean(f[:])) == str(f[:].mean())
@@ -255,7 +254,6 @@
     assert str(dt.min(f[:])) == str(f[:].min())
     DT = dt.Frame(A=[2, 3, 5, 5, 9, -1, 2.2])
     assert_equals(DT[:, f.A.min()], DT[:, dt.min(f.A)])
-=======
 def test_rowall():
     assert str(dt.rowall(f.A)) == str(f.A.rowall())
     assert str(dt.rowall(f[:])) == str(f[:].rowall())
@@ -336,4 +334,3 @@
                    "D": [10, 8, 20, 20, 1]})
 
     assert_equals(DT[:, f[:].rowsd()], DT[:, dt.rowsd(f[:])])
->>>>>>> 021fd0cc
