--- conflicted
+++ resolved
@@ -196,7 +196,7 @@
 
 
 
-<<<<<<< HEAD
+
 #-------------------------------------------------------------------------------
 # Assign types
 #-------------------------------------------------------------------------------
@@ -284,7 +284,9 @@
     with pytest.raises(ValueError, match="Partial reassignment of Column's "
                                          "type is not possible"):
         DT[:2, "A"] = str
-=======
+
+
+
 
 #-------------------------------------------------------------------------------
 # Assign range
@@ -311,5 +313,4 @@
 def test_assign_range_compute():
     DT = dt.Frame(A=[5, 10, 100])
     DT["B"] = f.A * range(3)
-    assert_equals(DT, dt.Frame(A=[5, 10, 100], B=[0, 10, 200]))
->>>>>>> d5b5357f
+    assert_equals(DT, dt.Frame(A=[5, 10, 100], B=[0, 10, 200]))