--- conflicted
+++ resolved
@@ -116,28 +116,14 @@
 
 
 def test_save_double2():
-<<<<<<< HEAD
-    src = [10**p for p in range(-320, 308)]
-    res = (["1e%02d" % i for i in range(-320, -4)] +
-=======
     src = [10**p for p in range(-307, 308)]
     res = (["1e%02d" % i for i in range(-307, -4)] +
->>>>>>> 5d539064
            ["0.0001", "0.001", "0.01", "0.1"] +
            [str(10**i) for i in range(15)] +
            ["1e+%02d" % i for i in range(15, 308)])
     d = dt.DataTable(src)
     assert d.stypes == ("f8r", )
     assert d.to_csv().split("\n")[1:-1] == res
-<<<<<<< HEAD
-=======
-
-
-def pyhex(v):
-    """
-    Normalize Python's "hex" representation by removing trailing zeros. For
-    example:
->>>>>>> 5d539064
 
 
 def test_save_hexdouble_subnormal():
