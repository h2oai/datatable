#!/usr/bin/env python
# -*- coding: utf-8 -*-
#-------------------------------------------------------------------------------
# Copyright 2018 H2O.ai
#
# Permission is hereby granted, free of charge, to any person obtaining a
# copy of this software and associated documentation files (the "Software"),
# to deal in the Software without restriction, including without limitation
# the rights to use, copy, modify, merge, publish, distribute, sublicense,
# and/or sell copies of the Software, and to permit persons to whom the
# Software is furnished to do so, subject to the following conditions:
#
# The above copyright notice and this permission notice shall be included in
# all copies or substantial portions of the Software.
#
# THE SOFTWARE IS PROVIDED "AS IS", WITHOUT WARRANTY OF ANY KIND, EXPRESS OR
# IMPLIED, INCLUDING BUT NOT LIMITED TO THE WARRANTIES OF MERCHANTABILITY,
# FITNESS FOR A PARTICULAR PURPOSE AND NONINFRINGEMENT. IN NO EVENT SHALL THE
# AUTHORS OR COPYRIGHT HOLDERS BE LIABLE FOR ANY CLAIM, DAMAGES OR OTHER
# LIABILITY, WHETHER IN AN ACTION OF CONTRACT, TORT OR OTHERWISE, ARISING
# FROM, OUT OF OR IN CONNECTION WITH THE SOFTWARE OR THE USE OR OTHER DEALINGS
# IN THE SOFTWARE.
#-------------------------------------------------------------------------------
import math
import pytest
import random
import datatable as dt
from datatable import f, stype, ltype
from datatable.internal import frame_integrity_check
from tests import list_equals, assert_equals, noop


# Sets of tuples containing test columns of each type
dt_bool = [[False, True, False, False, True],
           [True, None, None, True, False]]

dt_int = [[5, -3, 6, 3, 0],
          [None, -1, 0, 26, -3],
          # TODO: currently ~ operation fails on v = 2**31 - 1. Should we
          #       promote the resulting column to int64 in such case?
          [2**31 - 2, -(2**31 - 1), 0, -1, 1]]

dt_float = [[9.5, 0.2, 5.4857301, -3.14159265338979],
            [1.1, 2.3e12, -.5, None, float("inf"), 0.0]]

dt_str = [["foo", "bbar", "baz"],
          [None, "", " ", "  ", None, "\x00"],
          list("qwertyuiiop[]asdfghjkl;'zxcvbnm,./`1234567890-=")]

dt_obj = [[dt, pytest, random, f, dt_int, None],
          ["one", None, 3, 9.99, stype.int32, object, isinstance]]


<<<<<<< HEAD
=======
#-------------------------------------------------------------------------------
# f
#-------------------------------------------------------------------------------

def test_f():
    assert str(f) == "f"
    assert repr(f) == "FrameProxy('f', None)"
    with f.bind_datatable(dt.Frame()):
        assert str(f) == "f"
        assert repr(f) == "FrameProxy('f', <Frame [0 rows x 0 cols]>)"
    assert repr(f) == "FrameProxy('f', None)"


def test_f_col_selector_unbound():
    # Check that unbounded col-selectors can be stringified. The precise
    # representation may be modified in the future; however f-expressions
    # should not raise exceptions when printed.
    # See issues #1024 and #1241
    assert repr(f.a) == "ColSelectorExpr(f.a)"
    assert str(f.a) == "f.a"
    assert str(f.abcdefghijkl) == "f.abcdefghijkl"
    assert str(f.abcdefghijklm) == "f['abcdefghijklm']"
    assert str(f[0]) == "f[0]"
    assert str(f[1000]) == "f[1000]"
    assert str(f[-1]) == "f[-1]"
    assert str(f[-999]) == "f[-999]"
    assert str(f[""]) == "f['']"
    assert str(f["0"]) == "f['0']"
    assert str(f["A+B"]) == "f['A+B']"
    assert str(f["_A"]) == "f['_A']"
    assert str(f["_54"]) == "f['_54']"
    assert str(f._3_) == "f['_3_']"
    assert str(f.a_b_c) == "f['a_b_c']"
    assert str(f[" y "]) == "f[' y ']"
    assert str(f["a b c"]) == "f['a b c']"


def test_f_col_selector_invalid():
    with pytest.raises(TypeError) as e:
        noop(f[2.5])
    assert str(e.value) == ("Column selector should be an integer or a string, "
                            "not <class 'float'>")
    # Note: at some point we may start supporting all the expressions below:
    with pytest.raises(TypeError):
        noop(f[[7, 4]])
    with pytest.raises(TypeError):
        noop(f[("A", "B", "C")])
    with pytest.raises(TypeError):
        noop(f[:3])


def test_f_expressions():
    assert repr(f.C1 < f.C2) == "RelationalOpExpr((f.C1 < f.C2))"
    assert str(f.C1 < f.C2) == "(f.C1 < f.C2)"



#-------------------------------------------------------------------------------
# Unary bitwise NOT (__invert__)
#-------------------------------------------------------------------------------

def inv(t):
    if t is None: return None
    if isinstance(t, bool): return not t
    return ~t


@pytest.mark.parametrize("src", dt_bool + dt_int)
def test_dt_invert(src):
    dt0 = dt.Frame(src)
    df2 = dt0[:, ~f[0]]
    frame_integrity_check(df2)
    assert df2.stypes == dt0.stypes
    assert df2.to_list() == [[inv(x) for x in src]]


@pytest.mark.parametrize("src", dt_float)
def test_dt_invert_invalid(src):
    dt0 = dt.Frame(src)
    with pytest.raises(TypeError) as e:
        noop(dt0[:, ~f[0]])
    assert ("Unary operator `~` cannot be applied to a column with stype "
            "`%s`" % dt0.stypes[0].name == str(e.value))



#-------------------------------------------------------------------------------
# Unary minus (__neg__)
#-------------------------------------------------------------------------------

def neg(t):
    if t is None: return None
    return -t


@pytest.mark.parametrize("src", dt_int + dt_float)
def test_dt_neg(src):
    dt0 = dt.Frame(src)
    dtr = dt0[:, -f[0]]
    frame_integrity_check(dtr)
    assert dtr.stypes == ((dt.int8,) if dt0.stypes[0] == dt.bool8 else
                          dt0.stypes)
    assert_equals(dtr, dt.Frame([neg(x) for x in src]))


@pytest.mark.parametrize("src", dt_bool)
def test_dt_neg(src):
    dt0 = dt.Frame(src)
    dtr = dt0[:, -f[0]]
    frame_integrity_check(dtr)
    assert dtr.stypes == ((dt.int8,) if dt0.stypes[0] == dt.bool8 else
                          dt0.stypes)
    assert_equals(dtr, dt.Frame([neg(x) for x in src], stype = dt.int8))


@pytest.mark.parametrize("src", dt_str)
def test_dt_neg_invalid(src):
    dt0 = dt.Frame(src)
    with pytest.raises(TypeError) as e:
        noop(dt0[:, -f[0]])
    assert ("Unary operator `-` cannot be applied to a column with stype "
            "`%s`" % dt0.stypes[0].name == str(e.value))



#-------------------------------------------------------------------------------
# Unary plus (__pos__)
#-------------------------------------------------------------------------------

@pytest.mark.parametrize("src", dt_int + dt_float + dt_bool)
def test_dt_pos(src):
    dt0 = dt.Frame(src)
    dtr = dt0[:, +f[0]]
    frame_integrity_check(dtr)
    assert dtr.stypes == dt0.stypes
    assert list_equals(dtr.to_list()[0], list(src))


@pytest.mark.parametrize("src", dt_str)
def test_dt_pos_invalid(src):
    dt0 = dt.Frame(src)
    with pytest.raises(TypeError) as e:
        noop(dt0[:, +f[0]])
    assert ("Unary operator `+` cannot be applied to a column with stype "
            "`%s`" % dt0.stypes[0].name == str(e.value))



#-------------------------------------------------------------------------------
# isna()
#-------------------------------------------------------------------------------

@pytest.mark.parametrize("src", dt_bool + dt_int + dt_float + dt_str)
def test_dt_isna(src):
    from datatable import isna
    dt0 = dt.Frame(src)
    dt1 = dt0[:, isna(f[0])]
    frame_integrity_check(dt1)
    assert dt1.stypes == (stype.bool8,)
    pyans = [x is None for x in src]
    assert dt1.to_list()[0] == pyans


def test_dt_isna2():
    from datatable import isna
    from math import nan
    dt0 = dt.Frame(A=[1, None, 2, 5, None, 3.6, nan, -4.899])
    dt1 = dt0[~isna(f.A), :]
    assert dt1.stypes == dt0.stypes
    assert dt1.names == dt0.names
    assert dt1.to_list() == [[1.0, 2.0, 5.0, 3.6, -4.899]]




#-------------------------------------------------------------------------------
# abs()
#-------------------------------------------------------------------------------

def test_abs():
    from datatable import abs
    assert abs(1) == 1
    assert abs(-5) == 5
    assert abs(-2.5e12) == 2.5e12
    assert abs(None) is None


@pytest.mark.parametrize("src", dt_int + dt_float)
def test_abs_srcs(src):
    dt0 = dt.Frame(src)
    dt1 = dt.abs(dt0)
    frame_integrity_check(dt1)
    assert dt0.stypes == dt1.stypes
    pyans = [None if x is None else abs(x) for x in src]
    assert dt1.to_list()[0] == pyans


def test_abs_all_stypes():
    from datatable import abs
    src = [[-127, -5, -1, 0, 2, 127],
           [-32767, -299, -7, 32767, 12, -543],
           [-2147483647, -1000, 3, -589, 2147483647, 0],
           [-2**63 + 1, 2**63 - 1, 0, -2**32, 2**32, -793]]
    dt0 = dt.Frame(src, stypes=[dt.int8, dt.int16, dt.int32, dt.int64])
    dt1 = dt0[:, [abs(f[i]) for i in range(4)]]
    frame_integrity_check(dt1)
    assert dt1.to_list() == [[abs(x) for x in col] for col in src]



#-------------------------------------------------------------------------------
# exp()
#-------------------------------------------------------------------------------

def test_exp():
    from datatable import exp
    assert exp(0) == math.exp(0)
    assert exp(1) == math.exp(1)
    assert exp(-2.5e12) == math.exp(-2.5e12)
    assert exp(12345678) == math.inf
    assert exp(None) is None


@pytest.mark.parametrize("src", dt_int + dt_float)
def test_exp_srcs(src):
    from math import exp, inf
    dt0 = dt.Frame(src)
    dt1 = dt.exp(dt0)
    frame_integrity_check(dt1)
    assert all([st == stype.float64 for st in dt1.stypes])
    pyans = []
    for x in src:
        if x is None:
            pyans.append(None)
        else:
            try:
                pyans.append(exp(x))
            except OverflowError:
                pyans.append(inf)
    assert dt1.to_list()[0] == pyans


def test_exp_all_stypes():
    from datatable import exp
    src = [[-127, -5, -1, 0, 2, 127],
           [-32767, -299, -7, 32767, 12, -543],
           [-2147483647, -1000, 3, -589, 2147483647, 0],
           [-2 ** 63 + 1, 2 ** 63 - 1, 0, -2 ** 32, 2 ** 32, -793]]
    dt0 = dt.Frame(src, stypes=[dt.int8, dt.int16, dt.int32, dt.int64])
    dt1 = dt0[:, [exp(f[i]) for i in range(4)]]
    frame_integrity_check(dt1)
    pyans = []
    for col in src:
        l = []
        for x in col:
            if x is None:
                l.append(None)
            else:
                try:
                    l.append(math.exp(x))
                except OverflowError:
                    l.append(math.inf)
        pyans.append(l)
    assert dt1.to_list() == pyans




#-------------------------------------------------------------------------------
# log(), log10()
#-------------------------------------------------------------------------------

@pytest.mark.parametrize("fn", ["log", "log10"])
def test_log(fn):
    dtlog = getattr(dt, fn)
    mathlog = getattr(math, fn)
    assert dtlog(None) is None
    assert dtlog(-1) is None
    assert dtlog(0) == -math.inf
    assert dtlog(1) == 0.0
    assert dtlog(5) == mathlog(5)
    assert dtlog(10) == mathlog(10)
    assert dtlog(793.54) == mathlog(793.54)
    assert dtlog(math.inf) == math.inf


@pytest.mark.parametrize("src", dt_int + dt_float)
@pytest.mark.parametrize("fn", ["log", "log10"])
def test_log_srcs(src, fn):
    dtlog = getattr(dt, fn)
    mathlog = getattr(math, fn)
    dt0 = dt.Frame(src)
    dt1 = dtlog(dt0)
    frame_integrity_check(dt1)
    assert all([st == stype.float64 for st in dt1.stypes])
    pyans = [None if x is None or x < 0 else
             -math.inf if x == 0 else
             mathlog(x)
             for x in src]
    assert dt1.to_list()[0] == pyans



>>>>>>> 3b291221

#-------------------------------------------------------------------------------
# logical ops
#-------------------------------------------------------------------------------

def test_logical_and1():
    src1 = [1, 5, 12, 3, 7, 14]
    src2 = [1, 2] * 3
    ans = [i for i in range(6)
           if src1[i] < 10 and src2[i] == 1]

    df0 = dt.Frame(A=src1, B=src2)
    df1 = df0[(f.A < 10) & (f.B == 1), [f.A, f.B]]
    assert df1.to_list() == [[src1[i] for i in ans],
                             [src2[i] for i in ans]]


def test_logical_or1():
    src1 = [1, 5, 12, 3, 7, 14]
    src2 = [1, 2] * 3
    ans = [i for i in range(6)
           if src1[i] < 10 or src2[i] == 1]

    df0 = dt.Frame(A=src1, B=src2)
    df1 = df0[(f.A < 10) | (f.B == 1), [f.A, f.B]]
    assert df1.to_list() == [[src1[i] for i in ans],
                             [src2[i] for i in ans]]


@pytest.mark.parametrize("seed", [random.getrandbits(63)])
def test_logical_and2(seed):
    random.seed(seed)
    n = 1000
    src1 = [random.choice([True, False, None]) for _ in range(n)]
    src2 = [random.choice([True, False, None]) for _ in range(n)]

    df0 = dt.Frame(A=src1, B=src2)
    df1 = df0[:, f.A & f.B]
    assert df1.to_list()[0] == \
        [None if (src1[i] is None or src2[i] is None) else
         src1[i] and src2[i]
         for i in range(n)]


@pytest.mark.parametrize("seed", [random.getrandbits(63)])
def test_logical_or2(seed):
    random.seed(seed)
    n = 1000
    src1 = [random.choice([True, False, None]) for _ in range(n)]
    src2 = [random.choice([True, False, None]) for _ in range(n)]

    df0 = dt.Frame(A=src1, B=src2)
    df1 = df0[:, f.A | f.B]
    assert df1.to_list()[0] == \
        [None if (src1[i] is None or src2[i] is None) else
         src1[i] or src2[i]
         for i in range(n)]



#-------------------------------------------------------------------------------
# Equality operators
#-------------------------------------------------------------------------------

@pytest.mark.parametrize("st1, st2", [(dt.str32, dt.str32),
                                      (dt.str32, dt.str64),
                                      (dt.str64, dt.str32),
                                      (dt.str64, dt.str64)])
def test_equal_strings(st1, st2):
    df0 = dt.Frame([["foo", "gowebrt", None, "afdw", "req",  None],
                    ["foo", "goqer",   None, "afdw", "req?", ""]],
                   names=["A", "B"], stypes=[st1, st2])
    assert df0.stypes == (st1, st2)
    df1 = df0[:, f.A == f.B]
    assert df1.stypes == (dt.bool8,)
    assert df1.to_list() == [[True, False, True, True, False, False]]
    df2 = df0[:, f.A != f.B]
    assert df2.stypes == (dt.bool8,)
    assert df2.to_list() == [[False, True, False, False, True, True]]




#-------------------------------------------------------------------------------
# Division
#-------------------------------------------------------------------------------

@pytest.mark.parametrize("seed", [random.getrandbits(63)])
def test_div_mod(seed):
    random.seed(seed)
    n = 1000
    src1 = [random.randint(-100, 100) for _ in range(n)]
    src2 = [random.randint(-10, 10) for _ in range(n)]

    df0 = dt.Frame(x=src1, y=src2)
    df1 = df0[:, [f.x // f.y, f.x % f.y, f.x / f.y]]
    assert df1.to_list() == [
        [None if src2[i] == 0 else src1[i] // src2[i] for i in range(n)],
        [None if src2[i] == 0 else src1[i] % src2[i] for i in range(n)],
        [None if src2[i] == 0 else src1[i] / src2[i] for i in range(n)]
    ]


def test_issue1562():
    DT = dt.Frame(A=[-8], B=[1677])
    assert DT[:, f.A / f.B][0, 0] == -(8.0 / 1677.0)



#-------------------------------------------------------------------------------
# Misc
#-------------------------------------------------------------------------------

def test_expr_reuse():
    # Check that an expression can later be used in another selector
    # In particular, we first apply `expr` to `df0` (where A is the second
    # column). If `expr` were to memorize that "A" maps to the second column,
    # it would produce an error when applied to the second Frame which has
    # only 1 column. See #1366.
    expr = f.A < 1
    df0 = dt.Frame([range(5), range(5)], names=["B", "A"])
    df1 = df0[:, {"A": expr}]
    frame_integrity_check(df1)
    assert df1.names == ("A", )
    assert df1.stypes == (stype.bool8, )
    assert df1.to_list() == [[True, False, False, False, False]]
    df2 = df1[:, expr]
    frame_integrity_check(df2)
    assert df2.to_list() == [[False, True, True, True, True]]


def test_expr_names():
    # See issue #1963
    DT = dt.Frame(A=range(5), B=range(5))
    assert DT[:, [f.A, f.A + f.B]].names == ("A", "C0")<|MERGE_RESOLUTION|>--- conflicted
+++ resolved
@@ -51,312 +51,7 @@
           ["one", None, 3, 9.99, stype.int32, object, isinstance]]
 
 
-<<<<<<< HEAD
-=======
-#-------------------------------------------------------------------------------
-# f
-#-------------------------------------------------------------------------------
 
-def test_f():
-    assert str(f) == "f"
-    assert repr(f) == "FrameProxy('f', None)"
-    with f.bind_datatable(dt.Frame()):
-        assert str(f) == "f"
-        assert repr(f) == "FrameProxy('f', <Frame [0 rows x 0 cols]>)"
-    assert repr(f) == "FrameProxy('f', None)"
-
-
-def test_f_col_selector_unbound():
-    # Check that unbounded col-selectors can be stringified. The precise
-    # representation may be modified in the future; however f-expressions
-    # should not raise exceptions when printed.
-    # See issues #1024 and #1241
-    assert repr(f.a) == "ColSelectorExpr(f.a)"
-    assert str(f.a) == "f.a"
-    assert str(f.abcdefghijkl) == "f.abcdefghijkl"
-    assert str(f.abcdefghijklm) == "f['abcdefghijklm']"
-    assert str(f[0]) == "f[0]"
-    assert str(f[1000]) == "f[1000]"
-    assert str(f[-1]) == "f[-1]"
-    assert str(f[-999]) == "f[-999]"
-    assert str(f[""]) == "f['']"
-    assert str(f["0"]) == "f['0']"
-    assert str(f["A+B"]) == "f['A+B']"
-    assert str(f["_A"]) == "f['_A']"
-    assert str(f["_54"]) == "f['_54']"
-    assert str(f._3_) == "f['_3_']"
-    assert str(f.a_b_c) == "f['a_b_c']"
-    assert str(f[" y "]) == "f[' y ']"
-    assert str(f["a b c"]) == "f['a b c']"
-
-
-def test_f_col_selector_invalid():
-    with pytest.raises(TypeError) as e:
-        noop(f[2.5])
-    assert str(e.value) == ("Column selector should be an integer or a string, "
-                            "not <class 'float'>")
-    # Note: at some point we may start supporting all the expressions below:
-    with pytest.raises(TypeError):
-        noop(f[[7, 4]])
-    with pytest.raises(TypeError):
-        noop(f[("A", "B", "C")])
-    with pytest.raises(TypeError):
-        noop(f[:3])
-
-
-def test_f_expressions():
-    assert repr(f.C1 < f.C2) == "RelationalOpExpr((f.C1 < f.C2))"
-    assert str(f.C1 < f.C2) == "(f.C1 < f.C2)"
-
-
-
-#-------------------------------------------------------------------------------
-# Unary bitwise NOT (__invert__)
-#-------------------------------------------------------------------------------
-
-def inv(t):
-    if t is None: return None
-    if isinstance(t, bool): return not t
-    return ~t
-
-
-@pytest.mark.parametrize("src", dt_bool + dt_int)
-def test_dt_invert(src):
-    dt0 = dt.Frame(src)
-    df2 = dt0[:, ~f[0]]
-    frame_integrity_check(df2)
-    assert df2.stypes == dt0.stypes
-    assert df2.to_list() == [[inv(x) for x in src]]
-
-
-@pytest.mark.parametrize("src", dt_float)
-def test_dt_invert_invalid(src):
-    dt0 = dt.Frame(src)
-    with pytest.raises(TypeError) as e:
-        noop(dt0[:, ~f[0]])
-    assert ("Unary operator `~` cannot be applied to a column with stype "
-            "`%s`" % dt0.stypes[0].name == str(e.value))
-
-
-
-#-------------------------------------------------------------------------------
-# Unary minus (__neg__)
-#-------------------------------------------------------------------------------
-
-def neg(t):
-    if t is None: return None
-    return -t
-
-
-@pytest.mark.parametrize("src", dt_int + dt_float)
-def test_dt_neg(src):
-    dt0 = dt.Frame(src)
-    dtr = dt0[:, -f[0]]
-    frame_integrity_check(dtr)
-    assert dtr.stypes == ((dt.int8,) if dt0.stypes[0] == dt.bool8 else
-                          dt0.stypes)
-    assert_equals(dtr, dt.Frame([neg(x) for x in src]))
-
-
-@pytest.mark.parametrize("src", dt_bool)
-def test_dt_neg(src):
-    dt0 = dt.Frame(src)
-    dtr = dt0[:, -f[0]]
-    frame_integrity_check(dtr)
-    assert dtr.stypes == ((dt.int8,) if dt0.stypes[0] == dt.bool8 else
-                          dt0.stypes)
-    assert_equals(dtr, dt.Frame([neg(x) for x in src], stype = dt.int8))
-
-
-@pytest.mark.parametrize("src", dt_str)
-def test_dt_neg_invalid(src):
-    dt0 = dt.Frame(src)
-    with pytest.raises(TypeError) as e:
-        noop(dt0[:, -f[0]])
-    assert ("Unary operator `-` cannot be applied to a column with stype "
-            "`%s`" % dt0.stypes[0].name == str(e.value))
-
-
-
-#-------------------------------------------------------------------------------
-# Unary plus (__pos__)
-#-------------------------------------------------------------------------------
-
-@pytest.mark.parametrize("src", dt_int + dt_float + dt_bool)
-def test_dt_pos(src):
-    dt0 = dt.Frame(src)
-    dtr = dt0[:, +f[0]]
-    frame_integrity_check(dtr)
-    assert dtr.stypes == dt0.stypes
-    assert list_equals(dtr.to_list()[0], list(src))
-
-
-@pytest.mark.parametrize("src", dt_str)
-def test_dt_pos_invalid(src):
-    dt0 = dt.Frame(src)
-    with pytest.raises(TypeError) as e:
-        noop(dt0[:, +f[0]])
-    assert ("Unary operator `+` cannot be applied to a column with stype "
-            "`%s`" % dt0.stypes[0].name == str(e.value))
-
-
-
-#-------------------------------------------------------------------------------
-# isna()
-#-------------------------------------------------------------------------------
-
-@pytest.mark.parametrize("src", dt_bool + dt_int + dt_float + dt_str)
-def test_dt_isna(src):
-    from datatable import isna
-    dt0 = dt.Frame(src)
-    dt1 = dt0[:, isna(f[0])]
-    frame_integrity_check(dt1)
-    assert dt1.stypes == (stype.bool8,)
-    pyans = [x is None for x in src]
-    assert dt1.to_list()[0] == pyans
-
-
-def test_dt_isna2():
-    from datatable import isna
-    from math import nan
-    dt0 = dt.Frame(A=[1, None, 2, 5, None, 3.6, nan, -4.899])
-    dt1 = dt0[~isna(f.A), :]
-    assert dt1.stypes == dt0.stypes
-    assert dt1.names == dt0.names
-    assert dt1.to_list() == [[1.0, 2.0, 5.0, 3.6, -4.899]]
-
-
-
-
-#-------------------------------------------------------------------------------
-# abs()
-#-------------------------------------------------------------------------------
-
-def test_abs():
-    from datatable import abs
-    assert abs(1) == 1
-    assert abs(-5) == 5
-    assert abs(-2.5e12) == 2.5e12
-    assert abs(None) is None
-
-
-@pytest.mark.parametrize("src", dt_int + dt_float)
-def test_abs_srcs(src):
-    dt0 = dt.Frame(src)
-    dt1 = dt.abs(dt0)
-    frame_integrity_check(dt1)
-    assert dt0.stypes == dt1.stypes
-    pyans = [None if x is None else abs(x) for x in src]
-    assert dt1.to_list()[0] == pyans
-
-
-def test_abs_all_stypes():
-    from datatable import abs
-    src = [[-127, -5, -1, 0, 2, 127],
-           [-32767, -299, -7, 32767, 12, -543],
-           [-2147483647, -1000, 3, -589, 2147483647, 0],
-           [-2**63 + 1, 2**63 - 1, 0, -2**32, 2**32, -793]]
-    dt0 = dt.Frame(src, stypes=[dt.int8, dt.int16, dt.int32, dt.int64])
-    dt1 = dt0[:, [abs(f[i]) for i in range(4)]]
-    frame_integrity_check(dt1)
-    assert dt1.to_list() == [[abs(x) for x in col] for col in src]
-
-
-
-#-------------------------------------------------------------------------------
-# exp()
-#-------------------------------------------------------------------------------
-
-def test_exp():
-    from datatable import exp
-    assert exp(0) == math.exp(0)
-    assert exp(1) == math.exp(1)
-    assert exp(-2.5e12) == math.exp(-2.5e12)
-    assert exp(12345678) == math.inf
-    assert exp(None) is None
-
-
-@pytest.mark.parametrize("src", dt_int + dt_float)
-def test_exp_srcs(src):
-    from math import exp, inf
-    dt0 = dt.Frame(src)
-    dt1 = dt.exp(dt0)
-    frame_integrity_check(dt1)
-    assert all([st == stype.float64 for st in dt1.stypes])
-    pyans = []
-    for x in src:
-        if x is None:
-            pyans.append(None)
-        else:
-            try:
-                pyans.append(exp(x))
-            except OverflowError:
-                pyans.append(inf)
-    assert dt1.to_list()[0] == pyans
-
-
-def test_exp_all_stypes():
-    from datatable import exp
-    src = [[-127, -5, -1, 0, 2, 127],
-           [-32767, -299, -7, 32767, 12, -543],
-           [-2147483647, -1000, 3, -589, 2147483647, 0],
-           [-2 ** 63 + 1, 2 ** 63 - 1, 0, -2 ** 32, 2 ** 32, -793]]
-    dt0 = dt.Frame(src, stypes=[dt.int8, dt.int16, dt.int32, dt.int64])
-    dt1 = dt0[:, [exp(f[i]) for i in range(4)]]
-    frame_integrity_check(dt1)
-    pyans = []
-    for col in src:
-        l = []
-        for x in col:
-            if x is None:
-                l.append(None)
-            else:
-                try:
-                    l.append(math.exp(x))
-                except OverflowError:
-                    l.append(math.inf)
-        pyans.append(l)
-    assert dt1.to_list() == pyans
-
-
-
-
-#-------------------------------------------------------------------------------
-# log(), log10()
-#-------------------------------------------------------------------------------
-
-@pytest.mark.parametrize("fn", ["log", "log10"])
-def test_log(fn):
-    dtlog = getattr(dt, fn)
-    mathlog = getattr(math, fn)
-    assert dtlog(None) is None
-    assert dtlog(-1) is None
-    assert dtlog(0) == -math.inf
-    assert dtlog(1) == 0.0
-    assert dtlog(5) == mathlog(5)
-    assert dtlog(10) == mathlog(10)
-    assert dtlog(793.54) == mathlog(793.54)
-    assert dtlog(math.inf) == math.inf
-
-
-@pytest.mark.parametrize("src", dt_int + dt_float)
-@pytest.mark.parametrize("fn", ["log", "log10"])
-def test_log_srcs(src, fn):
-    dtlog = getattr(dt, fn)
-    mathlog = getattr(math, fn)
-    dt0 = dt.Frame(src)
-    dt1 = dtlog(dt0)
-    frame_integrity_check(dt1)
-    assert all([st == stype.float64 for st in dt1.stypes])
-    pyans = [None if x is None or x < 0 else
-             -math.inf if x == 0 else
-             mathlog(x)
-             for x in src]
-    assert dt1.to_list()[0] == pyans
-
-
-
->>>>>>> 3b291221
 
 #-------------------------------------------------------------------------------
 # logical ops
