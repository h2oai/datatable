--- conflicted
+++ resolved
@@ -28,12 +28,8 @@
 import datatable as dt
 from datatable import ltype
 from datatable.extras.aggregate import aggregate
-<<<<<<< HEAD
-from datatable.internal import get_rowindex
 from tests import assert_equals
-=======
 from datatable.internal import frame_column_rowindex
->>>>>>> f9de0ef6
 import inspect
 
 
@@ -505,13 +501,8 @@
     [d_exemplars, d_members] = aggregate(d_in, min_rows=0, nd_max_bins=3,
                                          progress_fn=report_progress)
     a_members = d_members.to_list()[0]
-<<<<<<< HEAD
     d = d_exemplars.sort("C0")
-    ri = get_rowindex(d, 0).tolist()
-=======
-    d = d_in.sort("C0")
     ri = frame_column_rowindex(d, 0).to_list()
->>>>>>> f9de0ef6
     for i, member in enumerate(a_members):
         a_members[i] = ri.index(member)
 
@@ -555,13 +546,8 @@
                                          progress_fn=report_progress)
 
     a_members = d_members.to_list()[0]
-<<<<<<< HEAD
     d = d_exemplars.sort("C0")
-    ri = get_rowindex(d, 0).tolist()
-=======
-    d = d_in.sort("C0")
     ri = frame_column_rowindex(d, 0).to_list()
->>>>>>> f9de0ef6
     for i, member in enumerate(a_members):
         a_members[i] = ri.index(member)
 
