--- conflicted
+++ resolved
@@ -37,47 +37,6 @@
 from tests import assert_equals, noop
 from datatable import encode
 
-def test_encode_int() :
-    df = dt.Frame([1, 2, 1])
-    res = encode(df)
-    # print("\n")
-    # print(df)
-    # print(res[0])
-    # print(res[1])
-    # print(res[1].stypes)
-
-
-def test_encode_bool() :
-    df = dt.Frame([1, 0, 1])
-    res = encode(df)
-    # print("\n")
-    # print(df)
-    # print(res[0])
-    # print(res[1])
-    # print(res[1].stypes)
-
-
-def test_encode_str() :
-    df = dt.Frame(["a,a", "b", "a,a"])
-    res = encode(df)
-    # print("\n")
-    # print(df)
-    # print(res[0])
-    # print(res[1])
-    # print(res[1].stypes)
-
-
-# def test_encode_empty() :
-#     df = dt.Frame([])
-#     res = encode(df)
-#     print("\n")
-#     print(df)
-#     print(res[0])
-#     print(res[1])
-#     print(res[1].stypes)
-
-
-
 
 #-------------------------------------------------------------------------------
 # Define namedtuple of test parameters, test model and accuracy
@@ -85,18 +44,11 @@
 Params = collections.namedtuple("FtrlParams",["alpha", "beta", "lambda1", "lambda2",
                                           "nbins", "mantissa_nbits", "nepochs",
                                           "double_precision", "negative_class",
-<<<<<<< HEAD
                                           "interactions", "model_type"])
 tparams = Params(alpha = 1, beta = 2, lambda1 = 3, lambda2 = 4, nbins = 5,
                  mantissa_nbits = 6, nepochs = 7, double_precision = True,
                  negative_class = True, interactions = [["C0"]],
                  model_type = 'binomial')
-=======
-                                          "interactions"])
-tparams = Params(alpha = 1, beta = 2, lambda1 = 3, lambda2 = 4, nbins = 5,
-                 mantissa_nbits = 6, nepochs = 7, double_precision = True,
-                 negative_class = True, interactions = [["C0"]])
->>>>>>> e02d4893
 
 tmodel = dt.Frame([[random.random() for _ in range(tparams.nbins)],
                    [random.random() for _ in range(tparams.nbins)]],
@@ -105,12 +57,7 @@
 default_params = Params(alpha = 0.005, beta = 1, lambda1 = 0, lambda2 = 0,
                         nbins = 10**6, mantissa_nbits = 10, nepochs = 1,
                         double_precision = False, negative_class = False,
-<<<<<<< HEAD
                         interactions = None, model_type = 'auto')
-=======
-                        interactions = None)
->>>>>>> e02d4893
-
 epsilon = 0.01
 
 
@@ -191,12 +138,8 @@
     assert ("You can either pass all the parameters with `params` or any of "
             "the individual parameters with `alpha`, `beta`, `lambda1`, "
             "`lambda2`, `nbins`, `mantissa_nbits`, `nepochs`, `double_precision`, "
-<<<<<<< HEAD
             "`negative_class`, `interactions` or `model_type` to Ftrl constructor, "
             "but not both at the same time"
-=======
-            "`negative_class` or `interactions` to Ftrl constructor, but not both at the same time"
->>>>>>> e02d4893
             == str(e.value))
 
 
@@ -312,21 +255,13 @@
               nepochs = tparams.nepochs,
               double_precision = tparams.double_precision,
               negative_class = tparams.negative_class,
-<<<<<<< HEAD
               interactions = tparams.interactions,
               model_type = tparams.model_type)
-=======
-              interactions = tparams.interactions)
->>>>>>> e02d4893
     assert ft.params == (tparams.alpha, tparams.beta,
                          tparams.lambda1, tparams.lambda2,
                          tparams.nbins, tparams.mantissa_nbits, tparams.nepochs,
                          tparams.double_precision, tparams.negative_class,
-<<<<<<< HEAD
                          tparams.interactions, tparams.model_type)
-=======
-                         tparams.interactions)
->>>>>>> e02d4893
 
 
 #-------------------------------------------------------------------------------
@@ -337,13 +272,8 @@
     ft = Ftrl(tparams)
     assert ft.params == tparams
     assert ((ft.alpha, ft.beta, ft.lambda1, ft.lambda2, ft.nbins, ft.mantissa_nbits,
-<<<<<<< HEAD
             ft.nepochs, ft.double_precision, ft.negative_class, ft.interactions,
             ft.model_type) == tparams)
-=======
-            ft.nepochs, ft.double_precision, ft.negative_class, ft.interactions)
-            == tparams)
->>>>>>> e02d4893
 
 
 def test_ftrl_set_individual():
@@ -357,10 +287,7 @@
     ft.nepochs = tparams.nepochs
     ft.negative_class = tparams.negative_class
     ft.interactions = tparams.interactions
-<<<<<<< HEAD
     ft.model_type = tparams.model_type
-=======
->>>>>>> e02d4893
     assert ft.params == tparams
 
 
@@ -659,8 +586,6 @@
     e = encode(df_target)
     ft.fit(df_train, df_target)
     df_res = ft.predict(df_train)
-    # print(ft.dt_labels)
-    # print(df_res)
 
     assert df_res[0, "yes"] <= 1
     assert df_res[0, "yes"] >= 1 - epsilon
@@ -773,28 +698,17 @@
 #-------------------------------------------------------------------------------
 
 def test_ftrl_fit_predict_multinomial_vs_binomial():
-<<<<<<< HEAD
     target_names = ["cat", "dog"]
     ft_binomial = Ftrl(nbins = 10, nepochs = 1)
     df_train_binomial = dt.Frame(range(10))
     df_target_binomial = dt.Frame({"target" : [False, True] * 5})
-=======
-    ft_binomial = Ftrl(nbins = 10, nepochs = 2)
-    df_train_binomial = dt.Frame(range(ft_binomial.nbins))
-    df_target_binomial = dt.Frame({"target" : [True, False] * 5})
->>>>>>> e02d4893
     ft_binomial.fit(df_train_binomial, df_target_binomial)
     p_binomial = ft_binomial.predict(df_train_binomial)
     p_binomial.names = target_names
 
-<<<<<<< HEAD
     ft_multinomial = Ftrl(nbins = 10, nepochs = 1,
                           model_type = "multinomial")
     df_target_multinomial = dt.Frame(target_names * 5)
-=======
-    ft_multinomial = Ftrl(nbins = 10, nepochs = 2)
-    df_target_multinomial = dt.Frame(["target", "target_negative"] * 5)
->>>>>>> e02d4893
     ft_multinomial.fit(df_train_binomial, df_target_multinomial)
     p_multinomial = ft_multinomial.predict(df_train_binomial)
 
@@ -814,12 +728,9 @@
 
     df_train = dt.Frame(["cucumber", None, "shift", "sky", "day", "orange", "ocean"])
     df_target = dt.Frame(["green", "red", "red", "blue", "green", None, "blue"])
-    # print("\n", df_target)
-    # print(encode(df_target)[0], encode(df_target)[1])
     ft.fit(df_train, df_target)
     frame_integrity_check(ft.model)
     p = ft.predict(df_train)
-    # print(p)
 
     frame_integrity_check(p)
     p_none = 1 / p.ncols
@@ -851,9 +762,6 @@
     ft.fit(df_train, df_target)
     assert(ft.dt_labels[:, 0].to_list() == [["green"]])
     assert(ft.model.shape == (ft.nbins, 2))
-    # print(ft.dt_labels)
-    # p = ft.predict(df_train)
-    # print(p)
 
     # Show one more
     df_train = dt.Frame(["cucumber", None])
@@ -861,9 +769,6 @@
     ft.fit(df_train, df_target)
     assert(ft.dt_labels[:, 0].to_list() == [["green", "red"]])
     assert(ft.model.shape == (ft.nbins, 4))
-    # print(ft.dt_labels)
-    # p = ft.predict(df_train)
-    # print(p)
 
     # And one more
     df_train = dt.Frame(["cucumber", None, "shift", "sky", "day", "orange", "ocean"])
@@ -871,9 +776,6 @@
     ft.fit(df_train, df_target)
     assert(ft.dt_labels[:, 0].to_list() == [["blue", "green", "red"]])
     assert(ft.model.shape == (ft.nbins, 6))
-    # print(ft.dt_labels)
-    # p = ft.predict(df_train)
-    # print(p)
 
     # Do not add any new labels
     df_train = dt.Frame(["cucumber", None, "shift", "sky", "day", "orange", "ocean"])
@@ -884,12 +786,8 @@
     assert(ft.model.shape == (ft.nbins, 6))
 
     # Test predictions
-    # print(ft.dt_labels)
     p = ft.predict(df_train)
-    # print(p)
-
-
-    # frame_integrity_check(p)
+    frame_integrity_check(p)
     p_none = 1 / p.ncols
     p_dict = p.to_dict()
     p_list = p.to_list()
@@ -950,6 +848,7 @@
     assert ("Argument `validation_average_niterations` in Ftrl.fit() should be "
             "positive: 0" == str(e.value))
 
+
 @pytest.mark.parametrize('double_precision_value', [False, True])
 def test_ftrl_no_validation_set(double_precision_value):
     nepochs = 1234
@@ -960,15 +859,8 @@
     df_X = dt.Frame(r)
     df_y = dt.Frame(r)
     res = ft.fit(df_X, df_y)
-<<<<<<< HEAD
     assert res.epoch == nepochs
-    assert math.isnan(res.loss)
-=======
-    epoch_stopped = getattr(res, "epoch")
-    loss_stopped = getattr(res, "loss")
-    assert epoch_stopped == nepochs
-    assert loss_stopped is None
->>>>>>> e02d4893
+    assert res.loss is None
 
 
 def test_ftrl_no_early_stopping():
@@ -981,15 +873,8 @@
     df_y = dt.Frame(r)
     res = ft.fit(df_X, df_y, df_X, df_y,
                  nepochs_validation = nepochs_validation)
-<<<<<<< HEAD
     assert res.epoch == nepochs
     assert math.isnan(res.loss) == False
-=======
-    epoch_stopped = getattr(res, "epoch")
-    loss_stopped = getattr(res, "loss")
-    assert epoch_stopped == nepochs
-    assert math.isfinite(loss_stopped)
->>>>>>> e02d4893
 
 
 @pytest.mark.parametrize('validation_average_niterations', [1,5,10])
