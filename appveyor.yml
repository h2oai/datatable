--- conflicted
+++ resolved
@@ -1,268 +1,140 @@
-image: Visual Studio 2019
-
-init:
-  # Uncomment the line below to enable RDP access
-  # - ps: iex ((new-object net.webclient).DownloadString('https://raw.githubusercontent.com/appveyor/ci/master/scripts/enable-rdp.ps1'))
-
-branches:
-  only:
-    - main
-<<<<<<< HEAD
-=======
-    - /rel-*/
->>>>>>> 9d625d81
-
-pull_requests:
-  do_not_increment_build_number: true
-
-artifacts:
-  - path: dist\*.whl
-
-build_script:
-
-- ps: >-
-<<<<<<< HEAD
-
-    # Set up required variables
-
-    # =======================================================================
-
-    $env:DT_HARNESS = "AppVeyor"
-
-    $DEFAULT_PATH = $env:PATH
-
-    $MAIN_BUILD_ID = git rev-list --count main
-
-
-    # Do not take into account the AppVeyor's additional merge commit
-
-    $BRANCH_BUILD_ID = (git rev-list --count main..) - 1
-
-    if ($env:APPVEYOR_PULL_REQUEST_HEAD_REPO_BRANCH -match "^rel-") {
-      $env:DT_RELEASE = "True"
-      git checkout $env:APPVEYOR_PULL_REQUEST_HEAD_REPO_BRANCH
-    }
-    elseif ($env:APPVEYOR_PULL_REQUEST_NUMBER -ne $null) {
-      $env:DT_BUILD_SUFFIX = "PR$env:APPVEYOR_PULL_REQUEST_NUMBER.$BRANCH_BUILD_ID"
-    }
-    elseif ($env:APPVEYOR_REPO_BRANCH -eq "main") {
-      $env:DT_BUILD_NUMBER = $MAIN_BUILD_ID
-    }
-    else {
-      $env:DT_BUILD_SUFFIX = "$env:APPVEYOR_REPO_BRANCH.$BRANCH_BUILD_ID"
-    }
-
-
-    # Print out variable's content
-
-    # =======================================================================
-
-    echo "DEFAULT_PATH = $DEFAULT_PATH"
-
-    echo "APPVEYOR_REPO_BRANCH = $env:APPVEYOR_REPO_BRANCH"
-
-    echo "APPVEYOR_PULL_REQUEST_HEAD_REPO_BRANCH = $env:APPVEYOR_PULL_REQUEST_HEAD_REPO_BRANCH"
-
-    echo "APPVEYOR_PULL_REQUEST_NUMBER = $env:APPVEYOR_PULL_REQUEST_NUMBER"
-
-    echo "MAIN_BUILD_ID = $MAIN_BUILD_ID"
-=======
-
-    # Set up required variables
-
-    # =======================================================================
-
-    $env:DT_HARNESS = "AppVeyor"
-
-    $DEFAULT_PATH = $env:PATH
-
-    $MAIN_BUILD_ID = git rev-list --count main
-
-
-    # Do not take into account the AppVeyor's additional merge commit
-
-    $BRANCH_BUILD_ID = (git rev-list --count main) - 1
-
-    if ($env:APPVEYOR_PULL_REQUEST_NUMBER -ne $null) {
-      if ($env:APPVEYOR_PULL_REQUEST_HEAD_REPO_BRANCH -match "^rel-") {
-        $env:DT_RELEASE = "True"
-      } else {
-        $env:DT_BUILD_SUFFIX = "PR$env:APPVEYOR_PULL_REQUEST_NUMBER.$BRANCH_BUILD_ID"
-      }
-    }
-    elseif ($env:APPVEYOR_REPO_BRANCH -eq "main") {
-      $env:DT_BUILD_NUMBER = $MAIN_BUILD_ID
-    }
-    elseif ($env:APPVEYOR_REPO_BRANCH -match "^rel-") {
-      $env:DT_RELEASE = "True"
-    }
-    else {
-      $env:DT_BUILD_SUFFIX = "$env:APPVEYOR_REPO_BRANCH.$BRANCH_BUILD_ID"
-    }
-
-
-    # Print out variable's content
-
-    # =======================================================================
-
-    echo "DEFAULT_PATH = $DEFAULT_PATH"
-
-    echo "APPVEYOR_REPO_BRANCH = $env:APPVEYOR_REPO_BRANCH"
-
-    echo "APPVEYOR_PULL_REQUEST_HEAD_REPO_BRANCH = $env:APPVEYOR_PULL_REQUEST_HEAD_REPO_BRANCH"
-
-    echo "APPVEYOR_PULL_REQUEST_NUMBER = $env:APPVEYOR_PULL_REQUEST_NUMBER"
-
-    echo "MAIN_BUILD_ID = $MAIN_BUILD_ID"
-
-    echo "BRANCH_BUILD_ID = $BRANCH_BUILD_ID"
-
-    echo "DT_RELEASE = $env:DT_RELEASE"
-
-    echo "DT_BUILD_NUMBER = $env:DT_BUILD_NUMBER"
-
-    echo "DT_BUILD_SUFFIX = $env:DT_BUILD_SUFFIX"
-
-
-    # Build and test wheel for Python 3.5
-
-    # =======================================================================
-
-    $env:PATH = "C:\Python35-x64;C:\Python35-x64\Scripts;$DEFAULT_PATH"
->>>>>>> 9d625d81
-
-    echo "BRANCH_BUILD_ID = $BRANCH_BUILD_ID"
-
-<<<<<<< HEAD
-    echo "DT_RELEASE = $env:DT_RELEASE"
-
-    echo "DT_BUILD_NUMBER = $env:DT_BUILD_NUMBER"
-
-    echo "DT_BUILD_SUFFIX = $env:DT_BUILD_SUFFIX"
-=======
-    $datatable_wheel = ls dist\*-cp35-*.whl
-
-    echo "----- build_info 3.5 ---------------------------------------------"
-
-    cat src/datatable/_build_info.py
-
-    echo "------------------------------------------------------------------"
->>>>>>> 9d625d81
-
-    pip --disable-pip-version-check install $datatable_wheel pytest docutils pandas
-
-    pytest -ra --maxfail=10 -Werror -vv --showlocals .\tests\
-
-<<<<<<< HEAD
-    # Build and test wheel for Python 3.6
-
-    # =======================================================================
-
-=======
-
-
-    # Build and test wheel for Python 3.6
-
-    # =======================================================================
-
->>>>>>> 9d625d81
-    $env:PATH = "C:\Python36-x64;C:\Python36-x64\Scripts;$DEFAULT_PATH"
-
-    python ci\ext.py wheel
-
-    $datatable_wheel = ls dist\*-cp36-*.whl
-
-    echo "----- build_info 3.6 ---------------------------------------------"
-<<<<<<< HEAD
-
-    cat src/datatable/_build_info.py
-
-    echo "------------------------------------------------------------------"
-
-=======
-
-    cat src/datatable/_build_info.py
-
-    echo "------------------------------------------------------------------"
-
->>>>>>> 9d625d81
-    pip --disable-pip-version-check install $datatable_wheel pytest docutils pandas
-
-    pytest -ra --maxfail=10 -Werror -vv --showlocals .\tests\
-
-
-
-    # Build and test wheel for Python 3.7
-
-    # =======================================================================
-
-    $env:PATH = "C:\Python37-x64;C:\Python37-x64\Scripts;$DEFAULT_PATH"
-
-    python ci\ext.py wheel
-
-    $datatable_wheel = ls dist\*-cp37-*.whl
-<<<<<<< HEAD
-
-    echo "----- build_info 3.7 ---------------------------------------------"
-
-    cat src/datatable/_build_info.py
-
-    echo "------------------------------------------------------------------"
-
-    pip --disable-pip-version-check install $datatable_wheel pytest docutils pandas
-=======
-
-    echo "----- build_info 3.7 ---------------------------------------------"
->>>>>>> 9d625d81
-
-    cat src/datatable/_build_info.py
-
-    echo "------------------------------------------------------------------"
-
-    pip --disable-pip-version-check install $datatable_wheel pytest docutils pandas
-
-<<<<<<< HEAD
-    # Build and test wheel for Python 3.8
-
-    # =======================================================================
-
-=======
-    pytest -ra --maxfail=10 -Werror -vv --showlocals .\tests\
-
-
-
-    # Build and test wheel for Python 3.8
-
-    # =======================================================================
-
->>>>>>> 9d625d81
-    $env:PATH = "C:\Python38-x64;C:\Python38-x64\Scripts;$DEFAULT_PATH"
-
-    python ci\ext.py wheel
-
-    $datatable_wheel = ls dist\*-cp38-*.whl
-<<<<<<< HEAD
-
-    echo "----- build_info 3.8 ---------------------------------------------"
-
-    cat src/datatable/_build_info.py
-
-    echo "------------------------------------------------------------------"
-
-    pip --disable-pip-version-check install $datatable_wheel pytest docutils pandas
-
-    pytest .\tests\
-
-=======
-
-    echo "----- build_info 3.8 ---------------------------------------------"
-
-    cat src/datatable/_build_info.py
-
-    echo "------------------------------------------------------------------"
-
-    pip --disable-pip-version-check install $datatable_wheel pytest docutils pandas
-
-    pytest -ra --maxfail=10 -Werror -vv --showlocals .\tests\
-
->>>>>>> 9d625d81
+image: Visual Studio 2019
+
+init:
+  # Uncomment the line below to enable RDP access
+  # - ps: iex ((new-object net.webclient).DownloadString('https://raw.githubusercontent.com/appveyor/ci/master/scripts/enable-rdp.ps1'))
+
+branches:
+  only:
+    - main
+    - /rel-*/
+
+pull_requests:
+  do_not_increment_build_number: true
+
+artifacts:
+  - path: dist\*.whl
+
+build_script:
+
+- ps: >-
+
+    # Set up required variables
+
+    # =======================================================================
+
+    $env:DT_HARNESS = "AppVeyor"
+
+    $DEFAULT_PATH = $env:PATH
+
+    $MAIN_BUILD_ID = git rev-list --count main
+
+
+    # Do not take into account the AppVeyor's additional merge commit
+
+    $BRANCH_BUILD_ID = (git rev-list --count main) - 1
+
+    if ($env:APPVEYOR_PULL_REQUEST_NUMBER -ne $null) {
+      if ($env:APPVEYOR_PULL_REQUEST_HEAD_REPO_BRANCH -match "^rel-") {
+        $env:DT_RELEASE = "True"
+      } else {
+        $env:DT_BUILD_SUFFIX = "PR$env:APPVEYOR_PULL_REQUEST_NUMBER.$BRANCH_BUILD_ID"
+      }
+    }
+    elseif ($env:APPVEYOR_REPO_BRANCH -eq "main") {
+      $env:DT_BUILD_NUMBER = $MAIN_BUILD_ID
+    }
+    elseif ($env:APPVEYOR_REPO_BRANCH -match "^rel-") {
+      $env:DT_RELEASE = "True"
+    }
+    else {
+      $env:DT_BUILD_SUFFIX = "$env:APPVEYOR_REPO_BRANCH.$BRANCH_BUILD_ID"
+    }
+
+
+    # Print out variable's content
+
+    # =======================================================================
+
+    echo "DEFAULT_PATH = $DEFAULT_PATH"
+
+    echo "APPVEYOR_REPO_BRANCH = $env:APPVEYOR_REPO_BRANCH"
+
+    echo "APPVEYOR_PULL_REQUEST_HEAD_REPO_BRANCH = $env:APPVEYOR_PULL_REQUEST_HEAD_REPO_BRANCH"
+
+    echo "APPVEYOR_PULL_REQUEST_NUMBER = $env:APPVEYOR_PULL_REQUEST_NUMBER"
+
+    echo "MAIN_BUILD_ID = $MAIN_BUILD_ID"
+
+    echo "BRANCH_BUILD_ID = $BRANCH_BUILD_ID"
+
+    echo "DT_RELEASE = $env:DT_RELEASE"
+
+    echo "DT_BUILD_NUMBER = $env:DT_BUILD_NUMBER"
+
+    echo "DT_BUILD_SUFFIX = $env:DT_BUILD_SUFFIX"
+
+
+    # Build and test wheel for Python 3.6
+
+    # =======================================================================
+
+    $env:PATH = "C:\Python36-x64;C:\Python36-x64\Scripts;$DEFAULT_PATH"
+
+    python ci\ext.py wheel
+
+    $datatable_wheel = ls dist\*-cp36-*.whl
+
+    echo "----- build_info 3.6 ---------------------------------------------"
+
+    cat src/datatable/_build_info.py
+
+    echo "------------------------------------------------------------------"
+
+    pip --disable-pip-version-check install $datatable_wheel pytest docutils pandas
+
+    pytest -ra --maxfail=10 -Werror -vv --showlocals .\tests\
+
+
+
+    # Build and test wheel for Python 3.7
+
+    # =======================================================================
+
+    $env:PATH = "C:\Python37-x64;C:\Python37-x64\Scripts;$DEFAULT_PATH"
+
+    python ci\ext.py wheel
+
+    $datatable_wheel = ls dist\*-cp37-*.whl
+
+    echo "----- build_info 3.7 ---------------------------------------------"
+
+    cat src/datatable/_build_info.py
+
+    echo "------------------------------------------------------------------"
+
+    pip --disable-pip-version-check install $datatable_wheel pytest docutils pandas
+
+    pytest -ra --maxfail=10 -Werror -vv --showlocals .\tests\
+
+
+
+    # Build and test wheel for Python 3.8
+
+    # =======================================================================
+
+    $env:PATH = "C:\Python38-x64;C:\Python38-x64\Scripts;$DEFAULT_PATH"
+
+    python ci\ext.py wheel
+
+    $datatable_wheel = ls dist\*-cp38-*.whl
+
+    echo "----- build_info 3.8 ---------------------------------------------"
+
+    cat src/datatable/_build_info.py
+
+    echo "------------------------------------------------------------------"
+
+    pip --disable-pip-version-check install $datatable_wheel pytest docutils pandas
+
+    pytest -ra --maxfail=10 -Werror -vv --showlocals .\tests\