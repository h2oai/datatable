--- conflicted
+++ resolved
@@ -1,134 +1,115 @@
-version: 0.10.{build}
-image: Visual Studio 2019
-
-branches:
-  only:
-    - master
-
-pull_requests:
-  do_not_increment_build_number: true
-
-artifacts:
-  - path: dist\*.whl
-
-build_script:
-- cmd: >-
-
-    rem Set up DT_* environment variables
-
-    rem =======================================================================
-
-    SET DT_HARNESS = AppVeyor
-
-
-    FOR /f %%i in ('git rev-list --count master') DO SET MASTER_BUILD_ID=%%i
-
-    rem AppVeyor does an additional merge commit, that we don't need to take into account
-
-    FOR /f %%i in ('git rev-list --count master..') DO SET /a "BRANCH_BUILD_ID=%%i-1"
-
-
-<<<<<<< HEAD
-=======
-    echo APPVEYOR_REPO_BRANCH = %APPVEYOR_REPO_BRANCH%
->>>>>>> 4eeaff08
-
-    echo APPVEYOR_PULL_REQUEST_HEAD_REPO_BRANCH = %APPVEYOR_PULL_REQUEST_HEAD_REPO_BRANCH%
-
-    echo APPVEYOR_PULL_REQUEST_NUMBER = %APPVEYOR_PULL_REQUEST_NUMBER%
-<<<<<<< HEAD
-
-    echo APPVEYOR_REPO_BRANCH = %APPVEYOR_REPO_BRANCH%
-=======
->>>>>>> 4eeaff08
-
-    echo MASTER_BUILD_ID = %MASTER_BUILD_ID%
-
-    echo BRANCH_BUILD_ID = %BRANCH_BUILD_ID%
-
-<<<<<<< HEAD
-
-    if "%APPVEYOR_PULL_REQUEST_HEAD_REPO_BRANCH:~0,4%"=="rel-" (SET DT_RELEASE=True)
-    else if defined AAPPVEYOR_PULL_REQUEST_NUMBER (SET DT_BUILD_SUFFIX=PR%APPVEYOR_PULL_REQUEST_NUMBER%.%BRANCH_BUILD_ID%)
-    else if "%APPVEYOR_REPO_BRANCH%"=="master" (SET DT_BUILD_NUMBER=%MASTER_BUILD_ID%)
-    else (SET DT_BUILD_SUFFIX=%APPVEYOR_REPO_BRANCH%.%BRANCH_BUILD_ID%)
-
-    SET DT_HARNESS = AppVeyor
-
-=======
-    if defined APPVEYOR_PULL_REQUEST_NUMBER (SET DT_BUILD_SUFFIX=PR%APPVEYOR_PULL_REQUEST_NUMBER%.%BRANCH_BUILD_ID%)
-    else if "%APPVEYOR_REPO_BRANCH%"=="master" (SET DT_BUILD_NUMBER=%MASTER_BUILD_ID%)
-    else if "%APPVEYOR_REPO_BRANCH:~0,4%"=="rel-" (SET DT_RELEASE=True)
-    else (SET DT_BUILD_SUFFIX=%APPVEYOR_REPO_BRANCH%.%BRANCH_BUILD_ID%)
-
->>>>>>> 4eeaff08
-    echo DT_RELEASE      = %DT_RELEASE%
-
-    echo DT_BUILD_NUMBER = %DT_BUILD_NUMBER%
-
-    echo DT_BUILD_SUFFIX = %DT_BUILD_SUFFIX%
-
-
-    rem Python 3.5
-
-    rem =======================================================================
-
-    SET PATH=C:\Python35-x64;C:\Python35-x64\Scripts;%PATH%
-
-    python ci\ext.py wheel
-
-    FOR %%i in (dist\*-cp35-*.whl) DO pip install %%i
-
-    pip install pytest docutils pandas
-
-    pytest .\tests\
-
-
-
-    rem Python 3.6
-
-    rem =======================================================================
-
-    SET PATH=C:\Python36-x64;C:\Python36-x64\Scripts;%PATH%
-
-    python ci\ext.py wheel
-
-    FOR %%i in (dist\*-cp36-*.whl) DO pip install %%i
-
-    pip install pytest docutils pandas
-
-    pytest .\tests\
-
-
-
-    rem Python 3.7
-
-    rem =======================================================================
-
-    SET PATH=C:\Python37-x64;C:\Python37-x64\Scripts;%PATH%
-
-    python ci\ext.py wheel
-
-    FOR %%i in (dist\*-cp37-*.whl) DO pip install %%i
-
-    pip install pytest docutils pandas
-
-    pytest .\tests\
-
-
-
-    rem Python 3.8
-
-    rem =======================================================================
-
-    SET PATH=C:\Python38-x64;C:\Python38-x64\Scripts;%PATH%
-
-    python ci\ext.py wheel
-
-    FOR %%i in (dist\*-cp38-*.whl) DO pip install %%i
-
-    pip install pytest docutils pandas
-
-    pytest .\tests\
-
-
+version: 0.10.{build}
+image: Visual Studio 2019
+
+branches:
+  only:
+    - master
+
+pull_requests:
+  do_not_increment_build_number: true
+
+artifacts:
+  - path: dist\*.whl
+
+build_script:
+- cmd: >-
+
+    rem Set up DT_* environment variables
+
+    rem =======================================================================
+
+    SET DT_HARNESS = AppVeyor
+
+
+    FOR /f %%i in ('git rev-list --count master') DO SET MASTER_BUILD_ID=%%i
+
+    rem AppVeyor does an additional merge commit, that we don't need to take into account
+
+    FOR /f %%i in ('git rev-list --count master..') DO SET /a "BRANCH_BUILD_ID=%%i-1"
+
+
+    echo APPVEYOR_REPO_BRANCH = %APPVEYOR_REPO_BRANCH%
+
+    echo APPVEYOR_PULL_REQUEST_HEAD_REPO_BRANCH = %APPVEYOR_PULL_REQUEST_HEAD_REPO_BRANCH%
+
+    echo APPVEYOR_PULL_REQUEST_NUMBER = %APPVEYOR_PULL_REQUEST_NUMBER%
+
+    echo MASTER_BUILD_ID = %MASTER_BUILD_ID%
+
+    echo BRANCH_BUILD_ID = %BRANCH_BUILD_ID%
+
+    if defined APPVEYOR_PULL_REQUEST_NUMBER (SET DT_BUILD_SUFFIX=PR%APPVEYOR_PULL_REQUEST_NUMBER%.%BRANCH_BUILD_ID%)
+    else if "%APPVEYOR_REPO_BRANCH%"=="master" (SET DT_BUILD_NUMBER=%MASTER_BUILD_ID%)
+    else if "%APPVEYOR_REPO_BRANCH:~0,4%"=="rel-" (SET DT_RELEASE=True)
+    else (SET DT_BUILD_SUFFIX=%APPVEYOR_REPO_BRANCH%.%BRANCH_BUILD_ID%)
+
+    echo DT_RELEASE      = %DT_RELEASE%
+
+    echo DT_BUILD_NUMBER = %DT_BUILD_NUMBER%
+
+    echo DT_BUILD_SUFFIX = %DT_BUILD_SUFFIX%
+
+
+    rem Python 3.5
+
+    rem =======================================================================
+
+    SET PATH=C:\Python35-x64;C:\Python35-x64\Scripts;%PATH%
+
+    python ci\ext.py wheel
+
+    FOR %%i in (dist\*-cp35-*.whl) DO pip install %%i
+
+    pip install pytest docutils pandas
+
+    pytest .\tests\
+
+
+
+    rem Python 3.6
+
+    rem =======================================================================
+
+    SET PATH=C:\Python36-x64;C:\Python36-x64\Scripts;%PATH%
+
+    python ci\ext.py wheel
+
+    FOR %%i in (dist\*-cp36-*.whl) DO pip install %%i
+
+    pip install pytest docutils pandas
+
+    pytest .\tests\
+
+
+
+    rem Python 3.7
+
+    rem =======================================================================
+
+    SET PATH=C:\Python37-x64;C:\Python37-x64\Scripts;%PATH%
+
+    python ci\ext.py wheel
+
+    FOR %%i in (dist\*-cp37-*.whl) DO pip install %%i
+
+    pip install pytest docutils pandas
+
+    pytest .\tests\
+
+
+
+    rem Python 3.8
+
+    rem =======================================================================
+
+    SET PATH=C:\Python38-x64;C:\Python38-x64\Scripts;%PATH%
+
+    python ci\ext.py wheel
+
+    FOR %%i in (dist\*-cp38-*.whl) DO pip install %%i
+
+    pip install pytest docutils pandas
+
+    pytest .\tests\
+
+