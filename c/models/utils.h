--- conflicted
+++ resolved
@@ -27,7 +27,7 @@
 using tptr = typename std::unique_ptr<T[]>;
 using uint64ptr = std::unique_ptr<uint64_t[]>;
 
-<<<<<<< HEAD
+
 /*
 *  Helper template structures to convert C++ float/double types to
 *  datatable STypes::FLOAT32/STypes::FLOAT64. respectively.
@@ -96,21 +96,10 @@
   return (p - y_T1) * (p - y_T1);
 }
 
-/*
-* Implementation of `make_unique` template function.
-* Note: this implementation does not disable this overload for array types,
-* see https://en.cppreference.com/w/cpp/memory/unique_ptr/make_unique
-*/
-template<typename T, typename... Args>
-std::unique_ptr<T> make_unique(Args&&... args) {
-  return std::unique_ptr<T>(new T(std::forward<Args>(args)...));
-}
 
 /*
 * Progress reporting function and parameters.
 */
-=======
->>>>>>> e7c27f8b
 #define PBSTR "||||||||||||||||||||||||||||||||||||||||||||||||||||||||||||"
 #define PBWIDTH 60
 void print_progress(float, int);
