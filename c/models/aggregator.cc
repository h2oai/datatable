--- conflicted
+++ resolved
@@ -41,11 +41,10 @@
 
 Parameters
 ----------
-<<<<<<< HEAD
 frame: datatable
     Frame to be aggregated.
 min_rows: int
-    Minimum number of rows a datatable should have to be aggregated. 
+    Minimum number of rows a datatable should have to be aggregated.
     If datatable has `nrows` that is less than `min_rows`, aggregation
     is bypassed, and all rows become exemplars.
 n_bins: int
@@ -67,56 +66,18 @@
       progress on a scale from 0 to 1;
     - `status_code` takes two values: `0` – in progress, `1` – completed.
 nthreads: int
-    Number of OpenMP threads aggregator should use. `0` means 
+    Number of OpenMP threads aggregator should use. `0` means
     use all the threads.
 double_precision: bool
-    Whether to use double precision arithmetic or not. 
+    Whether to use double precision arithmetic or not.
 
 Returns
 -------
-A list `[frame_exemplars, frame_members]`, where 
+A list `[frame_exemplars, frame_members]`, where
 - `frame_exemplars` is the aggregated `frame` with an additional
   `members_count` column, that specifies number of members for each exemplar.
 - `frame_members` is a one-column datatable that contains `exemplar_id` for
-=======
-  frame: datatable
-      Frame to be aggregated.
-  min_rows: int
-      Minimum number of rows a datatable should have to be aggregated.
-      If datatable has `nrows` that is less than `min_rows`, aggregation
-      is bypassed, and all rows become exemplars.
-  n_bins: int
-      Number of bins for 1D aggregation.
-  nx_bins: int
-      Number of x bins for 2D aggregation.
-  ny_bins: int
-      Number of y bins for 2D aggregation.
-  nd_max_bins: int
-      Maximum number of exemplars for ND aggregation, not a hard limit.
-  max_dimensions: int
-      Number of columns at which start using the projection method.
-  seed: int
-      Seed to be used for the projection method.
-  progress_fn: object
-      Python function for progress reporting with the signature
-      `progress_fn(progress, status_code)`, where:
-      - `progress` is a float value that corresponds to the aggregation
-        progress on a scale from 0 to 1;
-      - `status_code` takes two values: `0` – in progress, `1` – completed.
-  nthreads: int
-      Number of OpenMP threads aggregator should use. `0` means
-      use all the threads.
-  double_precision: bool
-      Whether to use double precision arithmetic or not.
-
-Returns
--------
-  A list `[frame_exemplars, frame_members]`, where
-  - `frame_exemplars` is the aggregated `frame` with an additional
-    `members_count` column, that specifies number of members for each exemplar.
-  - `frame_members` is a one-column datatable that contains `exemplar_id` for
->>>>>>> e7c27f8b
-    each row from the original `frame`.
+  each row from the original `frame`.
 )"
 );
 
