//------------------------------------------------------------------------------
// Copyright 2018-2019 H2O.ai
//
// Permission is hereby granted, free of charge, to any person obtaining a
// copy of this software and associated documentation files (the "Software"),
// to deal in the Software without restriction, including without limitation
// the rights to use, copy, modify, merge, publish, distribute, sublicense,
// and/or sell copies of the Software, and to permit persons to whom the
// Software is furnished to do so, subject to the following conditions:
//
// The above copyright notice and this permission notice shall be included in
// all copies or substantial portions of the Software.
//
// THE SOFTWARE IS PROVIDED "AS IS", WITHOUT WARRANTY OF ANY KIND, EXPRESS OR
// IMPLIED, INCLUDING BUT NOT LIMITED TO THE WARRANTIES OF MERCHANTABILITY,
// FITNESS FOR A PARTICULAR PURPOSE AND NONINFRINGEMENT. IN NO EVENT SHALL THE
// AUTHORS OR COPYRIGHT HOLDERS BE LIABLE FOR ANY CLAIM, DAMAGES OR OTHER
// LIABILITY, WHETHER IN AN ACTION OF CONTRACT, TORT OR OTHERWISE, ARISING
// FROM, OUT OF OR IN CONNECTION WITH THE SOFTWARE OR THE USE OR OTHER DEALINGS
// IN THE SOFTWARE.
//------------------------------------------------------------------------------
#include <random>
#include "frame/py_frame.h"
#include "models/aggregator.h"
#include "models/utils.h"
#include "parallel/api.h"       // dt::parallel_for_static
#include "progress/work.h"      // dt::progress::work
#include "utils/c+++.h"
#include "datatablemodule.h"
#include "options.h"
<<<<<<< HEAD
=======
#include "sort.h"
namespace py {
>>>>>>> 2c55ffa4

namespace py {


static PKArgs args_aggregate(
  1, 0, 9, false, false,
  {
    "frame", "min_rows", "n_bins", "nx_bins", "ny_bins", "nd_max_bins",
    "max_dimensions", "seed", "nthreads", "double_precision"
  },
  "aggregate",

R"(aggregate(frame, min_rows=500, n_bins=500, nx_bins=50, ny_bins=50,
nd_max_bins=500, max_dimensions=50, seed=0, progress_fn=None,
nthreads=0, double_precision=False)
--

Aggregate frame into a set of clusters. Each cluster is represented by
an exemplar, and mapping information for the corresponding members.

Parameters
----------
frame: Frame
    Frame to be aggregated.
min_rows: int
    Minimum number of rows a datatable should have to be aggregated.
    If datatable has `nrows` that is less than `min_rows`, aggregation
    is bypassed, and all rows become exemplars.
n_bins: int
    Number of bins for 1D aggregation.
nx_bins: int
    Number of x bins for 2D aggregation.
ny_bins: int
    Number of y bins for 2D aggregation.
nd_max_bins: int
    Maximum number of exemplars for ND aggregation, not a hard limit.
max_dimensions: int
    Number of columns at which start using the projection method.
seed: int
    Seed to be used for the projection method.
nthreads: int
    Number of threads aggregator should use. `0` means
    use all the threads.
double_precision: bool
    Whether to use double precision arithmetic or not.

Returns
-------
A list `[frame_exemplars, frame_members]`, where
- `frame_exemplars` is the aggregated `frame` with an additional
  `members_count` column, that specifies number of members for each exemplar.
- `frame_members` is a one-column datatable that contains `exemplar_id` for
  each row from the original `frame`.
)"
);


/**
 *  Read arguments from Python's `aggregate()` function and aggregate data
 *  either with single or double precision. Return a list consisting
 *  of two frames: `df_exemplars` and `df_members`.
 */
static oobj aggregate(const PKArgs& args) {
  if (args[0].is_undefined()) {
    throw ValueError() << "Required parameter `frame` is missing";
  }

  if (args[0].is_none()) {
    return py::None();
  }

  DataTable* dt = args[0].to_datatable();
  size_t min_rows = 500;
  size_t n_bins = 500;
  size_t nx_bins = 50;
  size_t ny_bins = 50;
  size_t nd_max_bins = 500;
  size_t max_dimensions = 50;
  unsigned int seed = 0;
  unsigned int nthreads = 0;
  bool double_precision = false;

  bool defined_min_rows = !args[1].is_none_or_undefined();
  bool defined_n_bins = !args[2].is_none_or_undefined();
  bool defined_nx_bins = !args[3].is_none_or_undefined();
  bool defined_ny_bins = !args[4].is_none_or_undefined();
  bool defined_nd_max_bins = !args[5].is_none_or_undefined();
  bool defined_max_dimensions = !args[6].is_none_or_undefined();
  bool defined_seed = !args[7].is_none_or_undefined();
  bool defined_nthreads = !args[8].is_none_or_undefined();
  bool defined_double_precision = !args[9].is_none_or_undefined();

  if (defined_min_rows) {
    min_rows = args[1].to_size_t();
  }

  if (defined_n_bins) {
    n_bins = args[2].to_size_t();
  }

  if (defined_nx_bins) {
    nx_bins = args[3].to_size_t();
  }

  if (defined_ny_bins) {
    ny_bins = args[4].to_size_t();
  }

  if (defined_nd_max_bins) {
    nd_max_bins = args[5].to_size_t();
  }

  if (defined_max_dimensions) {
    max_dimensions = args[6].to_size_t();
  }

  if (defined_seed) {
    seed = static_cast<unsigned int>(args[7].to_size_t());
  }

  if (defined_nthreads) {
    nthreads = static_cast<unsigned int>(args[8].to_size_t());
  }

  if (defined_double_precision) {
    double_precision = args[9].to_bool_strict();
  }

  dtptr dt_members, dt_exemplars;
  std::unique_ptr<AggregatorBase> agg;
  if (double_precision) {
    agg = dt::make_unique<Aggregator<double>>(min_rows, n_bins, nx_bins, ny_bins,
                                          nd_max_bins, max_dimensions, seed,
                                          nthreads);
  } else {
    agg = dt::make_unique<Aggregator<float>>(min_rows, n_bins, nx_bins, ny_bins,
                                         nd_max_bins, max_dimensions, seed,
                                         nthreads);
  }

  agg->aggregate(dt, dt_exemplars, dt_members);
  py::oobj df_exemplars = py::Frame::oframe(dt_exemplars.release());
  py::oobj df_members = py::Frame::oframe(dt_members.release());

  // Return exemplars and members frames
  py::olist list(2);
  list.set(0, df_exemplars);
  list.set(1, df_members);
  return std::move(list);
}

}  // namespace py



/**
 *  Destructor for the AggregatorBase class.
 */
AggregatorBase::~AggregatorBase() {}


void py::DatatableModule::init_methods_aggregate() {
  ADD_FN(&py::aggregate, py::args_aggregate);
}



/**
 *  Constructor, initialize all the input parameters.
 */
template <typename T>
Aggregator<T>::Aggregator(size_t min_rows_in, size_t n_bins_in,
                          size_t nx_bins_in, size_t ny_bins_in,
                          size_t nd_max_bins_in, size_t max_dimensions_in,
                          unsigned int seed_in, unsigned int nthreads_in) :
  dt(nullptr),
  min_rows(min_rows_in),
  n_bins(n_bins_in),
  nx_bins(nx_bins_in),
  ny_bins(ny_bins_in),
  nd_max_bins(nd_max_bins_in),
  max_dimensions(max_dimensions_in),
  seed(seed_in),
  nthreads(nthreads_in)
{
}


/**
 *  Main Aggregator method, convert all the numeric columns to `T`,
 *  do the corresponding grouping and final exemplar aggregation:
 *  - `dt` is an input datatable to aggregate;
 *  - `dt_exemplars` is the result of aggregation;
 *  - `dt_members` will store a relation between each of the original `dt` rows
 *     and the exemplars gathered in `dt_exemplars`.
 */
template <typename T>
void Aggregator<T>::aggregate(DataTable* dt_in,
                              dtptr& dt_exemplars_in,
                              dtptr& dt_members_in)
{
  dt::progress::work job(WORK_PREPARE + WORK_AGGREGATE + WORK_SAMPLE + WORK_FINALIZE);
  job.set_message("Preparing");
  dt = dt_in;
  bool needs_sampling;

  Column col0 = Column::new_data_column(dt->nrows(), SType::INT32);
  dt_members = dtptr(new DataTable({std::move(col0)}, {"exemplar_id"}));

  if (dt->nrows() >= min_rows && dt->nrows() != 0) {
    colvec catcols;
    size_t max_bins;
    contconvs.reserve(dt->ncols());
    ccptr<T> contconv;
    size_t ncols = dt->ncols();

    // Create a column convertor for each numeric columns,
    // and create a vector of categoricals.
    for (size_t i = 0; i < ncols; ++i) {
      bool is_continuous = true;
      const Column& col = dt->get_column(i);
      switch (col.stype()) {
        case SType::BOOL:    contconv = ccptr<T>(new ColumnConvertorReal<int8_t, T>(col)); break;
        case SType::INT8:    contconv = ccptr<T>(new ColumnConvertorReal<int8_t, T>(col)); break;
        case SType::INT16:   contconv = ccptr<T>(new ColumnConvertorReal<int16_t, T>(col)); break;
        case SType::INT32:   contconv = ccptr<T>(new ColumnConvertorReal<int32_t, T>(col)); break;
        case SType::INT64:   contconv = ccptr<T>(new ColumnConvertorReal<int64_t, T>(col)); break;
        case SType::FLOAT32: contconv = ccptr<T>(new ColumnConvertorReal<float, T>(col)); break;
        case SType::FLOAT64: contconv = ccptr<T>(new ColumnConvertorReal<double, T>(col)); break;
        default:             if (ncols < 3) {
                               is_continuous = false;
                               catcols.push_back(dt->get_column(i));
                             }
      }
      if (is_continuous && contconv != nullptr) {
        contconvs.push_back(std::move(contconv));
      }
      size_t amount = (WORK_PREPARE * (i + 1)) / ncols;
      job.set_done_amount(amount);
    }
    dt_cat = dtptr(new DataTable(std::move(catcols), DataTable::default_names));
    ncols = contconvs.size() + dt_cat->ncols();

    // Depending on number of columns call a corresponding aggregating method.
    // If `dt` has too few rows, do not aggregate it, instead, just sort it by
    // the first column calling `group_0d()`.
    {
      job.set_message("Aggregating");
      dt::progress::subtask subjob(job, WORK_AGGREGATE);
      switch (ncols) {
        case 0:  needs_sampling = group_0d();
                 max_bins = nd_max_bins;
                 break;
        case 1:  needs_sampling = group_1d();
                 max_bins = n_bins;
                 break;
        case 2:  needs_sampling = group_2d();
                 max_bins = nx_bins * ny_bins;
                 break;
        default: needs_sampling = group_nd();
                 max_bins = nd_max_bins;
      }
      subjob.done();
    }
    if (needs_sampling) {
      // Sample exemplars if we gathered too many.
      job.set_message("Sampling");
      dt::progress::subtask subjob(job, WORK_SAMPLE);
      sample_exemplars(max_bins);
      subjob.done();
    } else {
      job.add_done_amount(WORK_SAMPLE);
    }
  } else {
    group_0d();
    needs_sampling = false;
    job.add_done_amount(WORK_PREPARE + WORK_AGGREGATE + WORK_SAMPLE);
  }

  // Do not aggregate `dt` in-place, instead, make a shallow copy
  // and apply rowindex based on the `exemplar_id`s gathered in `dt_members`.
  dt_exemplars = dtptr(new DataTable(*dt));
  {
    job.set_message("Finalizing");
    dt::progress::subtask subjob(job, WORK_FINALIZE);
    aggregate_exemplars(needs_sampling);
    subjob.done();
  }

  dt_exemplars_in = std::move(dt_exemplars);
  dt_members_in = std::move(dt_members);

  // We do not need a pointer to the original datatable anymore,
  // also clear vector of column convertors and datatable with categoricals.
  dt = nullptr;
  contconvs.clear();
  dt_cat = nullptr;
  job.done();
}


/**
 *  Check how many exemplars we have got, if there is more than `max_bins`
 *  (e.g. too many distinct categorical values) do random sampling.
 */
template <typename T>
void Aggregator<T>::sample_exemplars(size_t max_bins)
{
  // Sorting `dt_members` to calculate total number of exemplars.
  auto res = group({dt_members->get_column(0)},
                   {SortFlag::NONE});
  RowIndex ri_members = std::move(res.first);
  Groupby gb_members = std::move(res.second);

<<<<<<< HEAD
  // Do random sampling if there is too many exemplars.
  if (gb_members.ngroups() > max_bins) {
=======
  // Do random sampling if there is too many exemplars, `n_na_bins` accounts
  // for the additional N/A bins that may appear during grouping.
  if (gb_members.size() > max_bins + n_na_bins) {
>>>>>>> 2c55ffa4
    const int32_t* offsets = gb_members.offsets_r();
    auto d_members = static_cast<int32_t*>(dt_members->get_column(0).get_data_editable());

    // First, set all `exemplar_id`s to `N/A`.
    dt::parallel_for_static(dt_members->nrows(),
      [&](size_t i) {
        d_members[i] = GETNA<int32_t>();
      });

    // Second, randomly select `max_bins` groups.
    if (!seed) {
      std::random_device rd;
      seed = rd();
    }
    srand(seed);
    size_t k = 0;
    dt::progress::work job(max_bins);
    while (k < max_bins) {
      int32_t i = rand() % static_cast<int32_t>(gb_members.size());
      size_t off_i = static_cast<size_t>(offsets[i]);
      size_t ri;
      bool rii_valid = ri_members.get_element(off_i, &ri);
      xassert(rii_valid);  (void) rii_valid;
      if (ISNA<int32_t>(d_members[ri])) {
        size_t off_i1 = static_cast<size_t>(offsets[i + 1]);
        dt::parallel_for_static(off_i1 - off_i,
          [&](size_t j) {
            rii_valid = ri_members.get_element(j + off_i, &ri);
            xassert(rii_valid);  (void) rii_valid;
            d_members[ri] = static_cast<int32_t>(k);
          });

        k++;
        job.add_done_amount(1);
      }
    }
    dt_members->get_column(0).reset_stats();
    job.done();
  }
}


/**
 *  Sort/group the members frame and set up the first member
 *  in each group as an exemplar with the corresponding `members_count`,
 *  that is essentially a number of members within the group.
 *  If members were randomly sampled, those who got `exemplar_id == NA`
 *  are ending up in the zero group, that is ignored and not included
 *  in the aggregated frame.
 */
template <typename T>
void Aggregator<T>::aggregate_exemplars(bool was_sampled) {
  // Setting up offsets and members row index.
  auto res = group({dt_members->get_column(0)}, {SortFlag::NONE});

  RowIndex ri_members = std::move(res.first);
  Groupby gb_members = std::move(res.second);
  size_t ngroups = gb_members.size();
  const int32_t* offsets = gb_members.offsets_r();
  // If the input was an empty frame, then treat this case as if no
  // groups are present.
  if (offsets[ngroups] == 0) ngroups = 0;

  size_t n_exemplars = ngroups - was_sampled;
  arr32_t exemplar_indices(n_exemplars);

  // Setting up a table for counts
  auto dt_counts = dtptr(new DataTable(
      {Column::new_data_column(n_exemplars, SType::INT32)},
      {"members_count"}
  ));
  auto d_counts = static_cast<int32_t*>(dt_counts->get_column(0).get_data_editable());
  std::memset(d_counts, 0, n_exemplars * sizeof(int32_t));

  // Setting up exemplar indices and counts.
  auto d_members = static_cast<int32_t*>(dt_members->get_column(0).get_data_editable());
  for (size_t i = was_sampled; i < ngroups; ++i) {
    size_t i_sampled = i - was_sampled;
    size_t off_i = static_cast<size_t>(offsets[i]);
    size_t rii;
    bool rii_valid = ri_members.get_element(off_i, &rii);
    xassert(rii_valid);  (void) rii_valid;
    exemplar_indices[i_sampled] = static_cast<int32_t>(rii);
    d_counts[i_sampled] = offsets[i+1] - offsets[i];
  }

  // Replacing aggregated exemplar_id's with group id's based on groupby,
  // because:
  // - for 1D and 2D some bins may be empty, and we want to exclude them;
  // - for ND we first generate exemplar_id's based on the exemplar row ids
  //   from the original dataset, so those should be replaced with the
  //   actual exemplar_id's from the exemplar column.
  dt::progress::work job(n_exemplars);
  dt::parallel_for_dynamic(n_exemplars,
    [&](size_t i_sampled) {
      size_t member_shift = static_cast<size_t>(offsets[i_sampled + was_sampled]);
      size_t jmax = static_cast<size_t>(d_counts[i_sampled]);
      for (size_t j = 0; j < jmax; ++j) {
        size_t rii;
        bool rii_valid = ri_members.get_element(member_shift + j, &rii);
        xassert(rii_valid);  (void) rii_valid;
        d_members[rii] = static_cast<int32_t>(i_sampled);
      }
      if (dt::this_thread_index() == 0) {
        job.set_done_amount(i_sampled);
      }
    });
  job.set_done_amount(n_exemplars);
  dt_members->get_column(0).reset_stats();

  // Applying exemplars row index and binding exemplars with the counts.
  RowIndex ri_exemplars = RowIndex(std::move(exemplar_indices));
  dt_exemplars->apply_rowindex(ri_exemplars);
  std::vector<DataTable*> dts = { dt_counts.release() };
  dt_exemplars->cbind(dts);
  job.done();
}


/**
 *  Do no grouping, i.e. all rows become exemplars sorted by the first column.
 */
template <typename T>
bool Aggregator<T>::group_0d() {
  if (dt->ncols() > 0) {
    RowIndex ri_exemplars = group({dt->get_column(0)}, {SortFlag::SORT_ONLY}).first;
    auto d_members = static_cast<int32_t*>(dt_members->get_column(0).get_data_editable());
    ri_exemplars.iterate(0, dt->nrows(), 1,
      [&](size_t i, size_t j, bool jvalid) {
        if (!jvalid) return;
        d_members[j] = static_cast<int32_t>(i);
      });
  }
  return dt->nrows() > nd_max_bins;
}


/**
 *  Call an appropriate function for 1D grouping.
 */
template <typename T>
bool Aggregator<T>::group_1d() {
  size_t ncont = contconvs.size();
  xassert(ncont < 2);

  bool res;
  if (ncont) {
    res = group_1d_continuous();
  }
  else {
    res = group_1d_categorical();
  }
  return res;
}


/**
 *  Call an appropriate function for 2D grouping.
 *  Dealing with NA's:
 *    - (value, NA) goes to bin -1;
 *    - (NA, value) goes to bin -2;
 *    - (NA, NA)    goes to bin -3.
 *  Rows having no NA's end up in the corresponding positive bins,
 *  so that we are not mixing NA and not NA members. After calling
 *  `aggregate_exemplars(...)` bins will be renumbered starting from 0,
 *  with NA bins (if ones exist) being gathered at the very beginning
 *  of the exemplar data frame.
 */
template <typename T>
bool Aggregator<T>::group_2d() {
  size_t ncont = contconvs.size();
  xassert(ncont < 3);

  bool res;
  if (ncont == 0) {
    res = group_2d_categorical();
  }
  else if (ncont == 1) {
    res = group_2d_mixed();
  }
  else {
    res = group_2d_continuous();
  }
  return res;
}


/**
 *  1D binning for a continuous column.
 */
template <typename T>
bool Aggregator<T>::group_1d_continuous() {
  auto d_members = static_cast<int32_t*>(dt_members->get_column(0).get_data_editable());
  T norm_factor, norm_shift;
  set_norm_coeffs(norm_factor, norm_shift, contconvs[0]->get_min(), contconvs[0]->get_max(), n_bins);

  dt::parallel_for_static(contconvs[0]->get_nrows(),
    [&](size_t i) {
      T value = (*contconvs[0])[i];
      if (ISNA<T>(value)) {
        d_members[i] = GETNA<int32_t>();
      } else {
        d_members[i] = static_cast<int32_t>(norm_factor * value + norm_shift);
      }
    });
  return false;
}


/**
 *  2D binning for two continuous columns.
 */
template <typename T>
bool Aggregator<T>::group_2d_continuous() {
  auto d_members = static_cast<int32_t*>(dt_members->get_column(0).get_data_editable());

  T normx_factor, normx_shift;
  T normy_factor, normy_shift;
  set_norm_coeffs(normx_factor, normx_shift, contconvs[0]->get_min(), contconvs[0]->get_max(), nx_bins);
  set_norm_coeffs(normy_factor, normy_shift, contconvs[1]->get_min(), contconvs[1]->get_max(), ny_bins);

  dt::parallel_for_static(contconvs[0]->get_nrows(),
    [&](size_t i) {
      T value0 = (*contconvs[0])[i];
      T value1 = (*contconvs[1])[i];
      int32_t na_case = ISNA<T>(value0) + 2 * ISNA<T>(value1);
      if (na_case) {
        d_members[i] = -na_case;
      } else {
        d_members[i] = static_cast<int32_t>(normy_factor * value1 + normy_shift) *
                       static_cast<int32_t>(nx_bins) +
                       static_cast<int32_t>(normx_factor * value0 + normx_shift);
      }
    });
  return false;
}


/**
 *  1D grouping for a categorical column.
 */
template <typename T>
<<<<<<< HEAD
bool Aggregator<T>::group_1d_categorical() {
  std::vector<sort_spec> spec = {sort_spec(0)};
  auto res = dt_cat->group(spec);
=======
void Aggregator<T>::group_1d_categorical() {
  auto res = group({dt_cat->get_column(0)}, {SortFlag::NONE});
>>>>>>> 2c55ffa4
  RowIndex ri0 = std::move(res.first);
  Groupby grpby0 = std::move(res.second);

  auto d_members = static_cast<int32_t*>(dt_members->get_column(0).get_data_editable());
  const int32_t* offsets0 = grpby0.offsets_r();

  dt::parallel_for_dynamic(grpby0.size(),
    [&](size_t i) {
      size_t off_i = static_cast<size_t>(offsets0[i]);
      size_t off_i1 = static_cast<size_t>(offsets0[i+1]);
      for (size_t j = off_i; j < off_i1; ++j) {
        size_t rij;
        bool rij_valid = ri0.get_element(j, &rij);
        xassert(rij_valid); (void)rij_valid;
        d_members[rij] = static_cast<int32_t>(i);
      }
    });
  return grpby0.ngroups() > n_bins;
}



/**
 *  2D grouping for two categorical columns.
 */
template <typename T>
bool Aggregator<T>::group_2d_categorical()
{
<<<<<<< HEAD
  std::vector<sort_spec> spec = {sort_spec(0), sort_spec(1)};
  auto gbres = dt_cat->group(spec);
  RowIndex ri = std::move(gbres.first);
  Groupby grpby = std::move(gbres.second);
=======
  auto res = group({dt_cat->get_column(0), dt_cat->get_column(1)},
                   {SortFlag::NONE, SortFlag::NONE});
  RowIndex ri = std::move(res.first);
  Groupby grpby = std::move(res.second);
>>>>>>> 2c55ffa4

  auto d_members = static_cast<int32_t*>(dt_members->get_column(0).get_data_editable());
  const int32_t* offsets = grpby.offsets_r();

  const Column& col0 = dt_cat->get_column(0);
  const Column& col1 = dt_cat->get_column(1);
  if (col0.ltype() != LType::STRING || col1.ltype() != LType::STRING) {
    throw TypeError() << "Categorical column types should be either `str32`"
                         " or `str64`, insted got: " << col0.ltype();
  }

<<<<<<< HEAD
  intvec n_nas(3, 0);
  dt::parallel_for_dynamic(grpby.ngroups(),
=======
  dt::parallel_for_dynamic(grpby.size(),
>>>>>>> 2c55ffa4
    [&](size_t i) {
      CString tmp;
      auto group_id = static_cast<int32_t>(i);
      auto group_i_start = static_cast<size_t>(offsets[i]);
      auto group_i_end = static_cast<size_t>(offsets[i+1]);
      for (size_t j = group_i_start; j < group_i_end; ++j) {
        size_t gi;
        bool gi_valid = ri.get_element(j, &gi);
        xassert(gi_valid); (void)gi_valid;
        bool val0_isna = !col0.get_element(gi, &tmp);
        bool val1_isna = !col1.get_element(gi, &tmp);
        size_t na_case = val0_isna + 2 * val1_isna;
        if (na_case) {
          d_members[gi] = -static_cast<int32_t>(na_case);
          n_nas[na_case - 1]++;
        } else {
          d_members[gi] = group_id;
        }
      }
    });
  size_t n_merged = n_merged_nas(n_nas);
  bool res = grpby.ngroups() - n_merged > nx_bins * ny_bins;
  return res;
}


/**
 *  Group one continuous and one categorical column.
 */
template <typename T>
bool Aggregator<T>::group_2d_mixed()
{
  const Column& col0 = dt_cat->get_column(0);
  const auto& col1 = *contconvs[0];
  if (col0.ltype() != LType::STRING) {
    throw TypeError() << "For 2D mixed aggretation, the categorical column's "
                      << "type should be either `str32` or `str64`, got: "
                      << col0.ltype();
  }

<<<<<<< HEAD
  std::vector<sort_spec> spec = {sort_spec(0)};
  auto gbres = dt_cat->group(spec);
  RowIndex ri_cat = std::move(gbres.first);
  Groupby grpby = std::move(gbres.second);
=======
  auto res = group({dt_cat->get_column(0)}, {SortFlag::NONE});
  RowIndex ri_cat = std::move(res.first);
  Groupby grpby = std::move(res.second);
>>>>>>> 2c55ffa4

  auto d_members = static_cast<int32_t*>(dt_members->get_column(0).get_data_editable());
  const int32_t* offsets_cat = grpby.offsets_r();

  T normx_factor, normx_shift;
  set_norm_coeffs(normx_factor, normx_shift, col1.get_min(), col1.get_max(), nx_bins);

<<<<<<< HEAD
  intvec n_nas(3, 0);
  dt::parallel_for_dynamic(grpby.ngroups(),
=======
  dt::parallel_for_dynamic(grpby.size(),
>>>>>>> 2c55ffa4
    [&](size_t i) {
      CString tmp;
      auto group_cat_id = static_cast<int32_t>(nx_bins * i);
      auto group_i_start = static_cast<size_t>(offsets_cat[i]);
      auto group_i_end = static_cast<size_t>(offsets_cat[i+1]);
      for (size_t j = group_i_start; j < group_i_end; ++j) {
        size_t gi;
        bool gi_valid = ri_cat.get_element(j, &gi);
        xassert(gi_valid); (void)gi_valid;
        bool val0_isna = !col0.get_element(gi, &tmp);
        bool val1_isna = ISNA<T>(col1[gi]);
        size_t na_case = val1_isna + 2 * val0_isna;
        if (na_case) {
          d_members[gi] = -static_cast<int32_t>(na_case);
          n_nas[na_case - 1]++;
        } else {
          d_members[gi] = group_cat_id +
                          static_cast<int32_t>(normx_factor * col1[gi] + normx_shift);
        }
      }
    });
  size_t n_merged = n_merged_nas(n_nas);
  bool cont_na = n_nas[0] > 0;
  bool res = (nx_bins + cont_na) * grpby.ngroups() - n_merged > nx_bins * ny_bins;
  return res;
}


/**
 *  Calculate how many NA groups were merged together.
 */
template <typename T>
size_t Aggregator<T>::n_merged_nas(const intvec& n_nas) {
  size_t n_merged_nas = 0;
  for (size_t i = 0; i < n_nas.size(); ++i) {
    n_merged_nas += (n_nas[i] > 0)? n_nas[i] - 1 : 0;
  }
  return n_merged_nas;
}


/**
 *  Do ND grouping in the general case. The initial `delta` (`delta = radius^2`)
 *  is set to machine precision, so that we are gathering some initial exemplars.
 *  When this `delta` starts getting us more exemplars than is set by `nd_max_bins`
 *  do the following:
 *  - find the mean distance between all the gathered exemplars;
 *  - merge all the exemplars that are within half of this distance;
 *  - adjust `delta` taking into account initial size of bubbles;
 *  - store the merging info and use it in `adjust_members(...)`.
 *
 *  Another approach is to have a constant `delta` see `Develop` branch
 *  https://github.com/h2oai/vis-data-server/blob/master/library/src/main/java/com/
 *  h2o/data/Aggregator.java based on the estimates given at
 *  https://mathoverflow.net/questions/308018/coverage-of-balls-on-random-points-in-
 *  euclidean-space?answertab=active#tab-top i.e.
 *
 *  T radius2 = (d / 6.0) - 1.744 * sqrt(7.0 * d / 180.0);
 *  T radius = (d > 4)? .5 * sqrt(radius2) : .5 / pow(100.0, 1.0 / d);
 *  if (d > max_dimensions) {
 *    radius /= 7.0;
 *  }
 *  T delta = radius * radius;
 *
 *  However, for some datasets this `delta` results in too many (e.g. thousands) or
 *  too few (e.g. just one) exemplars.
 */
template <typename T>
bool Aggregator<T>::group_nd() {
  dt::shared_bmutex shmutex;
  size_t ncols = contconvs.size();
  size_t nrows = (*contconvs[0]).get_nrows();
  size_t ndims = std::min(max_dimensions, ncols);

  std::vector<exptr> exemplars;
  std::vector<size_t> ids;
  std::vector<size_t> coprimes;
  size_t nexemplars = 0;
  size_t ncoprimes = 0;

  auto d_members = static_cast<int32_t*>(dt_members->get_column(0).get_data_editable());
  tptr<T> pmatrix;
  bool do_projection = ncols > max_dimensions;
  if (do_projection) pmatrix = generate_pmatrix(ncols);

  // Figuring out how many threads to use.
  size_t nth = std::min(get_nthreads(nrows), dt::num_threads_in_pool());
  size_t nrows_per_thread = nrows / nth;

  // Start with a very small `delta`, that is Euclidean distance squared.
  T delta = epsilon;
  // Exemplar counter, if doesn't match thread local value, it means
  // some new exemplars were added (and may be even `delta` was adjusted)
  // meanwhile, so restart is needed for the `test_member` procedure.
  size_t ecounter = 0;

  dt::progress::work job(nrows_per_thread);
  dt::parallel_region(nth,
    [&] {
      size_t ith = dt::this_thread_index();
      size_t i0 = ith * nrows_per_thread;
      size_t i1 = (ith == nth - 1)? nrows : i0 + nrows_per_thread;

      T distance;
      auto member = tptr<T>(new T[ndims]);
      size_t ecounter_local;

      // Each thread gets its own seed
      std::default_random_engine generator(seed + static_cast<unsigned int>(ith));

      // Main loop over all the rows
      for (size_t i = i0; i < i1; ++i) {
        bool is_exemplar = true;
        do_projection? project_row(member, i, ncols, pmatrix) :
                       normalize_row(member, i, ncols);

        test_member: {
          dt::shared_lock<dt::shared_bmutex> lock(shmutex, /* exclusive = */ false);
          ecounter_local = ecounter;

          // Generate random exemplar and coprime vector indices.
          // When `nexemplars` is zero, this may be any `size_t` number,
          // however, since we do not do any member testing in this case,
          // this is not an issue.
          std::uniform_int_distribution<size_t> exemplars_dist(0, nexemplars - 1);
          std::uniform_int_distribution<size_t> coprimes_dist(0, ncoprimes - 1);
          size_t exemplar_index = exemplars_dist(generator);
          size_t coprime_index = coprimes_dist(generator);

          // Instead of traversing exemplars in the order they appear
          // in the `exemplars` vector, we use modular quasi-random
          // paths. This ensures we get more uniform member distribution
          // across the clusters. Since `coprimes[coprime_index]` and
          // `nexemplars` are coprimes, `j` will take all the integer values
          // in the range [0; nexemplars - 1], where
          // - `exemplar_index` determines at which exemplar we start testing;
          // - `coprime_index` is a "seed" to the modular generator.
          for (size_t k = 0; k < nexemplars; ++k) {
            size_t j = (k * coprimes[coprime_index] + exemplar_index) % nexemplars;
            // Note, this distance will depend on delta, because
            // `early_exit = true` by default
            distance = calculate_distance(member, exemplars[j]->coords, ndims, delta);
            if (distance < delta) {
              d_members[i] = static_cast<int32_t>(exemplars[j]->id);
              is_exemplar = false;
              break;
            }
          }
        }

        if (is_exemplar) {
          dt::shared_lock<dt::shared_bmutex> lock(shmutex, /* exclusive = */ true);
          if (ecounter_local == ecounter) {
            ecounter++;
            exptr e = exptr(new exemplar{ids.size(), std::move(member)});
            member = tptr<T>(new T[ndims]);
            ids.push_back(e->id);
            d_members[i] = static_cast<int32_t>(e->id);
            exemplars.push_back(std::move(e));
            if (exemplars.size() > nd_max_bins) {
              adjust_delta(delta, exemplars, ids, ndims);
            }
            calculate_coprimes(exemplars.size(), coprimes);
            nexemplars = exemplars.size();
            ncoprimes = coprimes.size();
          } else {
            goto test_member;
          }
        }

        if (ith == 0) {
          job.set_done_amount(i - i0 + 1);
        }
      } // End main loop over all the rows
    });
  adjust_members(ids);
  job.done();
  return false;
}


/**
 *  Figure out how many threads we need to run ND groupping.
 */
template <typename T>
size_t Aggregator<T>::get_nthreads(size_t nrows) {
  constexpr size_t min_nrows_per_thread = 100;
  size_t nth = 1;
  if (nthreads) {
    nth = nthreads;
  } else if (nrows > min_nrows_per_thread) {
    nth = std::min(dt::num_threads_in_pool(),
                   nrows / min_nrows_per_thread);
  }
  return nth;
}

/**
 *  Adjust `delta` (i.e. `radius^2`) based on the mean distance between
 *  the gathered exemplars and merge all the exemplars within that distance.
 *  Here we will just use an additional index `k` to map triangular matrix
 *  into 1D array of distances. However, one can also use mapping from `k` to `(i,j)`:
 *  i = n - 2 - floor(sqrt(-8 * k + 4 * n * (n - 1) - 7) / 2.0 - 0.5);
 *  j = k + i + 1 - n * (n - 1) / 2 + (n - i) * ((n - i) - 1) / 2;
 *  and mapping from `(i,j)` to `k`:
 *  k = (2 * n - i - 1 ) * i / 2 + j
 */
template <typename T>
void Aggregator<T>::adjust_delta(T& delta, std::vector<exptr>& exemplars,
                                 std::vector<size_t>& ids, size_t ndims) {
  size_t n = exemplars.size();
  size_t n_distances = (n * n - n) / 2;
  size_t k = 0;
  tptr<T> deltas(new T[n_distances]);
  T total_distance = 0.0;

  for (size_t i = 0; i < n - 1; ++i) {
    for (size_t j = i + 1; j < n; ++j) {
      T distance = calculate_distance(exemplars[i]->coords,
                                      exemplars[j]->coords,
                                      ndims,
                                      delta,
                                      false);
      total_distance += sqrt(distance);
      deltas[k] = distance;
      k++;
    }
  }

  // Use `delta_merge` for merging exemplars.
  T delta_merge = pow(T(0.5) * total_distance / n_distances, T(2));

  // When exemplars are merged, all members will be within their `delta`,
  // not `delta_merge`. For that, update delta by taking into account size
  // of initial bubble.
  delta += delta_merge + 2 * sqrt(delta * delta_merge);


  // Set exemplars that have to be merged to `nullptr`.
  k = 0;
  for (size_t i = 0; i < n - 1; ++i) {
    for (size_t j = i + 1; j < n; ++j) {
      if (deltas[k] < delta_merge && exemplars[i] != nullptr && exemplars[j] != nullptr) {
        ids[exemplars[j]->id] = exemplars[i]->id;
        exemplars[j] = nullptr;
      }
      k++;
    }
  }

  // Remove all the `nullptr` exemplars from the vector.
  exemplars.erase(remove(begin(exemplars),
                  end(exemplars),
                  nullptr),
                  end(exemplars));
}


/**
 *  Based on the merging info adjust the members information,
 *  i.e. set which exemplar they belong to.
 */
template <typename T>
void Aggregator<T>::adjust_members(std::vector<size_t>& ids) {
  auto d_members = static_cast<int32_t*>(dt_members->get_column(0).get_data_editable());
  auto map = std::unique_ptr<size_t[]>(new size_t[ids.size()]);
  auto nids = ids.size();

  dt::parallel_for_static(nids,
    [&](size_t i) {
      map[i] = (ids[i] == i) ? i : calculate_map(ids, i);
    });

  dt::parallel_for_static(dt_members->nrows(),
    [&](size_t i) {
      auto j = static_cast<size_t>(d_members[i]);
      d_members[i] = static_cast<int32_t>(map[j]);
    });

}


/**
 *  For each exemplar find the one it was merged to.
 */
template <typename T>
size_t Aggregator<T>::calculate_map(std::vector<size_t>& ids, size_t id) {
  if (id == ids[id]) {
    return id;
  } else {
    return calculate_map(ids, ids[id]);
  }
}


/**
 *  Calculate distance between two vectors. If `early_exit` is set to `true`,
 *  stop when the distance reaches `delta`.
 */
template <typename T>
T Aggregator<T>::calculate_distance(tptr<T>& e1, tptr<T>& e2,
                                    size_t ndims, T delta,
                                    bool early_exit /* = true */) {
  T distance = 0;
  size_t n = 0;

  for (size_t i = 0; i < ndims; ++i) {
    if (ISNA<T>(e1[i]) || ISNA<T>(e2[i])) {
      continue;
    }
    ++n;
    distance += (e1[i] - e2[i]) * (e1[i] - e2[i]);
    if (early_exit && distance > delta) return distance; // i/n normalization here?
  }

  if (n != 0) {
    distance *= static_cast<T>(ndims) / n;
  }

  return distance;
}


/**
 *  Normalize the row elements to [0,1).
 */
template <typename T>
void Aggregator<T>::normalize_row(tptr<T>& r, size_t row, size_t ncols) {
  for (size_t i = 0; i < ncols; ++i) {
    T norm_factor, norm_shift;
    T value = (*contconvs[i])[row];
    set_norm_coeffs(norm_factor, norm_shift, (*contconvs[i]).get_min(), (*contconvs[i]).get_max(), 1);
    r[i] =  norm_factor * value + norm_shift;
  }
}


/**
 *  Project a particular row on a subspace by using the projection matrix.
 */
template <typename T>
void Aggregator<T>::project_row(tptr<T>& r, size_t row, size_t ncols, tptr<T>& pmatrix)
{
  std::memset(r.get(), 0, max_dimensions * sizeof(T));
  size_t n = 0;
  for (size_t i = 0; i < ncols; ++i) {
    T value = (*contconvs[i])[row];
    if (!ISNA<T>(value)) {
      T norm_factor, norm_shift;
      set_norm_coeffs(norm_factor,
                      norm_shift,
                      (*contconvs[i]).get_min(),
                      (*contconvs[i]).get_max(),
                      1);
      T norm_row = norm_factor * value + norm_shift;
      for (size_t j = 0; j < max_dimensions; ++j) {
        r[j] +=  pmatrix[i * max_dimensions + j] * norm_row;
      }
      ++n;
    }
  }
  if (n == 0) return;

  for (size_t j = 0; j < max_dimensions; ++j) {
    r[j] /= n;
  }
}


/**
 *  Generate projection matrix.
 */
template <typename T>
std::unique_ptr<T[]> Aggregator<T>::generate_pmatrix(size_t ncols) {
  std::default_random_engine generator;
  auto pmatrix = tptr<T>(new T[ncols * max_dimensions]);

  if (!seed) {
    std::random_device rd;
    seed = rd();
  }

  generator.seed(seed);
  std::normal_distribution<T> distribution(0.0, 1.0);

  for (size_t i = 0; i < ncols * max_dimensions; ++i) {
    pmatrix[i] = distribution(generator);
  }

  return pmatrix;
}


/**
 *  To normalize a continuous column x to [0; 1] range we use
 *  the following formula: x_i_new = (x_i - min) / (max - min),
 *  where x_i is the value stored in the i-th row, max and min are the column
 *  maximum and minimum, respectively. To save on arithmetics, this can be
 *  easily converted to x_i_new = x_i * norm_factor + norm_shift,
 *  where norm_factor = 1 / (max - min) and norm_shift = - min / (max - min).
 *  When max = min, i.e. the column is constant, there is a singularity
 *  that may lead to wrong distance calculations done by the Aggregator.
 *  One of the approaches here is to handle the constant columns separately
 *  and set their values to 0.5, i.e. norm_factor = 0 and norm_shift = 0.5.
 */
template <typename T>
void Aggregator<T>::set_norm_coeffs(T& norm_factor, T& norm_shift,
                                    T c_min, T c_max, size_t c_bins) {
  if (fabs(c_max - c_min) > epsilon) {
    norm_factor = c_bins * (1 - epsilon) / (c_max - c_min);
    norm_shift = -norm_factor * c_min;
  } else {
    norm_factor = T(0.0);
    norm_shift =  T(0.5) * c_bins;
  }
}



template class Aggregator<float>;
template class Aggregator<double>;<|MERGE_RESOLUTION|>--- conflicted
+++ resolved
@@ -28,11 +28,7 @@
 #include "utils/c+++.h"
 #include "datatablemodule.h"
 #include "options.h"
-<<<<<<< HEAD
-=======
 #include "sort.h"
-namespace py {
->>>>>>> 2c55ffa4
 
 namespace py {
 
@@ -347,14 +343,8 @@
   RowIndex ri_members = std::move(res.first);
   Groupby gb_members = std::move(res.second);
 
-<<<<<<< HEAD
   // Do random sampling if there is too many exemplars.
-  if (gb_members.ngroups() > max_bins) {
-=======
-  // Do random sampling if there is too many exemplars, `n_na_bins` accounts
-  // for the additional N/A bins that may appear during grouping.
-  if (gb_members.size() > max_bins + n_na_bins) {
->>>>>>> 2c55ffa4
+  if (gb_members.size() > max_bins) {
     const int32_t* offsets = gb_members.offsets_r();
     auto d_members = static_cast<int32_t*>(dt_members->get_column(0).get_data_editable());
 
@@ -597,14 +587,8 @@
  *  1D grouping for a categorical column.
  */
 template <typename T>
-<<<<<<< HEAD
 bool Aggregator<T>::group_1d_categorical() {
-  std::vector<sort_spec> spec = {sort_spec(0)};
-  auto res = dt_cat->group(spec);
-=======
-void Aggregator<T>::group_1d_categorical() {
   auto res = group({dt_cat->get_column(0)}, {SortFlag::NONE});
->>>>>>> 2c55ffa4
   RowIndex ri0 = std::move(res.first);
   Groupby grpby0 = std::move(res.second);
 
@@ -622,7 +606,7 @@
         d_members[rij] = static_cast<int32_t>(i);
       }
     });
-  return grpby0.ngroups() > n_bins;
+  return grpby0.size() > n_bins;
 }
 
 
@@ -633,18 +617,10 @@
 template <typename T>
 bool Aggregator<T>::group_2d_categorical()
 {
-<<<<<<< HEAD
-  std::vector<sort_spec> spec = {sort_spec(0), sort_spec(1)};
-  auto gbres = dt_cat->group(spec);
+  auto gbres = group({dt_cat->get_column(0), dt_cat->get_column(1)},
+                   {SortFlag::NONE, SortFlag::NONE});
   RowIndex ri = std::move(gbres.first);
   Groupby grpby = std::move(gbres.second);
-=======
-  auto res = group({dt_cat->get_column(0), dt_cat->get_column(1)},
-                   {SortFlag::NONE, SortFlag::NONE});
-  RowIndex ri = std::move(res.first);
-  Groupby grpby = std::move(res.second);
->>>>>>> 2c55ffa4
-
   auto d_members = static_cast<int32_t*>(dt_members->get_column(0).get_data_editable());
   const int32_t* offsets = grpby.offsets_r();
 
@@ -655,12 +631,8 @@
                          " or `str64`, insted got: " << col0.ltype();
   }
 
-<<<<<<< HEAD
   intvec n_nas(3, 0);
-  dt::parallel_for_dynamic(grpby.ngroups(),
-=======
   dt::parallel_for_dynamic(grpby.size(),
->>>>>>> 2c55ffa4
     [&](size_t i) {
       CString tmp;
       auto group_id = static_cast<int32_t>(i);
@@ -682,7 +654,7 @@
       }
     });
   size_t n_merged = n_merged_nas(n_nas);
-  bool res = grpby.ngroups() - n_merged > nx_bins * ny_bins;
+  bool res = grpby.size() - n_merged > nx_bins * ny_bins;
   return res;
 }
 
@@ -701,16 +673,9 @@
                       << col0.ltype();
   }
 
-<<<<<<< HEAD
-  std::vector<sort_spec> spec = {sort_spec(0)};
-  auto gbres = dt_cat->group(spec);
+  auto gbres = group({dt_cat->get_column(0)}, {SortFlag::NONE});
   RowIndex ri_cat = std::move(gbres.first);
   Groupby grpby = std::move(gbres.second);
-=======
-  auto res = group({dt_cat->get_column(0)}, {SortFlag::NONE});
-  RowIndex ri_cat = std::move(res.first);
-  Groupby grpby = std::move(res.second);
->>>>>>> 2c55ffa4
 
   auto d_members = static_cast<int32_t*>(dt_members->get_column(0).get_data_editable());
   const int32_t* offsets_cat = grpby.offsets_r();
@@ -718,12 +683,8 @@
   T normx_factor, normx_shift;
   set_norm_coeffs(normx_factor, normx_shift, col1.get_min(), col1.get_max(), nx_bins);
 
-<<<<<<< HEAD
   intvec n_nas(3, 0);
-  dt::parallel_for_dynamic(grpby.ngroups(),
-=======
   dt::parallel_for_dynamic(grpby.size(),
->>>>>>> 2c55ffa4
     [&](size_t i) {
       CString tmp;
       auto group_cat_id = static_cast<int32_t>(nx_bins * i);
@@ -747,7 +708,7 @@
     });
   size_t n_merged = n_merged_nas(n_nas);
   bool cont_na = n_nas[0] > 0;
-  bool res = (nx_bins + cont_na) * grpby.ngroups() - n_merged > nx_bins * ny_bins;
+  bool res = (nx_bins + cont_na) * grpby.size() - n_merged > nx_bins * ny_bins;
   return res;
 }
 
