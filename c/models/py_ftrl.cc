//------------------------------------------------------------------------------
// Copyright 2018 H2O.ai
//
// Permission is hereby granted, free of charge, to any person obtaining a
// copy of this software and associated documentation files (the "Software"),
// to deal in the Software without restriction, including without limitation
// the rights to use, copy, modify, merge, publish, distribute, sublicense,
// and/or sell copies of the Software, and to permit persons to whom the
// Software is furnished to do so, subject to the following conditions:
//
// The above copyright notice and this permission notice shall be included in
// all copies or substantial portions of the Software.
//
// THE SOFTWARE IS PROVIDED "AS IS", WITHOUT WARRANTY OF ANY KIND, EXPRESS OR
// IMPLIED, INCLUDING BUT NOT LIMITED TO THE WARRANTIES OF MERCHANTABILITY,
// FITNESS FOR A PARTICULAR PURPOSE AND NONINFRINGEMENT. IN NO EVENT SHALL THE
// AUTHORS OR COPYRIGHT HOLDERS BE LIABLE FOR ANY CLAIM, DAMAGES OR OTHER
// LIABILITY, WHETHER IN AN ACTION OF CONTRACT, TORT OR OTHERWISE, ARISING
// FROM, OUT OF OR IN CONNECTION WITH THE SOFTWARE OR THE USE OR OTHER DEALINGS
// IN THE SOFTWARE.
//------------------------------------------------------------------------------
#include <vector>
#include "frame/py_frame.h"
#include "python/_all.h"
#include "python/string.h"
#include "str/py_str.h"
#include "models/py_ftrl.h"
#include "models/py_validator.h"
#include "models/utils.h"

namespace py {

PKArgs Ftrl::Type::args___init__(0, 1, 10, false, false,
                                 {"params", "alpha", "beta", "lambda1",
                                 "lambda2", "nbins", "mantissa_nbits",
                                 "nepochs", "double_precision",
                                 "negative_class", "interactions"},
                                 "__init__", nullptr);


/**
 *  Ftrl(...)
 *  Initialize Ftrl object with the provided parameters.
 */
void Ftrl::m__init__(PKArgs& args) {
  dtft = nullptr;
  double_precision = dt::FtrlParams().double_precision;

  const Arg& arg_params           = args[0];
  const Arg& arg_alpha            = args[1];
  const Arg& arg_beta             = args[2];
  const Arg& arg_lambda1          = args[3];
  const Arg& arg_lambda2          = args[4];
  const Arg& arg_nbins            = args[5];
  const Arg& arg_mantissa_nbits   = args[6];
  const Arg& arg_nepochs          = args[7];
  const Arg& arg_double_precision = args[8];
  const Arg& arg_negative_class   = args[9];
  const Arg& arg_interactions     = args[10];

  bool defined_params           = !arg_params.is_none_or_undefined();
  bool defined_alpha            = !arg_alpha.is_none_or_undefined();
  bool defined_beta             = !arg_beta.is_none_or_undefined();
  bool defined_lambda1          = !arg_lambda1.is_none_or_undefined();
  bool defined_lambda2          = !arg_lambda2.is_none_or_undefined();
  bool defined_nbins            = !arg_nbins.is_none_or_undefined();
  bool defined_mantissa_nbits   = !arg_mantissa_nbits.is_none_or_undefined();
  bool defined_nepochs          = !arg_nepochs.is_none_or_undefined();
  bool defined_double_precision = !arg_double_precision.is_none_or_undefined();
  bool defined_negative_class   = !arg_negative_class.is_none_or_undefined();
  bool defined_interactions     = !arg_interactions.is_none_or_undefined();
  bool defined_individual_param = defined_alpha || defined_beta ||
                                  defined_lambda1 || defined_lambda2 ||
                                  defined_nbins || defined_mantissa_nbits ||
                                  defined_nepochs || defined_double_precision ||
                                  defined_negative_class || defined_interactions;

  init_py_params();

  if (defined_params) {
    if (defined_individual_param) {
      throw TypeError() << "You can either pass all the parameters with "
        << "`params` or any of the individual parameters with `alpha`, "
        << "`beta`, `lambda1`, `lambda2`, `nbins`, `mantissa_nbits`, `nepochs`, "
        << "`double_precision`, `negative_class` or `interactions` to Ftrl constructor, "
        << "but not both at the same time";
    }

    py::otuple py_params_in = arg_params.to_otuple();
    py::oobj py_double_precision = py_params_in.get_attr("double_precision");
    double_precision = py_double_precision.to_bool_strict();

    init_dt_ftrl();
    set_params_namedtuple(py_params_in);

  } else {
    if (defined_double_precision) {
      double_precision = arg_double_precision.to_bool_strict();
    }

    init_dt_ftrl();
    if (defined_alpha) set_alpha(arg_alpha);
    if (defined_beta) set_beta(arg_beta);
    if (defined_lambda1) set_lambda1(arg_lambda1);
    if (defined_lambda2) set_lambda2(arg_lambda2);
    if (defined_nbins) set_nbins(arg_nbins);
    if (defined_mantissa_nbits) set_mantissa_nbits(arg_mantissa_nbits);
    if (defined_nepochs) set_nepochs(arg_nepochs);
    if (defined_double_precision) set_double_precision(arg_double_precision);
    if (defined_negative_class) set_negative_class(arg_negative_class);
    if (defined_interactions) set_interactions(arg_interactions);
  }
}


void Ftrl::init_dt_ftrl() {
  if (double_precision) {
    dtft = new dt::Ftrl<double>();
  } else {
    dtft = new dt::Ftrl<float>();
  }
}


void Ftrl::init_py_params() {
  dt::FtrlParams params;
  py::onamedtuple py_params_temp(py_ntt);
  py_params = std::move(py_params_temp);

  py_params.replace(0, py::ofloat(params.alpha));
  py_params.replace(1, py::ofloat(params.beta));
  py_params.replace(2, py::ofloat(params.lambda1));
  py_params.replace(3, py::ofloat(params.lambda2));
  py_params.replace(4, py::oint(static_cast<size_t>(params.nbins)));
  py_params.replace(5, py::oint(params.mantissa_nbits));
  py_params.replace(6, py::oint(params.nepochs));
  py_params.replace(7, py::obool(params.double_precision));
  py_params.replace(8, py::obool(params.negative_class));
  py_params.replace(9, py::None());
}


/**
 *  Deallocate underlying data for an Ftrl object
 */
void Ftrl::m__dealloc__() {
  if (dtft != nullptr) {
    delete dtft;
    dtft = nullptr;
  }
}


/**
 *  Check if provided interactions are consistent with the column names
 *  of the training frame.
 */
void Ftrl::init_dt_interactions() {
  std::vector<sizetvec> interactions;
  auto py_iter = py_params.get_attr("interactions").to_oiter();
  interactions.reserve(py_iter.size());

  for (auto py_interaction : py_iter) {
    size_t nfeatures = py_interaction.to_pylist().size();
    sizetvec interaction;
    interaction.reserve(nfeatures);
    for (auto py_feature : py_interaction.to_oiter()) {
      std::string feature = py_feature.to_string();

      auto it = find(colnames.begin(), colnames.end(), feature);
      if (it == colnames.end()) {
        throw ValueError() << "Feature " << py_feature << " is used for "
                              "interactions, however, it is missing in the "
                              "training frame";
      }

      auto pos = static_cast<size_t>(std::distance(colnames.begin(), it));
      interaction.push_back(pos);
    }

    interactions.push_back(std::move(interaction));
  }
  dtft->set_interactions(std::move(interactions));
}


/**
 *  .fit(...)
 *  Do dataset validation and a call to `dtft->dispatch_fit(...)` method.
 */
static PKArgs args_fit(2, 5, 0, false, false, {"X_train", "y_train",
                       "X_validation", "y_validation",
                       "nepochs_validation", "validation_error",
                       "validation_average_niterations"}, "fit",
R"(fit(self, X_train, y_train, X_validation=None, y_validation=None, nepochs_validation=1, validation_error=0.01, validation_average_niterations=1)
--

Train FTRL model on a dataset.

Parameters
----------
X_train: Frame
    Training frame of shape (nrows, ncols).

y_train: Frame
    Target frame of shape (nrows, 1).

X_validation: Frame
    Validation frame of shape (nrows, ncols).

y_validation: Frame
    Validation target frame of shape (nrows, 1).

nepochs_validation: float
    Parameter that specifies how often, in epoch units, validation
    error should be checked.

validation_error: float
    If within `nepochs_validation` relative validation error does not improve
    by at least `validation_error`, training stops.

validation_average_niterations: int
    Number of iterations that is used to calculate average loss. Here, each
    iteration corresponds to `nepochs_validation` epochs.

Returns
-------
A tuple consisting of two elements: `epoch` and `loss`, where
`epoch` is the epoch at which model fitting stopped, and `loss` is the final
loss. When validation dataset is not provided, `epoch` returned is equal to
`nepochs`, and `loss` is `float('nan')`.
)");


oobj Ftrl::fit(const PKArgs& args) {
  const Arg& arg_X_train                        = args[0];
  const Arg& arg_y_train                        = args[1];
  const Arg& arg_X_validation                   = args[2];
  const Arg& arg_y_validation                   = args[3];
  const Arg& arg_nepochs_validation             = args[4];
  const Arg& arg_validation_error               = args[5];
  const Arg& arg_validation_average_niterations = args[6];

  // Training set handling
  if (arg_X_train.is_undefined()) {
    throw ValueError() << "Training frame parameter is missing";
  }

  if (arg_y_train.is_undefined()) {
    throw ValueError() << "Target frame parameter is missing";
  }

  DataTable* dt_X = arg_X_train.to_datatable();
  DataTable* dt_y = arg_y_train.to_datatable();

  if (dt_X == nullptr || dt_y == nullptr) return py::None();

  if (dt_X->ncols == 0) {
    throw ValueError() << "Training frame must have at least one column";
  }

  if (dt_X->nrows == 0) {
    throw ValueError() << "Training frame cannot be empty";
  }

  if (dt_y->ncols != 1) {
    throw ValueError() << "Target frame must have exactly one column";
  }

  if (dt_X->nrows != dt_y->nrows) {
    throw ValueError() << "Target column must have the same number of rows "
                       << "as the training frame";
  }

  if (!dtft->is_trained()) {
    colnames = dt_X->get_names();
  }

  if (dtft->is_trained() && dt_X->get_names() != colnames) {
    throw ValueError() << "Training frame names cannot change for a trained "
                       << "model";
  }

<<<<<<< HEAD
  if (!py_params.get_attr("interactions").is_none()
      && !dtft->get_interactions().size()) {
=======
  if (!py_interactions.is_none() && !dtft->get_interactions().size()) {
>>>>>>> 1753766f
    init_dt_interactions();
  }

  // Validtion set handling
  DataTable* dt_X_val = nullptr;
  DataTable* dt_y_val = nullptr;
  double nepochs_val = std::numeric_limits<double>::quiet_NaN();
  double val_error = std::numeric_limits<double>::quiet_NaN();
  size_t val_niters = 0;

  if (!arg_X_validation.is_none_or_undefined() &&
      !arg_y_validation.is_none_or_undefined()) {
    dt_X_val = arg_X_validation.to_datatable();
    dt_y_val = arg_y_validation.to_datatable();

    if (dt_X_val->ncols != dt_X->ncols) {
      throw ValueError() << "Validation frame must have the same number of "
                         << "columns as the training frame";
    }

    if (dt_X_val->get_names() != colnames) {
      throw ValueError() << "Validation frame must have the same column "
                         << "names as the training frame";
    }

    if (dt_X_val->nrows == 0) {
      throw ValueError() << "Validation frame cannot be empty";
    }

    if (dt_y_val->ncols != 1) {
      throw ValueError() << "Validation target frame must have exactly "
                         << "one column";
    }

    if (dt_y_val->columns[0]->stype() != dt_y->columns[0]->stype()) {
      throw ValueError() << "Validation target frame must have the same "
                            "stype as the target frame";
    }

    if (dt_X_val->nrows != dt_y_val->nrows) {
      throw ValueError() << "Validation target frame must have the same "
                         << "number of rows as the validation frame itself";
    }

    if (!arg_nepochs_validation.is_none_or_undefined()) {
      nepochs_val = arg_nepochs_validation.to_double();
      py::Validator::check_positive<double>(nepochs_val, arg_nepochs_validation);
      py::Validator::check_less_than_or_equal_to<double>(
        nepochs_val,
        dtft->get_nepochs(),
        arg_nepochs_validation
      );
    } else nepochs_val = 1;

    if (!arg_validation_error.is_none_or_undefined()) {
      val_error = arg_validation_error.to_double();
      // py::Validator::check_positive<double>(val_error, arg_validation_error);
    } else val_error = 0.01;

    if (!arg_validation_average_niterations.is_none_or_undefined()) {
      val_niters = arg_validation_average_niterations.to_size_t();
      py::Validator::check_positive<size_t>(val_niters, arg_validation_average_niterations);
    } else val_niters = 1;
  }

  dt::FtrlFitOutput output = dtft->dispatch_fit(dt_X, dt_y,
                                                dt_X_val, dt_y_val,
                                                nepochs_val, val_error, val_niters);

  static onamedtupletype ntt(
    "FtrlFitOutput",
    "Tuple of fit output",
    {{"epoch", "epoch at which fitting stopped"},
     {"loss",  "final loss calculated on the validation dataset"}}
  );

  py::onamedtuple res(ntt);
  res.set(0, py::ofloat(output.epoch));
  res.set(1, py::ofloat(output.loss));
  return std::move(res);
}


/**
 *  .predict(...)
 *  Perform dataset validation, make a call to `dtft->predict(...)`,
 *  return frame with predictions.
 */
static PKArgs args_predict(1, 0, 0, false, false, {"X"}, "predict",
R"(predict(self, X)
--

Make predictions for a dataset.

Parameters
----------
X: Frame
    Frame of shape (nrows, ncols) to make predictions for.
    It should have the same number of columns as the training frame.

Returns
-------
A new frame of shape (nrows, nlabels) with the predicted probabilities
for each row of frame X and each label the model was trained for.
)");


oobj Ftrl::predict(const PKArgs& args) {
  const Arg& arg_X = args[0];
  if (arg_X.is_undefined()) {
    throw ValueError() << "Frame to make predictions for is missing";
  }

  DataTable* dt_X = arg_X.to_datatable();
  if (dt_X == nullptr) return Py_None;

  if (!dtft->is_trained()) {
    throw ValueError() << "Cannot make any predictions, the model "
                          "should be trained first";
  }

  size_t ncols = dtft->get_ncols();
  if (dt_X->ncols != ncols && ncols != 0) {
    throw ValueError() << "Can only predict on a frame that has " << ncols
                       << " column" << (ncols == 1? "" : "s")
                       << ", i.e. has the same number of features as "
                          "was used for model training";
  }

  if (dt_X->get_names() != colnames) {
    throw ValueError() << "Frames used for training and predictions "
                       << "should have the same column names";
  }

  if (!py_interactions.is_none() && !dtft->get_interactions().size()) {
    init_dt_interactions();
  }


  if (!py_params.get_attr("interactions").is_none()
      && !dtft->get_interactions().size()) {
    init_dt_interactions();
  }


  DataTable* dt_p = dtft->predict(dt_X).release();
  py::oobj df_p = py::oobj::from_new_reference(
                         py::Frame::from_datatable(dt_p)
                  );

  return df_p;
}


/**
 *  .reset()
 *  Reset the model by making a call to `dtft->reset()`.
 */
static PKArgs args_reset(0, 0, 0, false, false, {}, "reset",
R"(reset(self)
--

Reset FTRL model by clearing all the model weights, labels and
feature importance information.

Parameters
----------
None

Returns
-------
None
)");


void Ftrl::reset(const PKArgs&) {
  dtft->reset();
  colnames.clear();
}


/**
 *  .labels
 */
static GSArgs args_labels(
  "labels",
  R"(List of labels used for classification.)");


oobj Ftrl::get_labels() const {
  if (dtft->is_trained()) {
    const strvec& labels = dtft->get_labels();
    size_t nlabels = labels.size();

    py::olist py_labels(nlabels);
    for (size_t i = 0; i < nlabels; ++i) {
      py::ostring py_label = py::ostring(labels[i]);
      py_labels.set(i, std::move(py_label));
    }
    return std::move(py_labels);
  } else {
    return py::None();
  }
}


void Ftrl::set_labels(robj py_labels) {
  if (py_labels.is_list()) {
    py::olist py_labels_list = py_labels.to_pylist();
    size_t nlabels = py_labels_list.size();

    strvec labels(nlabels);
    for (size_t i = 0; i < nlabels; ++i) {
      labels[i] = py_labels_list[i].to_string();
    }
    dtft->set_labels(labels);
  }
}



/**
 *  .model
 */
static GSArgs args_model(
  "model",
R"(Model frame of shape `(nbins, 2 * nlabels)`, where nlabels is
the total number of labels the model was trained on, and nbins
is the number of bins used for the hashing trick. Odd frame columns
contain z model coefficients, and even columns n model coefficients.)");


oobj Ftrl::get_model() const {
  if (!dtft->is_trained()) return py::None();

  DataTable* dt_model = dtft->get_model();
  py::oobj df_model = py::oobj::from_new_reference(
                        py::Frame::from_datatable(dt_model)
                      );
  return df_model;
}


void Ftrl::set_model(robj model) {
  DataTable* dt_model = model.to_datatable();
  if (dt_model == nullptr) return;

  size_t ncols = dt_model->ncols;
  if (dt_model->nrows != dtft->get_nbins() || dt_model->ncols%2 != 0) {
    throw ValueError() << "Model frame must have " << dtft->get_nbins()
                       << " rows, and an even number of columns, "
                       << "whereas your frame has "
                       << dt_model->nrows << " row"
                       << (dt_model->nrows == 1? "": "s")
                       << " and "
                       << dt_model->ncols << " column"
                       << (dt_model->ncols == 1? "": "s");

  }

  SType stype = (double_precision)? SType::FLOAT64 : SType::FLOAT32;
  bool (*has_negatives)(const Column*) = (double_precision)?
                                         py::Validator::has_negatives<double>:
                                         py::Validator::has_negatives<float>;

  for (size_t i = 0; i < ncols; ++i) {
    Column* col = dt_model->columns[i];
    SType c_stype = col->stype();
    if (col->stype() != stype) {
      throw ValueError() << "Column " << i << " in the model frame should "
                         << "have a type of " << stype << ", whereas it has "
                         << "the following type: "
                         << c_stype;
    }

    if ((i % 2) && has_negatives(col)) {
      throw ValueError() << "Column " << i << " cannot have negative values";
    }
  }
  dtft->set_model(dt_model);
}


/**
 *  .feature_importances
 */
static GSArgs args_fi(
  "feature_importances",
R"(Two-column frame with feature names and the corresponding
feature importances normalized to [0; 1].)");


oobj Ftrl::get_fi() const {
  return get_normalized_fi(true);
}

oobj Ftrl::get_normalized_fi(bool normalize) const {
  if (!dtft->is_trained()) return py::None();

  DataTable* dt_fi = dtft->get_fi(normalize);
  py::oobj df_fi = py::oobj::from_new_reference(
                     py::Frame::from_datatable(dt_fi)
                   );
  return df_fi;
}


/**
 *  .colnames
 */
static GSArgs args_colnames(
  "colnames",
  "Column names"
);


oobj Ftrl::get_colnames() const {
  if (dtft->is_trained()) {
    size_t ncols = colnames.size();
    py::olist py_colnames(ncols);
    for (size_t i = 0; i < ncols; ++i) {
      py_colnames.set(i, py::ostring(colnames[i]));
    }
    return std::move(py_colnames);
  } else {
    return py::None();
  }
}


void Ftrl::set_colnames(robj py_colnames) {
  if (py_colnames.is_list()) {
    py::olist py_colnames_list = py_colnames.to_pylist();
    size_t ncolnames = py_colnames_list.size();

    colnames.reserve(ncolnames);
    for (size_t i = 0; i < ncolnames; ++i) {
      colnames.push_back(py_colnames_list[i].to_string());
    }
  }
}


/**
 *  .colname_hashes
 */
static GSArgs args_colname_hashes(
  "colname_hashes",
  "Column name hashes"
);


oobj Ftrl::get_colname_hashes() const {
  if (dtft->is_trained()) {
    size_t ncols = dtft->get_ncols();
    py::olist py_colname_hashes(ncols);
    const std::vector<uint64_t>& colname_hashes = dtft->get_colname_hashes();
    for (size_t i = 0; i < ncols; ++i) {
      size_t h = static_cast<size_t>(colname_hashes[i]);
      py_colname_hashes.set(i, py::oint(h));
    }
    return std::move(py_colname_hashes);
  } else {
    return py::None();
  }
}


/**
 *  .alpha
 */
static GSArgs args_alpha(
  "alpha",
  "`alpha` in per-coordinate FTRL-Proximal algorithm");


oobj Ftrl::get_alpha() const {
  return py_params.get_attr("alpha");
}


void Ftrl::set_alpha(const Arg& py_alpha) {
  double alpha = py_alpha.to_double();
  py::Validator::check_positive(alpha, py_alpha);
  dtft->set_alpha(alpha);
  py_params.replace(0, py_alpha.robj());
}


/**
 *  .beta
 */
static GSArgs args_beta(
  "beta",
  "`beta` in per-coordinate FTRL-Proximal algorithm");


oobj Ftrl::get_beta() const {
  return py_params.get_attr("beta");
}


void Ftrl::set_beta(const Arg& py_beta) {
  double beta = py_beta.to_double();
  py::Validator::check_not_negative(beta, py_beta);
  dtft->set_beta(beta);
  py_params.replace(1, py_beta.to_pyobj());
}


/**
 *  .lambda1
 */
static GSArgs args_lambda1(
  "lambda1",
  "L1 regularization parameter");


oobj Ftrl::get_lambda1() const {
  return py_params.get_attr("lambda1");
}


void Ftrl::set_lambda1(const Arg& py_lambda1) {
  double lambda1 = py_lambda1.to_double();
  py::Validator::check_not_negative(lambda1, py_lambda1);
  dtft->set_lambda1(lambda1);
  py_params.replace(2, py_lambda1.to_pyobj());
}


/**
 *  .lambda2
 */
static GSArgs args_lambda2(
  "lambda2",
  "L2 regularization parameter");


oobj Ftrl::get_lambda2() const {
  return py_params.get_attr("lambda2");
}


void Ftrl::set_lambda2(const Arg& py_lambda2) {
  double lambda2 = py_lambda2.to_double();
  py::Validator::check_not_negative(lambda2, py_lambda2);
  dtft->set_lambda2(lambda2);
  py_params.replace(3, py_lambda2.to_pyobj());
}


/**
 *  .nbins
 */
static GSArgs args_nbins(
  "nbins",
  "Number of bins for the hashing trick");


oobj Ftrl::get_nbins() const {
  return py_params.get_attr("nbins");
}


void Ftrl::set_nbins(const Arg& py_nbins) {
  if (dtft->is_trained()) {
    throw ValueError() << "Cannot change `nbins` for a trained model, "
                       << "reset this model or create a new one";
  }

  size_t nbins = py_nbins.to_size_t();
  py::Validator::check_positive(nbins, py_nbins);
  dtft->set_nbins(static_cast<uint64_t>(nbins));
  py_params.replace(4, py_nbins.to_pyobj());
}


/**
 *  .mantissa_nbits
 */
static GSArgs args_mantissa_nbits(
  "mantissa_nbits",
  "Number of bits from mantissa to be used for hashing float values");


oobj Ftrl::get_mantissa_nbits() const {
  return py_params.get_attr("mantissa_nbits");
}


void Ftrl::set_mantissa_nbits(const Arg& py_mantissa_nbits) {
  if (dtft->is_trained()) {
    throw ValueError() << "Cannot change `mantissa_nbits` for a trained model, "
                       << "reset this model or create a new one";
  }

  size_t mantissa_nbits = py_mantissa_nbits.to_size_t();
  py::Validator::check_less_than_or_equal_to<uint64_t>(
    mantissa_nbits,
    dt::FtrlBase::DOUBLE_MANTISSA_NBITS,
    py_mantissa_nbits
  );
  dtft->set_mantissa_nbits(static_cast<unsigned char>(mantissa_nbits));
  py_params.replace(5, py_mantissa_nbits.to_pyobj());
}


/**
 *  .nepochs
 */
static GSArgs args_nepochs(
  "nepochs",
  "Number of epochs to train a model");


oobj Ftrl::get_nepochs() const {
  return py_params.get_attr("nepochs");
}


void Ftrl::set_nepochs(const Arg& py_nepochs) {
  size_t nepochs = py_nepochs.to_size_t();
  dtft->set_nepochs(nepochs);
  py_params.replace(6, py_nepochs.to_pyobj());
}


/**
 *  .double_precision
 */
static GSArgs args_double_precision(
  "double_precision",
  "Whether to use double precision arithmetic for modeling");


oobj Ftrl::get_double_precision() const {
  return py_params.get_attr("double_precision");
}

void Ftrl::set_double_precision(const Arg& py_double_precision) {
  if (dtft->is_trained()) {
    throw ValueError() << "Cannot change `double_precision` for a trained model, "
                       << "reset this model or create a new one";
  }
  double_precision = py_double_precision.to_bool_strict();
  py_params.replace(7, py_double_precision.to_pyobj());
}


/**
 *  .negative_class
 */
static GSArgs args_negative_class(
  "negative_class",
  "Whether to train on negatives in the case of multinomial classification.");


oobj Ftrl::get_negative_class() const {
  return py_params.get_attr("negative_class");
}


void Ftrl::set_negative_class(const Arg& py_negative_class) {
  if (dtft->is_trained()) {
    throw ValueError() << "Cannot change `negative_class` for a trained model, "
                       << "reset this model or create a new one";
  }
  bool negative_class = py_negative_class.to_bool_strict();
  dtft->set_negative_class(negative_class);
  py_params.replace(8, py_negative_class.to_pyobj());
}


/**
 *  .interactions
 */
static GSArgs args_interactions(
  "interactions",
  "List of feature lists to do interactions for");


oobj Ftrl::get_interactions() const {
  return py_params.get_attr("interactions");
}


void Ftrl::set_interactions(const Arg& arg_interactions) {
  if (dtft->is_trained())
    throw ValueError() << "Cannot change `interactions` for a trained model, "
                       << "reset this model or create a new one";

  auto py_interactions_in = arg_interactions.to_oiter();
  for (auto py_interaction : py_interactions_in) {
    if (!py_interaction.is_list())
      throw TypeError() << arg_interactions.name()
                        << " should be a list of lists, "
                        << "instead encountered: " << py_interaction;

    auto py_interaction_iter = py_interaction.to_oiter();
    if (!py_interaction_iter.size())
      throw TypeError() << "Interaction lists cannot be empty";

    for (auto py_feature : py_interaction_iter) {
      if (!py_feature.is_string())
        throw TypeError() << "Interaction features should be strings, "
                          << "instead encountered: " << py_feature;
    }
  }

  py_params.replace(9, arg_interactions.to_pyobj());
}



/**
 *  .params
 */
static GSArgs args_params(
  "params",
  "FTRL model parameters");


oobj Ftrl::get_params_namedtuple() const {
  return py_params;
}



void Ftrl::set_params_namedtuple(robj params_in) {
  py::otuple params_tuple = params_in.to_otuple();
  size_t n_params = params_tuple.size();
  if (n_params != 10) {
    throw ValueError() << "Tuple of FTRL parameters should have 10 elements, "
                       << "got: " << n_params;
  }
  py::oobj py_alpha = params_in.get_attr("alpha");
  py::oobj py_beta = params_in.get_attr("beta");
  py::oobj py_lambda1 = params_in.get_attr("lambda1");
  py::oobj py_lambda2 = params_in.get_attr("lambda2");
  py::oobj py_nbins = params_in.get_attr("nbins");
  py::oobj py_mantissa_nbits = params_in.get_attr("mantissa_nbits");
  py::oobj py_nepochs = params_in.get_attr("nepochs");
  py::oobj py_double_precision = params_in.get_attr("double_precision");
  py::oobj py_negative_class = params_in.get_attr("negative_class");
  py::oobj py_interactions = params_in.get_attr("interactions");

  set_alpha({py_alpha, "`FtrlParams.alpha`"});
  set_beta({py_beta, "`FtrlParams.beta`"});
  set_lambda1({py_lambda1, "`FtrlParams.lambda1`"});
  set_lambda2({py_lambda2, "`FtrlParams.lambda2`"});
  set_nbins({py_nbins, "`FtrlParams.nbins`"});
  set_mantissa_nbits({py_mantissa_nbits, "`FtrlParams.mantissa_nbits`"});
  set_nepochs({py_nepochs, "`FtrlParams.nepochs`"});
  set_double_precision({py_double_precision, "`FtrlParams.double_precision`"});
  set_negative_class({py_negative_class, "`FtrlParams.negative_class`"});
  set_interactions({py_interactions, "`FtrlParams.interactions`"});
}


oobj Ftrl::get_params_tuple() const {
  return otuple {get_alpha(),
                 get_beta(),
                 get_lambda1(),
                 get_lambda2(),
                 get_nbins(),
                 get_mantissa_nbits(),
                 get_nepochs(),
                 get_double_precision(),
                 get_negative_class(),
                 get_interactions()
                };
}


void Ftrl::set_params_tuple(robj params) {
  py::otuple params_tuple = params.to_otuple();
  size_t n_params = params_tuple.size();
  if (n_params != 10) {
    throw ValueError() << "Tuple of FTRL parameters should have 10 elements, "
                       << "got: " << n_params;
  }
  set_alpha({params_tuple[0], "alpha"});
  set_beta({params_tuple[1], "beta"});
  set_lambda1({params_tuple[2], "lambda1"});
  set_lambda2({params_tuple[3], "lambda2"});
  set_nbins({params_tuple[4], "nbins"});
  set_mantissa_nbits({params_tuple[5], "mantissa_nbits"});
  set_nepochs({params_tuple[6], "nepochs"});
  set_double_precision({params_tuple[7], "double_precision"});
  set_negative_class({params_tuple[8], "negative_class"});
  set_interactions({params_tuple[9], "interactions"});
}


/**
 *  Pickling support.
 */
static PKArgs args___getstate__(
    0, 0, 0, false, false, {}, "__getstate__", nullptr);


oobj Ftrl::m__getstate__(const PKArgs&) {
  py::oobj py_model = get_model();
  py::oobj py_fi = get_normalized_fi(false);
  py::oobj py_model_type = py::oint(static_cast<int32_t>(
                             dtft->get_model_type()
                           ));
  py::oobj py_labels = get_labels();
  py::oobj py_colnames = get_colnames();
  py::oobj py_params_tuple = get_params_tuple();

  return otuple {py_params_tuple, py_model, py_fi, py_model_type, py_labels,
                 py_colnames};
}


/**
 *  Unpickling support.
 */
static PKArgs args___setstate__(
    1, 0, 0, false, false, {"state"}, "__setstate__", nullptr);

void Ftrl::m__setstate__(const PKArgs& args) {
  m__dealloc__();
  dt::FtrlParams ftrl_params;

  py::otuple pickle = args[0].to_otuple();
  py::otuple py_params_tuple = pickle[0].to_otuple();

  double_precision = py_params_tuple[7].to_bool_strict();
  init_dt_ftrl();
  init_py_params();
  set_params_tuple(pickle[0]);
  set_model(pickle[1]);
  if (pickle[2].is_frame()) {
    dtft->set_fi(pickle[2].to_datatable()->copy());
  }

  dtft->set_model_type(static_cast<dt::FtrlModelType>(pickle[3].to_int32()));
  set_labels(pickle[4]);
  set_colnames(pickle[5]);
}


/**
 *  py::Ftrl::Type
 */
const char* Ftrl::Type::classname() {
  return "datatable.models.Ftrl";
}


const char* Ftrl::Type::classdoc() {
  return R"(Follow the Regularized Leader (FTRL) model.

FTRL model is a datatable implementation of the FTRL-Proximal online
learning algorithm for binomial logistic regression. It uses a hashing
trick for feature vectorization and the Hogwild approach
for parallelization. FTRL for multinomial classification and continuous
targets are implemented experimentally.

See this reference for more details:
https://www.eecs.tufts.edu/~dsculley/papers/ad-click-prediction.pdf

Parameters
----------
alpha : float
    `alpha` in per-coordinate learning rate algorithm, defaults to `0.005`.

beta : float
    `beta` in per-coordinate learning rate algorithm, defaults to `1`.

lambda1 : float
    L1 regularization parameter, defaults to `0`.

lambda2 : float
    L2 regularization parameter, defaults to `0`.

nbins : int
    Number of bins to be used for the hashing trick, defaults to `10**6`.

mantissa_nbits : int
    Number of bits from mantissa to be used for hashing, defaults to `10`.

nepochs : int
    Number of training epochs, defaults to `1`.

double_precision : bool
    Whether to use double precision arithmetic or not, defaults to `False`.

negative_class : bool
    Whether to create and train on a "negative" class in the case of multinomial classification.
)";
}


/**
 *  Initialize all the exposed methods and getters/setters.
 */
void Ftrl::Type::init_methods_and_getsets(Methods& mm, GetSetters& gs)
{
  // Input parameters
  ADD_GETTER(gs, &Ftrl::get_params_namedtuple, args_params);
  ADD_GETSET(gs, &Ftrl::get_alpha, &Ftrl::set_alpha, args_alpha);
  ADD_GETSET(gs, &Ftrl::get_beta, &Ftrl::set_beta, args_beta);
  ADD_GETSET(gs, &Ftrl::get_lambda1, &Ftrl::set_lambda1, args_lambda1);
  ADD_GETSET(gs, &Ftrl::get_lambda2, &Ftrl::set_lambda2, args_lambda2);
  ADD_GETSET(gs, &Ftrl::get_nbins, &Ftrl::set_nbins, args_nbins);
  ADD_GETSET(gs, &Ftrl::get_mantissa_nbits, &Ftrl::set_mantissa_nbits, args_mantissa_nbits);
  ADD_GETSET(gs, &Ftrl::get_nepochs, &Ftrl::set_nepochs, args_nepochs);
  ADD_GETTER(gs, &Ftrl::get_double_precision, args_double_precision);
  ADD_GETSET(gs, &Ftrl::get_negative_class, &Ftrl::set_negative_class, args_negative_class);
  ADD_GETSET(gs, &Ftrl::get_interactions, &Ftrl::set_interactions, args_interactions);

  // Model and features
  ADD_GETTER(gs, &Ftrl::get_labels, args_labels);
  ADD_GETTER(gs, &Ftrl::get_model, args_model);
  ADD_GETTER(gs, &Ftrl::get_fi, args_fi);
  ADD_GETTER(gs, &Ftrl::get_colnames, args_colnames);
  ADD_GETTER(gs, &Ftrl::get_colname_hashes, args_colname_hashes);

  // Fit, predict and reset
  ADD_METHOD(mm, &Ftrl::fit, args_fit);
  ADD_METHOD(mm, &Ftrl::predict, args_predict);
  ADD_METHOD(mm, &Ftrl::reset, args_reset);

  // Pickling and unpickling
  ADD_METHOD(mm, &Ftrl::m__getstate__, args___getstate__);
  ADD_METHOD(mm, &Ftrl::m__setstate__, args___setstate__);
}


onamedtupletype Ftrl::py_ntt(
  "FtrlParams",
  args_params.doc, {
    {args_alpha.name,            args_alpha.doc},
    {args_beta.name,             args_beta.doc},
    {args_lambda1.name,          args_lambda1.doc},
    {args_lambda2.name,          args_lambda2.doc},
    {args_nbins.name,            args_nbins.doc},
    {args_mantissa_nbits.name,   args_mantissa_nbits.doc},
    {args_nepochs.name,          args_nepochs.doc},
    {args_double_precision.name, args_double_precision.doc},
    {args_negative_class.name,   args_negative_class.doc},
    {args_interactions.name,     args_interactions.doc}
  }
);


} // namespace py<|MERGE_RESOLUTION|>--- conflicted
+++ resolved
@@ -281,12 +281,8 @@
                        << "model";
   }
 
-<<<<<<< HEAD
   if (!py_params.get_attr("interactions").is_none()
       && !dtft->get_interactions().size()) {
-=======
-  if (!py_interactions.is_none() && !dtft->get_interactions().size()) {
->>>>>>> 1753766f
     init_dt_interactions();
   }
 
@@ -421,7 +417,8 @@
                        << "should have the same column names";
   }
 
-  if (!py_interactions.is_none() && !dtft->get_interactions().size()) {
+  if (!py_params.get_attr("interactions").is_none()
+      && !dtft->get_interactions().size()) {
     init_dt_interactions();
   }
 
@@ -693,7 +690,7 @@
   double beta = py_beta.to_double();
   py::Validator::check_not_negative(beta, py_beta);
   dtft->set_beta(beta);
-  py_params.replace(1, py_beta.to_pyobj());
+  py_params.replace(1, py_beta.to_robj());
 }
 
 
@@ -714,7 +711,7 @@
   double lambda1 = py_lambda1.to_double();
   py::Validator::check_not_negative(lambda1, py_lambda1);
   dtft->set_lambda1(lambda1);
-  py_params.replace(2, py_lambda1.to_pyobj());
+  py_params.replace(2, py_lambda1.to_robj());
 }
 
 
@@ -735,7 +732,7 @@
   double lambda2 = py_lambda2.to_double();
   py::Validator::check_not_negative(lambda2, py_lambda2);
   dtft->set_lambda2(lambda2);
-  py_params.replace(3, py_lambda2.to_pyobj());
+  py_params.replace(3, py_lambda2.to_robj());
 }
 
 
@@ -761,7 +758,7 @@
   size_t nbins = py_nbins.to_size_t();
   py::Validator::check_positive(nbins, py_nbins);
   dtft->set_nbins(static_cast<uint64_t>(nbins));
-  py_params.replace(4, py_nbins.to_pyobj());
+  py_params.replace(4, py_nbins.to_robj());
 }
 
 
@@ -791,7 +788,7 @@
     py_mantissa_nbits
   );
   dtft->set_mantissa_nbits(static_cast<unsigned char>(mantissa_nbits));
-  py_params.replace(5, py_mantissa_nbits.to_pyobj());
+  py_params.replace(5, py_mantissa_nbits.to_robj());
 }
 
 
@@ -811,7 +808,7 @@
 void Ftrl::set_nepochs(const Arg& py_nepochs) {
   size_t nepochs = py_nepochs.to_size_t();
   dtft->set_nepochs(nepochs);
-  py_params.replace(6, py_nepochs.to_pyobj());
+  py_params.replace(6, py_nepochs.to_robj());
 }
 
 
@@ -833,7 +830,7 @@
                        << "reset this model or create a new one";
   }
   double_precision = py_double_precision.to_bool_strict();
-  py_params.replace(7, py_double_precision.to_pyobj());
+  py_params.replace(7, py_double_precision.to_robj());
 }
 
 
@@ -857,7 +854,7 @@
   }
   bool negative_class = py_negative_class.to_bool_strict();
   dtft->set_negative_class(negative_class);
-  py_params.replace(8, py_negative_class.to_pyobj());
+  py_params.replace(8, py_negative_class.to_robj());
 }
 
 
@@ -897,7 +894,7 @@
     }
   }
 
-  py_params.replace(9, arg_interactions.to_pyobj());
+  py_params.replace(9, arg_interactions.to_robj());
 }
 
 
