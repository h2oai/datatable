//------------------------------------------------------------------------------
// Copyright 2018 H2O.ai
//
// Permission is hereby granted, free of charge, to any person obtaining a
// copy of this software and associated documentation files (the "Software"),
// to deal in the Software without restriction, including without limitation
// the rights to use, copy, modify, merge, publish, distribute, sublicense,
// and/or sell copies of the Software, and to permit persons to whom the
// Software is furnished to do so, subject to the following conditions:
//
// The above copyright notice and this permission notice shall be included in
// all copies or substantial portions of the Software.
//
// THE SOFTWARE IS PROVIDED "AS IS", WITHOUT WARRANTY OF ANY KIND, EXPRESS OR
// IMPLIED, INCLUDING BUT NOT LIMITED TO THE WARRANTIES OF MERCHANTABILITY,
// FITNESS FOR A PARTICULAR PURPOSE AND NONINFRINGEMENT. IN NO EVENT SHALL THE
// AUTHORS OR COPYRIGHT HOLDERS BE LIABLE FOR ANY CLAIM, DAMAGES OR OTHER
// LIABILITY, WHETHER IN AN ACTION OF CONTRACT, TORT OR OTHERWISE, ARISING
// FROM, OUT OF OR IN CONNECTION WITH THE SOFTWARE OR THE USE OR OTHER DEALINGS
// IN THE SOFTWARE.
//------------------------------------------------------------------------------
#include <vector>
#include "frame/py_frame.h"
#include "python/_all.h"
#include "python/string.h"
#include "str/py_str.h"
#include "models/py_ftrl.h"
#include "models/py_validator.h"
#include "models/utils.h"

namespace py {

/**
 *  Model type names and their corresponding dt::FtrlModelType's
 */
static const std::unordered_map<std::string, dt::FtrlModelType> FtrlModelNameType {
   {"none", dt::FtrlModelType::NONE},
   {"auto", dt::FtrlModelType::AUTO},
   {"regression", dt::FtrlModelType::REGRESSION},
   {"binomial", dt::FtrlModelType::BINOMIAL},
   {"multinomial", dt::FtrlModelType::MULTINOMIAL}
};


/**
 *  Create and set inverse map for py::FtrlModelNameType
 */
static const std::map<dt::FtrlModelType, std::string> FtrlModelTypeName
  = Ftrl::create_model_type_name();

std::map<dt::FtrlModelType, std::string> Ftrl::create_model_type_name() {
  std::map<dt::FtrlModelType, std::string> m;
  for (const auto& v : py::FtrlModelNameType) {
    m.insert(std::pair<dt::FtrlModelType, std::string>(v.second, v.first));
  }
  return m;
}


static PKArgs args___init__(0, 1, 11, false, false,
                                 {"params", "alpha", "beta", "lambda1",
                                 "lambda2", "nbins", "mantissa_nbits",
                                 "nepochs", "double_precision",
                                 "negative_class", "interactions",
                                 "model_type"},
                                 "__init__", nullptr);


/**
 *  Ftrl(...)
 *  Initialize Ftrl object with the provided parameters.
 */
void Ftrl::m__init__(const PKArgs& args) {
  dtft = nullptr;
  double_precision = dt::FtrlParams().double_precision;

  const Arg& arg_params           = args[0];
  const Arg& arg_alpha            = args[1];
  const Arg& arg_beta             = args[2];
  const Arg& arg_lambda1          = args[3];
  const Arg& arg_lambda2          = args[4];
  const Arg& arg_nbins            = args[5];
  const Arg& arg_mantissa_nbits   = args[6];
  const Arg& arg_nepochs          = args[7];
  const Arg& arg_double_precision = args[8];
  const Arg& arg_negative_class   = args[9];
  const Arg& arg_interactions     = args[10];
  const Arg& arg_model_type       = args[11];


  bool defined_params           = !arg_params.is_none_or_undefined();
  bool defined_alpha            = !arg_alpha.is_none_or_undefined();
  bool defined_beta             = !arg_beta.is_none_or_undefined();
  bool defined_lambda1          = !arg_lambda1.is_none_or_undefined();
  bool defined_lambda2          = !arg_lambda2.is_none_or_undefined();
  bool defined_nbins            = !arg_nbins.is_none_or_undefined();
  bool defined_mantissa_nbits   = !arg_mantissa_nbits.is_none_or_undefined();
  bool defined_nepochs          = !arg_nepochs.is_none_or_undefined();
  bool defined_double_precision = !arg_double_precision.is_none_or_undefined();
  bool defined_negative_class   = !arg_negative_class.is_none_or_undefined();
  bool defined_interactions     = !arg_interactions.is_none_or_undefined();
  bool defined_model_type       = !arg_model_type.is_none_or_undefined();
  bool defined_individual_param = defined_alpha || defined_beta ||
                                  defined_lambda1 || defined_lambda2 ||
                                  defined_nbins || defined_mantissa_nbits ||
                                  defined_nepochs || defined_double_precision ||
                                  defined_negative_class || defined_interactions;

  init_py_params();

  if (defined_params) {
    if (defined_individual_param) {
      throw TypeError() << "You can either pass all the parameters with "
        << "`params` or any of the individual parameters with `alpha`, "
        << "`beta`, `lambda1`, `lambda2`, `nbins`, `mantissa_nbits`, `nepochs`, "
        << "`double_precision`, `negative_class`, `interactions` or `model_type` "
        << "to Ftrl constructor, but not both at the same time";
    }

    py::otuple py_params_in = arg_params.to_otuple();
    py::oobj py_double_precision = py_params_in.get_attr("double_precision");
    double_precision = py_double_precision.to_bool_strict();

    init_dt_ftrl();
    set_params_namedtuple(py_params_in);

  } else {
    if (defined_double_precision) {
      double_precision = arg_double_precision.to_bool_strict();
    }

    init_dt_ftrl();
    if (defined_alpha) set_alpha(arg_alpha);
    if (defined_beta) set_beta(arg_beta);
    if (defined_lambda1) set_lambda1(arg_lambda1);
    if (defined_lambda2) set_lambda2(arg_lambda2);
    if (defined_nbins) set_nbins(arg_nbins);
    if (defined_mantissa_nbits) set_mantissa_nbits(arg_mantissa_nbits);
    if (defined_nepochs) set_nepochs(arg_nepochs);
    if (defined_double_precision) set_double_precision(arg_double_precision);
    if (defined_negative_class) set_negative_class(arg_negative_class);
    if (defined_interactions) set_interactions(arg_interactions);
    if (defined_model_type) set_model_type(arg_model_type);
  }
}


void Ftrl::init_dt_ftrl() {
  if (double_precision) {
    dtft = new dt::Ftrl<double>();
  } else {
    dtft = new dt::Ftrl<float>();
  }
}


/**
 *  Deallocate underlying data for an Ftrl object
 */
void Ftrl::m__dealloc__() {
  delete dtft;
  dtft = nullptr;
}


/**
 *  Check if provided interactions are consistent with the column names
 *  of the training frame.
 */
void Ftrl::init_dt_interactions() {
  std::vector<intvec> interactions;
  auto py_iter = py_params.get_attr("interactions").to_oiter();
  interactions.reserve(py_iter.size());

  for (auto py_interaction : py_iter) {
    size_t nfeatures = py_interaction.to_pylist().size();
    intvec interaction;
    interaction.reserve(nfeatures);
    for (auto py_feature : py_interaction.to_oiter()) {
      std::string feature = py_feature.to_string();

      auto it = find(colnames.begin(), colnames.end(), feature);
      if (it == colnames.end()) {
        throw ValueError() << "Feature " << py_feature << " is used for "
                              "interactions, however, it is missing in the "
                              "training frame";
      }

      auto pos = static_cast<size_t>(std::distance(colnames.begin(), it));
      interaction.push_back(pos);
    }

    interactions.push_back(std::move(interaction));
  }
  dtft->set_interactions(std::move(interactions));
}


/**
 *  .fit(...)
 *  Do dataset validation and a call to `dtft->dispatch_fit(...)` method.
 */
static PKArgs args_fit(2, 5, 0, false, false, {"X_train", "y_train",
                       "X_validation", "y_validation",
                       "nepochs_validation", "validation_error",
                       "validation_average_niterations"}, "fit",
R"(fit(self, X_train, y_train, X_validation=None, y_validation=None,
       nepochs_validation=1, validation_error=0.01,
       validation_average_niterations=1)
--

Train FTRL model on a dataset.

Parameters
----------
X_train: Frame
    Training frame of shape (nrows, ncols).

y_train: Frame
    Target frame of shape (nrows, 1).

X_validation: Frame
    Validation frame of shape (nrows, ncols).

y_validation: Frame
    Validation target frame of shape (nrows, 1).

nepochs_validation: float
    Parameter that specifies how often, in epoch units, validation
    error should be checked.

validation_error: float
    If within `nepochs_validation` relative validation error does not improve
    by at least `validation_error`, training stops.

validation_average_niterations: int
    Number of iterations that is used to calculate average loss. Here, each
    iteration corresponds to `nepochs_validation` epochs.

Returns
-------
A tuple consisting of two elements: `epoch` and `loss`, where
`epoch` is the epoch at which model fitting stopped, and `loss` is the final
loss. When validation dataset is not provided, `epoch` returned is equal to
`nepochs`, and `loss` is `float('nan')`.
)");


oobj Ftrl::fit(const PKArgs& args) {
  const Arg& arg_X_train                        = args[0];
  const Arg& arg_y_train                        = args[1];
  const Arg& arg_X_validation                   = args[2];
  const Arg& arg_y_validation                   = args[3];
  const Arg& arg_nepochs_validation             = args[4];
  const Arg& arg_validation_error               = args[5];
  const Arg& arg_validation_average_niterations = args[6];

  // Training set handling
  if (arg_X_train.is_undefined()) {
    throw ValueError() << "Training frame parameter is missing";
  }

  if (arg_y_train.is_undefined()) {
    throw ValueError() << "Target frame parameter is missing";
  }

  DataTable* dt_X_train = arg_X_train.to_datatable();
  DataTable* dt_y = arg_y_train.to_datatable();

  if (dt_X_train == nullptr || dt_y == nullptr) return py::None();

  if (dt_X_train->ncols == 0) {
    throw ValueError() << "Training frame must have at least one column";
  }

  if (dt_X_train->nrows == 0) {
    throw ValueError() << "Training frame cannot be empty";
  }

  if (dt_y->ncols != 1) {
    throw ValueError() << "Target frame must have exactly one column";
  }

  if (dt_X_train->nrows != dt_y->nrows) {
    throw ValueError() << "Target column must have the same number of rows "
                       << "as the training frame";
  }

  if (!dtft->is_model_trained()) {
    colnames = dt_X_train->get_names();
  }

  if (dtft->is_model_trained() && dt_X_train->get_names() != colnames) {
    throw ValueError() << "Training frame names cannot change for a trained "
                       << "model";
  }

  if (!py_params.get_attr("interactions").is_none()
      && !dtft->get_interactions().size()) {
    init_dt_interactions();
  }

  // Validtion set handling
  DataTable* dt_X_val = nullptr;
  DataTable* dt_y_val = nullptr;
  double nepochs_val = std::numeric_limits<double>::quiet_NaN();
  double val_error = std::numeric_limits<double>::quiet_NaN();
  size_t val_niters = 0;

  if (!arg_X_validation.is_none_or_undefined() &&
      !arg_y_validation.is_none_or_undefined()) {
    dt_X_val = arg_X_validation.to_datatable();
    dt_y_val = arg_y_validation.to_datatable();

    if (dt_X_val->ncols != dt_X_train->ncols) {
      throw ValueError() << "Validation frame must have the same number of "
                         << "columns as the training frame";
    }

    if (dt_X_val->get_names() != colnames) {
      throw ValueError() << "Validation frame must have the same column "
                         << "names as the training frame";
    }

    if (dt_X_val->nrows == 0) {
      throw ValueError() << "Validation frame cannot be empty";
    }

    if (dt_y_val->ncols != 1) {
      throw ValueError() << "Validation target frame must have exactly "
                         << "one column";
    }

<<<<<<< HEAD
    if (dt_y_val->get_column(0).stype() != dt_y->get_column(0).stype()) {
      throw ValueError() << "Validation target frame must have the same "
                            "stype as the target frame";
=======

    LType ltype = dt_y->get_ocolumn(0).ltype();
    LType ltype_val = dt_y_val->get_ocolumn(0).ltype();

    if (ltype != ltype_val) {
      throw TypeError() << "Training and validation target columns must have "
                        << "the same ltype, got: `" << info::ltype_name(ltype)
                        << "` and `" << info::ltype_name(ltype_val) << "`";
>>>>>>> 3cc62d09
    }

    if (dt_X_val->nrows != dt_y_val->nrows) {
      throw ValueError() << "Validation target frame must have the same "
                         << "number of rows as the validation frame itself";
    }

    if (!arg_nepochs_validation.is_none_or_undefined()) {
      nepochs_val = arg_nepochs_validation.to_double();
      py::Validator::check_finite(nepochs_val, arg_nepochs_validation);
      py::Validator::check_positive(nepochs_val, arg_nepochs_validation);
      py::Validator::check_less_than_or_equal_to(
        nepochs_val,
        static_cast<double>(dtft->get_nepochs()),
        arg_nepochs_validation
      );
    } else nepochs_val = 1;

    if (!arg_validation_error.is_none_or_undefined()) {
      val_error = arg_validation_error.to_double();
      py::Validator::check_finite(val_error, arg_validation_error);
      py::Validator::check_positive(val_error, arg_validation_error);
    } else val_error = 0.01;

    if (!arg_validation_average_niterations.is_none_or_undefined()) {
      val_niters = arg_validation_average_niterations.to_size_t();
      py::Validator::check_positive<size_t>(val_niters, arg_validation_average_niterations);
    } else val_niters = 1;
  }

  dt::FtrlFitOutput output = dtft->dispatch_fit(dt_X_train, dt_y,
                                                dt_X_val, dt_y_val,
                                                nepochs_val, val_error, val_niters);

  static onamedtupletype py_fit_output_ntt(
    "FtrlFitOutput",
    "Tuple of fit output",
    {
      {"epoch", "epoch at which fitting stopped"},
      {"loss",  "final loss calculated on the validation dataset"}
    }
  );

  py::onamedtuple res(py_fit_output_ntt);
  res.set(0, py::ofloat(output.epoch));
  res.set(1, py::ofloat(output.loss));
  return std::move(res);
}


/**
 *  .predict(...)
 *  Perform dataset validation, make a call to `dtft->predict(...)`,
 *  return frame with predictions.
 */
static PKArgs args_predict(1, 0, 0, false, false, {"X"}, "predict",
R"(predict(self, X)
--

Make predictions for a dataset.

Parameters
----------
X: Frame
    Frame of shape (nrows, ncols) to make predictions for.
    It should have the same number of columns as the training frame.

Returns
-------
A new frame of shape (nrows, nlabels) with the predicted probabilities
for each row of frame X and each label the model was trained for.
)");


oobj Ftrl::predict(const PKArgs& args) {
  const Arg& arg_X = args[0];
  if (arg_X.is_undefined()) {
    throw ValueError() << "Frame to make predictions for is missing";
  }

  DataTable* dt_X = arg_X.to_datatable();
  if (dt_X == nullptr) return Py_None;

  if (!dtft->is_model_trained()) {
    throw ValueError() << "Cannot make any predictions, the model "
                          "should be trained first";
  }

  size_t ncols = dtft->get_ncols();
  if (dt_X->ncols != ncols && ncols != 0) {
    throw ValueError() << "Can only predict on a frame that has " << ncols
                       << " column" << (ncols == 1? "" : "s")
                       << ", i.e. has the same number of features as "
                          "was used for model training";
  }

  if (dt_X->get_names() != colnames) {
    throw ValueError() << "Frames used for training and predictions "
                       << "should have the same column names";
  }

  if (!py_params.get_attr("interactions").is_none()
      && !dtft->get_interactions().size()) {
    init_dt_interactions();
  }


  if (!py_params.get_attr("interactions").is_none()
      && !dtft->get_interactions().size()) {
    init_dt_interactions();
  }


  DataTable* dt_p = dtft->dispatch_predict(dt_X).release();
  py::oobj df_p = py::Frame::oframe(dt_p);

  return df_p;
}


/**
 *  .reset()
 *  Reset the model by making a call to `dtft->reset()`.
 */
static PKArgs args_reset(0, 0, 0, false, false, {}, "reset",
R"(reset(self)
--

Reset FTRL model by clearing all the model weights, labels and
feature importance information.

Parameters
----------
None

Returns
-------
None
)");


void Ftrl::reset(const PKArgs&) {
  dtft->reset();
  colnames.clear();
}


/**
 *  .labels
 */
static GSArgs args_labels(
  "labels",
  R"(Frame of labels used for classification.)");


oobj Ftrl::get_labels() const {
  DataTable* dt_labels = dtft->get_labels();
  if (dt_labels ==nullptr) return py::None();
  py::oobj df_labels = py::Frame::oframe(dt_labels);
  return df_labels;
}


/**
 *  .model
 */
static GSArgs args_model(
  "model",
R"(Model frame of shape `(nbins, 2 * nlabels)`, where nlabels is
the total number of labels the model was trained on, and nbins
is the number of bins used for the hashing trick. Odd frame columns
contain z model coefficients, and even columns n model coefficients.)");


oobj Ftrl::get_model() const {
  if (!dtft->is_model_trained()) return py::None();

  DataTable* dt_model = dtft->get_model();
  py::oobj df_model = py::Frame::oframe(dt_model);
  return df_model;
}


void Ftrl::set_model(robj model) {
  DataTable* dt_model = model.to_datatable();
  if (dt_model == nullptr) return;

  size_t ncols = dt_model->ncols;
  if (dt_model->nrows != dtft->get_nbins() || dt_model->ncols%2 != 0) {
    throw ValueError() << "Model frame must have " << dtft->get_nbins()
                       << " rows, and an even number of columns, "
                       << "whereas your frame has "
                       << dt_model->nrows << " row"
                       << (dt_model->nrows == 1? "": "s")
                       << " and "
                       << dt_model->ncols << " column"
                       << (dt_model->ncols == 1? "": "s");

  }

  SType stype = (double_precision)? SType::FLOAT64 : SType::FLOAT32;

  for (size_t i = 0; i < ncols; ++i) {

    const Column& col = dt_model->get_column(i);
    SType c_stype = col.stype();
    if (col.stype() != stype) {
      throw ValueError() << "Column " << i << " in the model frame should "
                         << "have a type of " << stype << ", whereas it has "
                         << "the following type: "
                         << c_stype;
    }

    if ((i % 2) && py::Validator::has_negatives(col)) {
      throw ValueError() << "Column " << i << " cannot have negative values";
    }
  }
  dtft->set_model(dt_model);
}


/**
 *  .feature_importances
 */
static GSArgs args_fi(
  "feature_importances",
R"(Two-column frame with feature names and the corresponding
feature importances normalized to [0; 1].)");


oobj Ftrl::get_fi() const {
  return get_normalized_fi(true);
}

oobj Ftrl::get_normalized_fi(bool normalize) const {
  if (!dtft->is_model_trained()) return py::None();

  DataTable* dt_fi = dtft->get_fi(normalize);
  py::oobj df_fi = py::Frame::oframe(dt_fi);
  return df_fi;
}


/**
 *  .colnames
 */
static GSArgs args_colnames(
  "colnames",
  "Column names"
);


oobj Ftrl::get_colnames() const {
  if (dtft->is_model_trained()) {
    size_t ncols = colnames.size();
    py::olist py_colnames(ncols);
    for (size_t i = 0; i < ncols; ++i) {
      py_colnames.set(i, py::ostring(colnames[i]));
    }
    return std::move(py_colnames);
  } else {
    return py::None();
  }
}


void Ftrl::set_colnames(robj py_colnames) {
  if (py_colnames.is_list()) {
    py::olist py_colnames_list = py_colnames.to_pylist();
    size_t ncolnames = py_colnames_list.size();

    colnames.reserve(ncolnames);
    for (size_t i = 0; i < ncolnames; ++i) {
      colnames.push_back(py_colnames_list[i].to_string());
    }
  }
}


/**
 *  .colname_hashes
 */
static GSArgs args_colname_hashes(
  "colname_hashes",
  "Column name hashes"
);


oobj Ftrl::get_colname_hashes() const {
  if (dtft->is_model_trained()) {
    size_t ncols = dtft->get_ncols();
    py::olist py_colname_hashes(ncols);
    const std::vector<uint64_t>& colname_hashes = dtft->get_colname_hashes();
    for (size_t i = 0; i < ncols; ++i) {
      size_t h = static_cast<size_t>(colname_hashes[i]);
      py_colname_hashes.set(i, py::oint(h));
    }
    return std::move(py_colname_hashes);
  } else {
    return py::None();
  }
}


/**
 *  .alpha
 */
static GSArgs args_alpha(
  "alpha",
  "`alpha` in per-coordinate FTRL-Proximal algorithm");


oobj Ftrl::get_alpha() const {
  return py_params.get_attr("alpha");
}


void Ftrl::set_alpha(const Arg& py_alpha) {
  double alpha = py_alpha.to_double();
  py::Validator::check_finite(alpha, py_alpha);
  py::Validator::check_positive(alpha, py_alpha);
  dtft->set_alpha(alpha);
  py_params.replace(0, py_alpha.robj());
}


/**
 *  .beta
 */
static GSArgs args_beta(
  "beta",
  "`beta` in per-coordinate FTRL-Proximal algorithm");


oobj Ftrl::get_beta() const {
  return py_params.get_attr("beta");
}


void Ftrl::set_beta(const Arg& py_beta) {
  double beta = py_beta.to_double();
  py::Validator::check_finite(beta, py_beta);
  py::Validator::check_not_negative(beta, py_beta);
  dtft->set_beta(beta);
  py_params.replace(1, py_beta.to_robj());
}


/**
 *  .lambda1
 */
static GSArgs args_lambda1(
  "lambda1",
  "L1 regularization parameter");


oobj Ftrl::get_lambda1() const {
  return py_params.get_attr("lambda1");
}


void Ftrl::set_lambda1(const Arg& py_lambda1) {
  double lambda1 = py_lambda1.to_double();
  py::Validator::check_finite(lambda1, py_lambda1);
  py::Validator::check_not_negative(lambda1, py_lambda1);
  dtft->set_lambda1(lambda1);
  py_params.replace(2, py_lambda1.to_robj());
}


/**
 *  .lambda2
 */
static GSArgs args_lambda2(
  "lambda2",
  "L2 regularization parameter");


oobj Ftrl::get_lambda2() const {
  return py_params.get_attr("lambda2");
}


void Ftrl::set_lambda2(const Arg& py_lambda2) {
  double lambda2 = py_lambda2.to_double();
  py::Validator::check_finite(lambda2, py_lambda2);
  py::Validator::check_not_negative(lambda2, py_lambda2);
  dtft->set_lambda2(lambda2);
  py_params.replace(3, py_lambda2.to_robj());
}


/**
 *  .nbins
 */
static GSArgs args_nbins(
  "nbins",
  "Number of bins for the hashing trick");


oobj Ftrl::get_nbins() const {
  return py_params.get_attr("nbins");
}


void Ftrl::set_nbins(const Arg& py_nbins) {
  if (dtft->is_model_trained()) {
    throw ValueError() << "Cannot change `nbins` for a trained model, "
                       << "reset this model or create a new one";
  }

  size_t nbins = py_nbins.to_size_t();
  py::Validator::check_positive(nbins, py_nbins);
  dtft->set_nbins(static_cast<uint64_t>(nbins));
  py_params.replace(4, py_nbins.to_robj());
}


/**
 *  .mantissa_nbits
 */
static GSArgs args_mantissa_nbits(
  "mantissa_nbits",
  "Number of bits from mantissa to be used for hashing float values");


oobj Ftrl::get_mantissa_nbits() const {
  return py_params.get_attr("mantissa_nbits");
}


void Ftrl::set_mantissa_nbits(const Arg& py_mantissa_nbits) {
  if (dtft->is_model_trained()) {

    throw ValueError() << "Cannot change `mantissa_nbits` for a trained model, "
                       << "reset this model or create a new one";
  }

  size_t mantissa_nbits = py_mantissa_nbits.to_size_t();
  py::Validator::check_less_than_or_equal_to<uint64_t>(
    mantissa_nbits,
    dt::FtrlBase::DOUBLE_MANTISSA_NBITS,
    py_mantissa_nbits
  );
  dtft->set_mantissa_nbits(static_cast<unsigned char>(mantissa_nbits));
  py_params.replace(5, py_mantissa_nbits.to_robj());
}


/**
 *  .nepochs
 */
static GSArgs args_nepochs(
  "nepochs",
  "Number of epochs to train a model");


oobj Ftrl::get_nepochs() const {
  return py_params.get_attr("nepochs");
}


void Ftrl::set_nepochs(const Arg& py_nepochs) {
  size_t nepochs = py_nepochs.to_size_t();
  dtft->set_nepochs(nepochs);
  py_params.replace(6, py_nepochs.to_robj());
}


/**
 *  .double_precision
 */
static GSArgs args_double_precision(
  "double_precision",
  "Whether to use double precision arithmetic for modeling");


oobj Ftrl::get_double_precision() const {
  return py_params.get_attr("double_precision");
}

void Ftrl::set_double_precision(const Arg& py_double_precision) {
  if (dtft->is_model_trained()) {
    throw ValueError() << "Cannot change `double_precision` for a trained model, "
                       << "reset this model or create a new one";
  }
  double_precision = py_double_precision.to_bool_strict();
  py_params.replace(7, py_double_precision.to_robj());
}


/**
 *  .negative_class
 */
static GSArgs args_negative_class(
  "negative_class",
  "Whether to train on negatives in the case of multinomial classification.");


oobj Ftrl::get_negative_class() const {
  return py_params.get_attr("negative_class");
}


void Ftrl::set_negative_class(const Arg& py_negative_class) {
  if (dtft->is_model_trained()) {
    throw ValueError() << "Cannot change `negative_class` for a trained model, "
                       << "reset this model or create a new one";
  }
  bool negative_class = py_negative_class.to_bool_strict();
  dtft->set_negative_class(negative_class);
  py_params.replace(8, py_negative_class.to_robj());
}


/**
 *  .interactions
 */
static GSArgs args_interactions(
  "interactions",
  "List of feature lists to do interactions for");


oobj Ftrl::get_interactions() const {
  return py_params.get_attr("interactions");
}


void Ftrl::set_interactions(const Arg& arg_interactions) {
  if (dtft->is_model_trained())
    throw ValueError() << "Cannot change `interactions` for a trained model, "
                       << "reset this model or create a new one";

  auto py_interactions_in = arg_interactions.to_oiter();
  for (auto py_interaction : py_interactions_in) {
    if (!py_interaction.is_list())
      throw TypeError() << arg_interactions.name()
                        << " should be a list of lists, "
                        << "instead encountered: " << py_interaction;

    auto py_interaction_iter = py_interaction.to_oiter();
    if (!py_interaction_iter.size())
      throw TypeError() << "Interaction lists cannot be empty";

    for (auto py_feature : py_interaction_iter) {
      if (!py_feature.is_string())
        throw TypeError() << "Interaction features should be strings, "
                          << "instead encountered: " << py_feature;
    }
  }

  py_params.replace(9, arg_interactions.to_robj());
}


/**
 *  .model_type
 */
static GSArgs args_model_type(
  "model_type",
  "FTRL model type: 'auto', 'regression', 'binomial' or 'multinomial.");


oobj Ftrl::get_model_type() const {
  return py_params.get_attr("model_type");
}


void Ftrl::set_model_type(const Arg& py_model_type) {
  if (dtft->is_model_trained()) {
    throw ValueError() << "Cannot change `model_type` for a trained model, "
                       << "reset this model or create a new one";
  }
  std::string model_type = py_model_type.to_string();
  auto it = py::FtrlModelNameType.find(model_type);
  if (it == py::FtrlModelNameType.end() || it->second == dt::FtrlModelType::NONE) {
    throw ValueError() << "Model type `" << model_type << "` is not supported";
  }

  dtft->set_model_type(it->second);
  py_params.replace(10, py_model_type.to_robj());
}


/**
 *  .model_type_trained
 */
static GSArgs args_model_type_trained(
  "model_type_trained",
  "FTRL trained model type: 'none', 'regression', 'binomial' or 'multinomial.");


oobj Ftrl::get_model_type_trained() const {
  dt::FtrlModelType dt_model_type = dtft->get_model_type_trained();
  std::string model_type = FtrlModelTypeName.at(dt_model_type);
  return py::ostring(std::move(model_type));
}


/**
 *  .params
 */
static GSArgs args_params(
  "params",
  "FTRL model parameters");


oobj Ftrl::get_params_namedtuple() const {
  return py_params;
}



void Ftrl::set_params_namedtuple(robj params_in) {
  py::otuple params_tuple = params_in.to_otuple();
  size_t n_params = params_tuple.size();

  if (n_params != 11) {
    throw ValueError() << "Tuple of FTRL parameters should have 11 elements, "
                       << "got: " << n_params;
  }
  py::oobj py_alpha = params_in.get_attr("alpha");
  py::oobj py_beta = params_in.get_attr("beta");
  py::oobj py_lambda1 = params_in.get_attr("lambda1");
  py::oobj py_lambda2 = params_in.get_attr("lambda2");
  py::oobj py_nbins = params_in.get_attr("nbins");
  py::oobj py_mantissa_nbits = params_in.get_attr("mantissa_nbits");
  py::oobj py_nepochs = params_in.get_attr("nepochs");
  py::oobj py_double_precision = params_in.get_attr("double_precision");
  py::oobj py_negative_class = params_in.get_attr("negative_class");
  py::oobj py_interactions = params_in.get_attr("interactions");
  py::oobj py_model_type = params_in.get_attr("model_type");


  set_alpha({py_alpha, "`FtrlParams.alpha`"});
  set_beta({py_beta, "`FtrlParams.beta`"});
  set_lambda1({py_lambda1, "`FtrlParams.lambda1`"});
  set_lambda2({py_lambda2, "`FtrlParams.lambda2`"});
  set_nbins({py_nbins, "`FtrlParams.nbins`"});
  set_mantissa_nbits({py_mantissa_nbits, "`FtrlParams.mantissa_nbits`"});
  set_nepochs({py_nepochs, "`FtrlParams.nepochs`"});
  set_double_precision({py_double_precision, "`FtrlParams.double_precision`"});
  set_negative_class({py_negative_class, "`FtrlParams.negative_class`"});
  set_interactions({py_interactions, "`FtrlParams.interactions`"});
  set_model_type({py_model_type, "`FtrlParams.model_type`"});
}


oobj Ftrl::get_params_tuple() const {
  return otuple {get_alpha(),
                 get_beta(),
                 get_lambda1(),
                 get_lambda2(),
                 get_nbins(),
                 get_mantissa_nbits(),
                 get_nepochs(),
                 get_double_precision(),
                 get_negative_class(),
                 get_interactions(),
                 get_model_type()
                };
}


void Ftrl::set_params_tuple(robj params) {
  py::otuple params_tuple = params.to_otuple();
  size_t n_params = params_tuple.size();
  if (n_params != 11) {
    throw ValueError() << "Tuple of FTRL parameters should have 11 elements, "
                       << "got: " << n_params;
  }
  set_alpha({params_tuple[0], "alpha"});
  set_beta({params_tuple[1], "beta"});
  set_lambda1({params_tuple[2], "lambda1"});
  set_lambda2({params_tuple[3], "lambda2"});
  set_nbins({params_tuple[4], "nbins"});
  set_mantissa_nbits({params_tuple[5], "mantissa_nbits"});
  set_nepochs({params_tuple[6], "nepochs"});
  set_double_precision({params_tuple[7], "double_precision"});
  set_negative_class({params_tuple[8], "negative_class"});
  set_interactions({params_tuple[9], "interactions"});
  set_model_type({params_tuple[10], "model_type"});
}


void Ftrl::init_py_params() {
  static onamedtupletype py_params_ntt(
    "FtrlParams",
    args_params.doc, {
      {args_alpha.name,            args_alpha.doc},
      {args_beta.name,             args_beta.doc},
      {args_lambda1.name,          args_lambda1.doc},
      {args_lambda2.name,          args_lambda2.doc},
      {args_nbins.name,            args_nbins.doc},
      {args_mantissa_nbits.name,   args_mantissa_nbits.doc},
      {args_nepochs.name,          args_nepochs.doc},
      {args_double_precision.name, args_double_precision.doc},
      {args_negative_class.name,   args_negative_class.doc},
      {args_interactions.name,     args_interactions.doc},
      {args_model_type.name,       args_model_type.doc}
    }
  );

  dt::FtrlParams params;
  py::onamedtuple py_params_temp(py_params_ntt);
  py_params = std::move(py_params_temp);

  py_params.replace(0, py::ofloat(params.alpha));
  py_params.replace(1, py::ofloat(params.beta));
  py_params.replace(2, py::ofloat(params.lambda1));
  py_params.replace(3, py::ofloat(params.lambda2));
  py_params.replace(4, py::oint(static_cast<size_t>(params.nbins)));
  py_params.replace(5, py::oint(params.mantissa_nbits));
  py_params.replace(6, py::oint(params.nepochs));
  py_params.replace(7, py::obool(params.double_precision));
  py_params.replace(8, py::obool(params.negative_class));
  py_params.replace(9, py::None());
  py_params.replace(10, py::ostring("auto"));
}



/**
 *  Pickling support.
 */
static PKArgs args___getstate__(
    0, 0, 0, false, false, {}, "__getstate__", nullptr);


oobj Ftrl::m__getstate__(const PKArgs&) {
  py::oobj py_api_version = py::oint(API_VERSION);
  py::oobj py_model = get_model();
  py::oobj py_fi = get_normalized_fi(false);
  py::oobj py_labels = get_labels();
  py::oobj py_colnames = get_colnames();
  py::oobj py_params_tuple = get_params_tuple();
  py::oobj py_model_type = get_model_type_trained();

  return otuple {py_api_version,
                 py_params_tuple,
                 py_model,
                 py_fi,
                 py_labels,
                 py_colnames,
                 py_model_type
                };
}


/**
 *  Unpickling support.
 */
static PKArgs args___setstate__(
    1, 0, 0, false, false, {"state"}, "__setstate__", nullptr);

void Ftrl::m__setstate__(const PKArgs& args) {
  m__dealloc__();
  py::otuple pickle = args[0].to_otuple();

  if (!pickle[0].is_int()) {
    throw TypeError() << "This FTRL model was pickled with the old "
                      << "version of datatable, that has no information "
                      << "on the FTRL API version";
  }

  py::oint py_api_version = pickle[0].to_size_t(); // Not used for the moment
  py::otuple py_params_tuple = pickle[1].to_otuple();

  double_precision = py_params_tuple[7].to_bool_strict();
  init_dt_ftrl();
  init_py_params();
  set_params_tuple(pickle[1]);
  set_model(pickle[2]);
  if (pickle[3].is_frame()) {
    dtft->set_fi(pickle[3].to_datatable());
  }

  if (pickle[4].is_frame()) {
    dtft->set_labels(pickle[4].to_datatable());
  }
  set_colnames(pickle[5]);

  auto model_type = py::FtrlModelNameType.at(pickle[6].to_string());
  dtft->set_model_type_trained(model_type);
}




//------------------------------------------------------------------------------
// py::Ftrl::Type
//------------------------------------------------------------------------------

void Ftrl::impl_init_type(XTypeMaker& xt) {
  xt.set_class_name("datatable.models.Ftrl");
  xt.set_class_doc(R"(Follow the Regularized Leader (FTRL) model.

FTRL model is a datatable implementation of the FTRL-Proximal online
learning algorithm for binomial logistic regression. It uses a hashing
trick for feature vectorization and the Hogwild approach
for parallelization. FTRL for multinomial classification and continuous
targets are implemented experimentally.

See this reference for more details:
https://www.eecs.tufts.edu/~dsculley/papers/ad-click-prediction.pdf

Parameters
----------
alpha : float
    `alpha` in per-coordinate learning rate algorithm, defaults to `0.005`.

beta : float
    `beta` in per-coordinate learning rate algorithm, defaults to `1`.

lambda1 : float
    L1 regularization parameter, defaults to `0`.

lambda2 : float
    L2 regularization parameter, defaults to `0`.

nbins : int
    Number of bins to be used for the hashing trick, defaults to `10**6`.

mantissa_nbits : int
    Number of bits from mantissa to be used for hashing, defaults to `10`.

nepochs : int
    Number of training epochs, defaults to `1`.

double_precision : bool
    Whether to use double precision arithmetic or not, defaults to `False`.

negative_class : bool
    Whether to create and train on a "negative" class in the case of multinomial classification.
)");

  xt.add(CONSTRUCTOR(&Ftrl::m__init__, args___init__));
  xt.add(DESTRUCTOR(&Ftrl::m__dealloc__));

  // Input parameters
  xt.add(GETTER(&Ftrl::get_params_namedtuple, args_params));
  xt.add(GETSET(&Ftrl::get_alpha, &Ftrl::set_alpha, args_alpha));
  xt.add(GETSET(&Ftrl::get_beta, &Ftrl::set_beta, args_beta));
  xt.add(GETSET(&Ftrl::get_lambda1, &Ftrl::set_lambda1, args_lambda1));
  xt.add(GETSET(&Ftrl::get_lambda2, &Ftrl::set_lambda2, args_lambda2));
  xt.add(GETSET(&Ftrl::get_nbins, &Ftrl::set_nbins, args_nbins));
  xt.add(GETSET(&Ftrl::get_mantissa_nbits, &Ftrl::set_mantissa_nbits, args_mantissa_nbits));
  xt.add(GETSET(&Ftrl::get_nepochs, &Ftrl::set_nepochs, args_nepochs));
  xt.add(GETTER(&Ftrl::get_double_precision, args_double_precision));
  xt.add(GETSET(&Ftrl::get_negative_class, &Ftrl::set_negative_class, args_negative_class));
  xt.add(GETSET(&Ftrl::get_interactions, &Ftrl::set_interactions, args_interactions));
  xt.add(GETSET(&Ftrl::get_model_type, &Ftrl::set_model_type, args_model_type));

  // Model and features
  xt.add(GETTER(&Ftrl::get_labels, args_labels));
  xt.add(GETTER(&Ftrl::get_model_type_trained, args_model_type_trained));
  xt.add(GETTER(&Ftrl::get_model, args_model));
  xt.add(GETTER(&Ftrl::get_fi, args_fi));
  xt.add(GETTER(&Ftrl::get_colnames, args_colnames));
  xt.add(GETTER(&Ftrl::get_colname_hashes, args_colname_hashes));

  // Fit, predict and reset
  xt.add(METHOD(&Ftrl::fit, args_fit));
  xt.add(METHOD(&Ftrl::predict, args_predict));
  xt.add(METHOD(&Ftrl::reset, args_reset));

  // Pickling and unpickling
  xt.add(METHOD(&Ftrl::m__getstate__, args___getstate__));
  xt.add(METHOD(&Ftrl::m__setstate__, args___setstate__));
}




} // namespace py<|MERGE_RESOLUTION|>--- conflicted
+++ resolved
@@ -331,20 +331,14 @@
                          << "one column";
     }
 
-<<<<<<< HEAD
-    if (dt_y_val->get_column(0).stype() != dt_y->get_column(0).stype()) {
-      throw ValueError() << "Validation target frame must have the same "
-                            "stype as the target frame";
-=======
-
-    LType ltype = dt_y->get_ocolumn(0).ltype();
-    LType ltype_val = dt_y_val->get_ocolumn(0).ltype();
+
+    LType ltype = dt_y->get_column(0).ltype();
+    LType ltype_val = dt_y_val->get_column(0).ltype();
 
     if (ltype != ltype_val) {
       throw TypeError() << "Training and validation target columns must have "
                         << "the same ltype, got: `" << info::ltype_name(ltype)
                         << "` and `" << info::ltype_name(ltype_val) << "`";
->>>>>>> 3cc62d09
     }
 
     if (dt_X_val->nrows != dt_y_val->nrows) {
