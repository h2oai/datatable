//------------------------------------------------------------------------------
// Copyright 2018 H2O.ai
//
// Permission is hereby granted, free of charge, to any person obtaining a
// copy of this software and associated documentation files (the "Software"),
// to deal in the Software without restriction, including without limitation
// the rights to use, copy, modify, merge, publish, distribute, sublicense,
// and/or sell copies of the Software, and to permit persons to whom the
// Software is furnished to do so, subject to the following conditions:
//
// The above copyright notice and this permission notice shall be included in
// all copies or substantial portions of the Software.
//
// THE SOFTWARE IS PROVIDED "AS IS", WITHOUT WARRANTY OF ANY KIND, EXPRESS OR
// IMPLIED, INCLUDING BUT NOT LIMITED TO THE WARRANTIES OF MERCHANTABILITY,
// FITNESS FOR A PARTICULAR PURPOSE AND NONINFRINGEMENT. IN NO EVENT SHALL THE
// AUTHORS OR COPYRIGHT HOLDERS BE LIABLE FOR ANY CLAIM, DAMAGES OR OTHER
// LIABILITY, WHETHER IN AN ACTION OF CONTRACT, TORT OR OTHERWISE, ARISING
// FROM, OUT OF OR IN CONNECTION WITH THE SOFTWARE OR THE USE OR OTHER DEALINGS
// IN THE SOFTWARE.
//------------------------------------------------------------------------------
#include "frame/py_frame.h"
#include "python/_all.h"
#include "python/string.h"
#include "str/py_str.h"
#include <vector>
#include "models/py_ftrl.h"
#include "models/py_validator.h"
#include "models/utils.h"

namespace py {

PKArgs Ftrl::Type::args___init__(0, 2, 6, false, false,
                                 {"params", "alpha", "beta", "lambda1",
                                 "lambda2", "nbins", "nepochs",
                                 "double_precision"}, "__init__", nullptr);


/*
*  Ftrl(...)
*  Initialize Ftrl object with the provided parameters.
*/
void Ftrl::m__init__(PKArgs& args) {
  dtft = nullptr;
  dt::FtrlParams ftrl_params;

  const Arg& arg_params           = args[0];
  const Arg& arg_alpha            = args[1];
  const Arg& arg_beta             = args[2];
  const Arg& arg_lambda1          = args[3];
  const Arg& arg_lambda2          = args[4];
  const Arg& arg_nbins            = args[5];
  const Arg& arg_nepochs          = args[6];
  const Arg& arg_double_precision = args[7];

  bool defined_params           = !arg_params.is_none_or_undefined();
  bool defined_alpha            = !arg_alpha.is_none_or_undefined();
  bool defined_beta             = !arg_beta.is_none_or_undefined();
  bool defined_lambda1          = !arg_lambda1.is_none_or_undefined();
  bool defined_lambda2          = !arg_lambda2.is_none_or_undefined();
  bool defined_nbins            = !arg_nbins.is_none_or_undefined();
  bool defined_nepochs          = !arg_nepochs.is_none_or_undefined();
  bool defined_double_precision = !arg_double_precision.is_none_or_undefined();

  if (defined_params) {
    if (defined_alpha || defined_beta || defined_lambda1 || defined_lambda2 ||
        defined_nbins || defined_nepochs || defined_double_precision) {
      throw TypeError() << "You can either pass all the parameters with "
            << "`params` or any of the individual parameters with `alpha`, "
            << "`beta`, `lambda1`, `lambda2`, `nbins`, `nepochs` "
            << "or `double_precision` to Ftrl constructor, "
            << "but not both at the same time";
    }
    py::otuple py_params = arg_params.to_otuple();
    py::oobj py_alpha = py_params.get_attr("alpha");
    py::oobj py_beta = py_params.get_attr("beta");
    py::oobj py_lambda1 = py_params.get_attr("lambda1");
    py::oobj py_lambda2 = py_params.get_attr("lambda2");
    py::oobj py_nbins = py_params.get_attr("nbins");
    py::oobj py_nepochs = py_params.get_attr("nepochs");
    py::oobj py_double_precision = py_params.get_attr("double_precision");

    ftrl_params.alpha = py_alpha.to_double();
    ftrl_params.beta = py_beta.to_double();
    ftrl_params.lambda1 = py_lambda1.to_double();
    ftrl_params.lambda2 = py_lambda2.to_double();
    ftrl_params.nbins = static_cast<uint64_t>(py_nbins.to_size_t());
    ftrl_params.nepochs = py_nepochs.to_size_t();
    ftrl_params.double_precision = py_double_precision.to_bool_strict();

    py::Validator::check_positive<double>(ftrl_params.alpha, py_alpha);
    py::Validator::check_not_negative<double>(ftrl_params.beta, py_beta);
    py::Validator::check_not_negative<double>(ftrl_params.lambda1, py_lambda1);
    py::Validator::check_not_negative<double>(ftrl_params.lambda2, py_lambda2);
    py::Validator::check_not_negative<double>(ftrl_params.nbins, py_nbins);

  } else {

    if (defined_alpha) {
      ftrl_params.alpha = arg_alpha.to_double();
      py::Validator::check_positive<double>(ftrl_params.alpha, args[1]);
    }

    if (defined_beta) {
      ftrl_params.beta = arg_beta.to_double();
      py::Validator::check_not_negative<double>(ftrl_params.beta, args[2]);
    }

    if (defined_lambda1) {
      ftrl_params.lambda1 = arg_lambda1.to_double();
      py::Validator::check_not_negative<double>(ftrl_params.lambda1, args[3]);
    }

    if (defined_lambda2) {
      ftrl_params.lambda2 = arg_lambda2.to_double();
      py::Validator::check_not_negative<double>(ftrl_params.lambda2, args[4]);
    }

    if (defined_nbins) {
      ftrl_params.nbins = static_cast<uint64_t>(arg_nbins.to_size_t());
      py::Validator::check_positive<uint64_t>(ftrl_params.nbins, args[5]);
    }

    if (defined_nepochs) {
      ftrl_params.nepochs = arg_nepochs.to_size_t();
    }

    if (defined_double_precision) {
      ftrl_params.double_precision = arg_double_precision.to_bool_strict();
    }
  }

  py_interactions = py::None();

  if (ftrl_params.double_precision) {
    dtft = new dt::FtrlReal<double>(ftrl_params);
  } else {
    dtft = new dt::FtrlReal<float>(ftrl_params);
  }
}


/*
*  Deallocate underlying data for an Ftrl object
*/
void Ftrl::m__dealloc__() {
  if (dtft != nullptr) {
    delete dtft;
    dtft = nullptr;
  }
}


/*
*  Check if provided interactions are consistent with the column names
*  of the training frame.
*/
std::vector<sizetvec> Ftrl::convert_interactions() {
  std::vector<sizetvec> interactions;
  auto py_iter = py_interactions.to_oiter();
  interactions.reserve(py_iter.size());

  for (auto py_interaction : py_iter) {
    size_t nfeatures = py_interaction.to_pylist().size();
    sizetvec interaction;
    interaction.reserve(nfeatures);
    for (auto py_feature : py_interaction.to_oiter()) {
      std::string feature = py_feature.to_string();

      auto it = find(colnames.begin(), colnames.end(), feature);
      if (it == colnames.end()) {
        throw ValueError() << "Feature " << py_feature << " is used for "
                              "interactions, however, it is missing in the "
                              "training frame";
      }

      auto pos = static_cast<size_t>(std::distance(colnames.begin(), it));
      interaction.push_back(pos);
    }

    interactions.push_back(std::move(interaction));
  }

  return interactions;
}


/*
*  .fit(...)
*  Do dataset validation and a call to `dtft->dispatch_fit(...)` method.
*/
static PKArgs args_fit(2, 4, 0, false, false, {"X_train", "y_train",
                       "X_validation", "y_validation",
                       "nepochs_validation", "validation_error"},
                       "fit",
R"(fit(self, X_train, y_train, X_validation=None, y_validation=None, nepochs_validation=1, validation_error = 0.01)
--

Train an FTRL model on a dataset.

Parameters
----------
X_train: Frame
    Training frame of shape (nrows, ncols).

y_train: Frame
    Target frame of shape (nrows, 1).

X_validation: Frame
    Validation frame of shape (nrows, ncols).

y_validation: Frame
    Validation target frame of shape (nrows, 1).

nepochs_validation: float
    Parameter that specifies how often, in epoch units, validation
    error is checked.

validation_error: float
    If within `nepochs_validation` relative validation error does not improve
    by at least `validation_error`, training is stopped.

Returns
-------
Epoch at which model training stopped. If no validation dataset was provided,
epoch returned will be equal to `nepochs`.
)");


oobj Ftrl::fit(const PKArgs& args) {
  const Arg& arg_X_train = args[0];
  const Arg& arg_y_train = args[1];
  const Arg& arg_X_validation = args[2];
  const Arg& arg_y_validation = args[3];
  const Arg& arg_nepochs_validation = args[4];
  const Arg& arg_validation_error = args[5];

  // Training set handling
  if (arg_X_train.is_undefined()) {
    throw ValueError() << "Training frame parameter is missing";
  }

  if (arg_y_train.is_undefined()) {
    throw ValueError() << "Target frame parameter is missing";
  }

  DataTable* dt_X = arg_X_train.to_datatable();
  DataTable* dt_y = arg_y_train.to_datatable();

  if (dt_X == nullptr || dt_y == nullptr) return py::None();

  if (dt_X->ncols == 0) {
    throw ValueError() << "Training frame must have at least one column";
  }

  if (dt_X->nrows == 0) {
    throw ValueError() << "Training frame cannot be empty";
  }

  if (dt_y->ncols != 1) {
    throw ValueError() << "Target frame must have exactly one column";
  }

  if (dt_X->nrows != dt_y->nrows) {
    throw ValueError() << "Target column must have the same number of rows "
                       << "as the training frame";
  }

  if (!dtft->is_trained()) {
    colnames = dt_X->get_names();
  }

  if (dtft->is_trained() && dt_X->get_names() != colnames) {
    throw ValueError() << "Training frame names cannot change for a trained "
                       << "model";
  }

  if (!py_interactions.is_none()) {
    std::vector<sizetvec> inters = convert_interactions();
    dtft->set_interactions(std::move(inters));
  }

  // Validtion set handling
  DataTable* dt_X_val = nullptr;
  DataTable* dt_y_val = nullptr;
  double nepochs_val = std::numeric_limits<double>::quiet_NaN();
  double val_error = std::numeric_limits<double>::quiet_NaN();

  if (!arg_X_validation.is_none_or_undefined() &&
      !arg_y_validation.is_none_or_undefined()) {
    dt_X_val = arg_X_validation.to_datatable();
    dt_y_val = arg_y_validation.to_datatable();

    if (dt_X_val->ncols != dt_X->ncols) {
      throw ValueError() << "Validation frame must have the same number of "
                         << "columns as the training frame";
    }

    if (dt_X_val->get_names() != colnames) {
      throw ValueError() << "Validation frame must have the same column "
                         << "names as the training frame";
    }

    if (dt_X_val->nrows == 0) {
      throw ValueError() << "Validation frame cannot be empty";
    }

    if (dt_y_val->ncols != 1) {
      throw ValueError() << "Validation target frame must have exactly "
                         << "one column";
    }

    if (dt_y_val->columns[0]->stype() != dt_y->columns[0]->stype()) {
      throw ValueError() << "Validation target frame must have the same "
                            "stype as the target frame";
    }

    if (dt_X_val->nrows != dt_y_val->nrows) {
      throw ValueError() << "Validation target frame must have the same "
                         << "number of rows as the validation frame itself";
    }

    if (!arg_nepochs_validation.is_none_or_undefined()) {
      nepochs_val = arg_nepochs_validation.to_double();
      py::Validator::check_positive<double>(nepochs_val, arg_nepochs_validation);
      if (nepochs_val >= dtft->get_nepochs()) {
        throw ValueError() << "`nepochs_validation` should be less than "
                           << "`nepochs";
      }
    } else nepochs_val = 1;

    if (!arg_validation_error.is_none_or_undefined()) {
      val_error = arg_validation_error.to_double();
      py::Validator::check_positive<double>(val_error, arg_validation_error);
    } else val_error = 0.01;
  }

  // Train the model and return epoch when training.
  double epoch_stopped = dtft->dispatch_fit(dt_X, dt_y,
                                            dt_X_val, dt_y_val,
                                            nepochs_val, val_error);
  return py::ofloat(epoch_stopped);
}


/*
*  .predict(...)
*  Perform dataset validation, make a call to `dtft->predict(...)`,
*  return frame with predictions.
*/
static PKArgs args_predict(1, 0, 0, false, false, {"X"}, "predict",
R"(predict(self, X)
--

Make predictions for a dataset.

Parameters
----------
X: Frame
    Frame of shape (nrows, ncols) to make predictions for.
    It should have the same number of columns as the training frame.

Returns
-------
A new frame of shape (nrows, nlabels) with the predicted probabilities
for each row of frame X and each label the model was trained for.
)");


oobj Ftrl::predict(const PKArgs& args) {
  const Arg& arg_X = args[0];
  if (arg_X.is_undefined()) {
    throw ValueError() << "Frame to make predictions for is missing";
  }

  DataTable* dt_X = arg_X.to_datatable();
  if (dt_X == nullptr) return Py_None;

  if (!dtft->is_trained()) {
    throw ValueError() << "Cannot make any predictions, the model "
                          "should be trained first";
  }

  size_t ncols = dtft->get_ncols();
  if (dt_X->ncols != ncols && ncols != 0) {
    throw ValueError() << "Can only predict on a frame that has " << ncols
                       << " column" << (ncols == 1? "" : "s")
                       << ", i.e. has the same number of features as "
                          "was used for model training";
  }


  DataTable* dt_p = dtft->predict(dt_X).release();
  py::oobj df_p = py::oobj::from_new_reference(
                         py::Frame::from_datatable(dt_p)
                  );

  return df_p;
}


/*
*  .reset()
*  Reset the model by making a call to `dtft->reset()`.
*/
static PKArgs args_reset(0, 0, 0, false, false, {}, "reset",
R"(reset(self)
--

Reset FTRL model by clearing all the model weights, labels and
feature importance information. Also, set the model to an untrained state.

Parameters
----------
None

Returns
-------
None
)");


void Ftrl::reset(const PKArgs&) {
  dtft->reset();
  py_interactions = py::None();
  colnames.clear();
}


/*
*  .labels
*/
static GSArgs args_labels(
  "labels",
  R"(List of labels used for classification.)");


oobj Ftrl::get_labels() const {
  if (dtft->is_trained()) {
    strvec labels = dtft->get_labels();
    size_t nlabels = labels.size();

    py::olist py_labels(nlabels);
    for (size_t i = 0; i < nlabels; ++i) {
      py::ostring py_label = py::ostring(labels[i]);
      py_labels.set(i, std::move(py_label));
    }
    return py_labels;
  } else {
    return py::None();
  }
<<<<<<< HEAD
=======
  return py::oobj(std::move(py_labels));
>>>>>>> c2a1f972
}


void Ftrl::set_labels(robj py_labels) {
  if (py_labels.is_list()) {
    py::olist py_labels_list = py_labels.to_pylist();
    size_t nlabels = py_labels_list.size();

    strvec labels(nlabels);
    for (size_t i = 0; i < nlabels; ++i) {
      labels[i] = py_labels_list[i].to_string();
    }
    dtft->set_labels(labels);
  }
}



/*
*  .model
*/
static GSArgs args_model(
  "model",
R"(Model frame of shape (nbins, 2 * nlabels), where nlabels is
the total number of labels the model was trained on, and nbins
is the number of bins used for the hashing trick. Odd frame columns
contain z model coefficients, and even columns n model coefficients.)");


oobj Ftrl::get_model() const {
  if (!dtft->is_trained()) return py::None();

  DataTable* dt_model = dtft->get_model();
  py::oobj df_model = py::oobj::from_new_reference(
                        py::Frame::from_datatable(dt_model)
                      );
  return df_model;
}


void Ftrl::set_model(robj model) {
  DataTable* dt_model = model.to_datatable();
  if (dt_model == nullptr) return;

  size_t ncols = dt_model->ncols;
  if (dt_model->nrows != dtft->get_nbins() || dt_model->ncols%2 != 0) {
    throw ValueError() << "Model frame must have " << dtft->get_nbins()
                       << " rows, and an even number of columns, "
                       << "whereas your frame has "
                       << dt_model->nrows << " row"
                       << (dt_model->nrows == 1? "": "s")
                       << " and "
                       << dt_model->ncols << " column"
                       << (dt_model->ncols == 1? "": "s");

  }

  bool double_precision = dtft->get_double_precision();
  SType stype = (double_precision)? SType::FLOAT64 : SType::FLOAT32;
  bool (*has_negatives)(const Column*) = (double_precision)?
                                         py::Validator::has_negatives<double>:
                                         py::Validator::has_negatives<float>;

  for (size_t i = 0; i < ncols; ++i) {
    Column* col = dt_model->columns[i];
    SType c_stype = col->stype();
    if (col->stype() != stype) {
      throw ValueError() << "Column " << i << " in the model frame should "
                         << "have a type of " << stype << ", whereas it has "
                         << "the following type: "
                         << c_stype;
    }

    if ((i % 2) && has_negatives(col)) {
      throw ValueError() << "Column " << i << " cannot have negative values";
    }
  }
  dtft->set_model(dt_model);
}


/*
*  .feature_importances
*/
static GSArgs args_fi(
  "feature_importances",
R"(Two-column frame with feature names and the corresponding
feature importances normalized to [0; 1].)");


oobj Ftrl::get_fi() const {
  return get_normalized_fi(true);
}

oobj Ftrl::get_normalized_fi(bool normalize) const {
  if (!dtft->is_trained()) return py::None();

  DataTable* dt_fi = dtft->get_fi(normalize);
  py::oobj df_fi = py::oobj::from_new_reference(
                     py::Frame::from_datatable(dt_fi)
                   );
  return df_fi;
}


/*
*  .colnames
*/
static GSArgs args_colnames(
  "colnames",
  "Column names"
);


oobj Ftrl::get_colnames() const {
  if (dtft->is_trained()) {
    size_t ncols = colnames.size();
    py::olist py_colnames(ncols);
    for (size_t i = 0; i < ncols; ++i) {
      py_colnames.set(i, py::ostring(colnames[i]));
    }
    return std::move(py_colnames);
  } else {
    return py::None();
  }
}


void Ftrl::set_colnames(robj py_colnames) {
  if (py_colnames.is_list()) {
    py::olist py_colnames_list = py_colnames.to_pylist();
    size_t ncolnames = py_colnames_list.size();

    colnames.reserve(ncolnames);
    for (size_t i = 0; i < ncolnames; ++i) {
      colnames.push_back(py_colnames_list[i].to_string());
    }
  }
}


/*
*  .colname_hashes
*/
static GSArgs args_colname_hashes(
  "colname_hashes",
  "Column name hashes"
);


oobj Ftrl::get_colname_hashes() const {
  if (dtft->is_trained()) {
    size_t ncols = dtft->get_ncols();
    py::olist py_colname_hashes(ncols);
    std::vector<uint64_t> colname_hashes = dtft->get_colname_hashes();
    for (size_t i = 0; i < ncols; ++i) {
      size_t h = static_cast<size_t>(colname_hashes[i]);
      py_colname_hashes.set(i, py::oint(h));
    }
    return std::move(py_colname_hashes);
  } else {
    return py::None();
  }
}


/*
*  .alpha
*/
static GSArgs args_alpha(
  "alpha",
  "`alpha` in per-coordinate FTRL-Proximal algorithm");


oobj Ftrl::get_alpha() const {
  return py::ofloat(dtft->get_alpha());
}


void Ftrl::set_alpha(robj py_alpha) {
  double alpha = py_alpha.to_double();
  py::Validator::check_positive(alpha, py_alpha);
  dtft->set_alpha(alpha);
}


/*
*  .beta
*/
static GSArgs args_beta(
  "beta",
  "`beta` in per-coordinate FTRL-Proximal algorithm");


oobj Ftrl::get_beta() const {
  return py::ofloat(dtft->get_beta());
}


void Ftrl::set_beta(robj py_beta) {
  double beta = py_beta.to_double();
  py::Validator::check_not_negative(beta, py_beta);
  dtft->set_beta(beta);
}


/*
*  .lambda1
*/
static GSArgs args_lambda1(
  "lambda1",
  "L1 regularization parameter");


oobj Ftrl::get_lambda1() const {
  return py::ofloat(dtft->get_lambda1());
}


void Ftrl::set_lambda1(robj py_lambda1) {
  double lambda1 = py_lambda1.to_double();
  py::Validator::check_not_negative(lambda1, py_lambda1);
  dtft->set_lambda1(lambda1);
}


/*
*  .lambda2
*/
static GSArgs args_lambda2(
  "lambda2",
  "L2 regularization parameter");


oobj Ftrl::get_lambda2() const {
  return py::ofloat(dtft->get_lambda2());
}


void Ftrl::set_lambda2(robj py_lambda2) {
  double lambda2 = py_lambda2.to_double();
  py::Validator::check_not_negative(lambda2, py_lambda2);
  dtft->set_lambda2(lambda2);
}


/*
*  .nbins
*/
static GSArgs args_nbins(
  "nbins",
  "Number of bins used for the hashing trick");


oobj Ftrl::get_nbins() const {
  return py::oint(static_cast<size_t>(dtft->get_nbins()));
}


void Ftrl::set_nbins(robj py_nbins) {
  if (dtft->is_trained()) {
    throw ValueError() << "Cannot change `nbins` for a trained model, "
                       << "reset this model or create a new one";
  }

  uint64_t nbins = static_cast<uint64_t>(py_nbins.to_size_t());
  py::Validator::check_positive(nbins, py_nbins);
  dtft->set_nbins(nbins);
}


/*
*  .nepochs
*/
static GSArgs args_nepochs(
  "nepochs",
  "Number of epochs to train a model");


oobj Ftrl::get_nepochs() const {
  return py::oint(dtft->get_nepochs());
}


void Ftrl::set_nepochs(robj py_nepochs) {
  size_t nepochs = py_nepochs.to_size_t();
  dtft->set_nepochs(nepochs);
}




/*
*  .interactions
*/
static GSArgs args_interactions(
  "interactions",
  "Switch to enable second order feature interactions");


oobj Ftrl::get_interactions() const {
  return py_interactions;
}


void Ftrl::set_interactions(robj arg_interactions) {
  if (dtft->is_trained())
    throw ValueError() << "Cannot change `interactions` for a trained model, "
                       << "reset this model or create a new one";

  auto py_interactions_in = arg_interactions.to_oiter();
  for (auto py_interaction : py_interactions_in) {
    if (!py_interaction.is_list())
      throw TypeError() << "Interactions should be a list of lists, "
                        << "instead encountered: " << py_interaction;

    for (auto py_feature : py_interaction.to_oiter()) {
      if (!py_feature.is_string())
        throw TypeError() << "Interaction features should be strings, "
                          << "instead encountered: " << py_feature;
    }
  }

  py_interactions = std::move(arg_interactions);
}


/*
*  .double_precision
*/
static GSArgs args_double_precision(
  "double_precision",
  "Whether to use double precision arithmetic for modeling");


oobj Ftrl::get_double_precision() const {
  return dtft->get_double_precision()? True() : False();
}


void Ftrl::set_double_precision(robj py_double_precision) {
  if (dtft->is_trained()) {
    throw ValueError() << "Cannot change `double_precision` for a trained model, "
                       << "reset this model or create a new one";
  }
  bool double_precision = py_double_precision.to_bool_strict();
  dtft->set_double_precision(double_precision);
}



/*
*  .params
*/
static GSArgs args_params(
  "params",
  "FTRL model parameters");


oobj Ftrl::get_params_namedtuple() const {
  static onamedtupletype ntt(
    "FtrlParams",
    args_params.doc,
    {{args_alpha.name,        args_alpha.doc},
     {args_beta.name,         args_beta.doc},
     {args_lambda1.name,      args_lambda1.doc},
     {args_lambda2.name,      args_lambda2.doc},
     {args_nbins.name,        args_nbins.doc},
     {args_nepochs.name,      args_nepochs.doc},
     {args_double_precision.name, args_double_precision.doc}}
  );

  py::onamedtuple params(ntt);
  params.set(0, get_alpha());
  params.set(1, get_beta());
  params.set(2, get_lambda1());
  params.set(3, get_lambda2());
  params.set(4, get_nbins());
  params.set(5, get_nepochs());
  params.set(6, get_double_precision());
  return std::move(params);
}


oobj Ftrl::get_params_tuple() const {
  return otuple {get_alpha(),
                 get_beta(),
                 get_lambda1(),
                 get_lambda2(),
                 get_nbins(),
                 get_nepochs(),
                 get_double_precision()};
}


void Ftrl::set_params_tuple(robj params) {
  py::otuple params_tuple = params.to_otuple();
  size_t n_params = params_tuple.size();
  if (n_params != 7) {
    throw ValueError() << "Tuple of FTRL parameters should have 7 elements, "
                       << "got: " << n_params;
  }
  set_alpha(params_tuple[0]);
  set_beta(params_tuple[1]);
  set_lambda1(params_tuple[2]);
  set_lambda2(params_tuple[3]);
  set_nbins(params_tuple[4]);
  set_nepochs(params_tuple[5]);
  set_double_precision(params_tuple[6]);
}


/*
*  Pickling support.
*/
static PKArgs args___getstate__(
    0, 0, 0, false, false, {}, "__getstate__", nullptr);


oobj Ftrl::m__getstate__(const PKArgs&) {
  py::oobj py_params = get_params_tuple();
  py::oobj py_model = get_model();
  py::oobj py_fi = get_normalized_fi(false);
  py::oobj py_model_type = py::oint(static_cast<int32_t>(
                             dtft->get_model_type()
                           ));
  py::oobj py_labels = get_labels();
  py::oobj py_colnames = get_colnames();

  return otuple {py_params, py_model, py_fi, py_model_type, py_labels,
                 py_interactions, py_colnames};
}


/*
*  Unpickling support.
*/
static PKArgs args___setstate__(
    1, 0, 0, false, false, {"state"}, "__setstate__", nullptr);

void Ftrl::m__setstate__(const PKArgs& args) {
  m__dealloc__();
  dt::FtrlParams ftrl_params;

  py::otuple pickle = args[0].to_otuple();
  py::otuple params = pickle[0].to_otuple();

  bool double_precision = params[6].to_bool_strict();
  if (double_precision) {
    dtft = new dt::FtrlReal<double>(ftrl_params);
  } else {
    dtft = new dt::FtrlReal<float>(ftrl_params);
  }
  set_params_tuple(pickle[0]);
  set_model(pickle[1]);
  if (pickle[2].is_frame()) {
    dtft->set_fi(pickle[2].to_datatable()->copy());
  }

  dtft->set_model_type(static_cast<dt::FtrlModelType>(pickle[3].to_int32()));
  set_labels(pickle[4]);
  py_interactions = pickle[5];
  set_colnames(pickle[6]);
}


/*
*  py::Ftrl::Type
*/
const char* Ftrl::Type::classname() {
  return "datatable.models.Ftrl";
}


const char* Ftrl::Type::classdoc() {
  return R"(Follow the Regularized Leader (FTRL) model with hashing trick.

See this reference for more details:
https://www.eecs.tufts.edu/~dsculley/papers/ad-click-prediction.pdf

Parameters
----------
alpha : float
    `alpha` in per-coordinate learning rate formula.
beta : float
    `beta` in per-coordinate learning rate formula.
lambda1 : float
    L1 regularization parameter.
lambda2 : float
    L2 regularization parameter.
nbins : int
    Number of bins to be used after the hashing trick.
nepochs : int
    Number of epochs to train for.
interactions : bool
    Switch to enable second order feature interactions.
double_precision : bool
    Whether to use double precision arithmetic or not.
)";
}


/*
*  Initialize all the exposed methods and getters/setters.
*/
void Ftrl::Type::init_methods_and_getsets(Methods& mm, GetSetters& gs)
{
  ADD_GETTER(gs, &Ftrl::get_labels, args_labels);
  ADD_GETTER(gs, &Ftrl::get_model, args_model);
  ADD_GETTER(gs, &Ftrl::get_fi, args_fi);
  ADD_GETTER(gs, &Ftrl::get_params_namedtuple, args_params);
  ADD_GETTER(gs, &Ftrl::get_colnames, args_colnames);
  ADD_GETTER(gs, &Ftrl::get_colname_hashes, args_colname_hashes);
  ADD_GETSET(gs, &Ftrl::get_alpha, &Ftrl::set_alpha, args_alpha);
  ADD_GETSET(gs, &Ftrl::get_beta, &Ftrl::set_beta, args_beta);
  ADD_GETSET(gs, &Ftrl::get_lambda1, &Ftrl::set_lambda1, args_lambda1);
  ADD_GETSET(gs, &Ftrl::get_lambda2, &Ftrl::set_lambda2, args_lambda2);
  ADD_GETSET(gs, &Ftrl::get_nbins, &Ftrl::set_nbins, args_nbins);
  ADD_GETSET(gs, &Ftrl::get_nepochs, &Ftrl::set_nepochs, args_nepochs);
  ADD_GETSET(gs, &Ftrl::get_interactions, &Ftrl::set_interactions,
             args_interactions);
  ADD_GETTER(gs, &Ftrl::get_double_precision, args_double_precision);
  ADD_METHOD(mm, &Ftrl::m__getstate__, args___getstate__);
  ADD_METHOD(mm, &Ftrl::m__setstate__, args___setstate__);
  ADD_METHOD(mm, &Ftrl::fit, args_fit);
  ADD_METHOD(mm, &Ftrl::predict, args_predict);
  ADD_METHOD(mm, &Ftrl::reset, args_reset);
}


} // namespace py<|MERGE_RESOLUTION|>--- conflicted
+++ resolved
@@ -445,14 +445,10 @@
       py::ostring py_label = py::ostring(labels[i]);
       py_labels.set(i, std::move(py_label));
     }
-    return py_labels;
+    return std::move(py_labels);
   } else {
     return py::None();
   }
-<<<<<<< HEAD
-=======
-  return py::oobj(std::move(py_labels));
->>>>>>> c2a1f972
 }
 
 
