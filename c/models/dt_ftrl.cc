--- conflicted
+++ resolved
@@ -406,22 +406,17 @@
         size_t label_id = static_cast<size_t>(label_ids[ri]);
         model_map[label_id] = label_id_in;
       } else {
-        // std::cout << "i: " << i << "; ri: " << ri << "\n";
         data[n_new_labels] = static_cast<int64_t>(i);
         model_map.push_back(label_id_in);
         n_new_labels++;
       }
     }
 
-    // std::cout << "n_new_labels: " << n_new_labels << "\n";
-
     if (n_new_labels) {
       if (validation) {
         throw ValueError() << "Validation target column cannot contain labels, "
                            << "the model was not trained on";
       }
-      // std::cout << dt_labels_in->ncols << " " << dt_labels->ncols << "\n";
-
 
       new_label_indices.resize(n_new_labels);
       RowIndex ri_labels(std::move(new_label_indices));
@@ -506,20 +501,8 @@
         dt::parallel_for_static(iteration_size, [&](size_t i) {
           size_t ii = (iteration_start + i) % dt_X->nrows;
           const size_t j0 = ri[0][ii];
-<<<<<<< HEAD
+
           if (j0 != RowIndex::NA && !ISNA<U>(data[0][j0])) {
-=======
-          // Note that for FtrlModelType::BINOMIAL and FtrlModelType::REGRESSION
-          // dt_y has only one column that may contain NA's or be a view
-          // with an NA rowindex. For FtrlModelType::MULTINOMIAL we have as many
-          // columns as there is labels, plus possibly a `_negative` column
-          // populated with all the negateves. Therefore, to ignore NA targets
-          // during training, it is enough to check the last column value only.
-          // FIXME: `j0 != RowIndex::NA` condition can be safely
-          // removed for FtrlModelType::MULTINOMIAL, because in this case
-          // the target columns are coming directly from `split_into_nhot()`.
-          if (j0 != RowIndex::NA && !ISNA<U>(data[dt_y->ncols - 1][j0])) {
->>>>>>> e02d4893
             hash_row(x, hashers, ii);
             for (size_t k = 0; k < map.size(); ++k) {
               const size_t j = ri[0][ii];
@@ -545,13 +528,8 @@
 
           dt::parallel_for_static(dt_X_val->nrows, [&](size_t i) {
             const size_t j0 = ri_val[0][i];
-<<<<<<< HEAD
+
             if (j0 != RowIndex::NA && !ISNA<U>(data_val[0][j0])) {
-=======
-            // This condition is kind of the same as for training, see comment
-            // above.
-            if (j0 != RowIndex::NA && !ISNA<U>(data_val[dt_y_val->ncols - 1][j0])) {
->>>>>>> e02d4893
               hash_row(x, hashers_val, i);
               for (size_t k = 0; k < map_val.size(); ++k) {
                 const size_t j = ri_val[0][i];
@@ -696,7 +674,6 @@
           continue;
         }
 
-        // std::cout << "predicting label: " << k << "; label_id: " << label_id << "\n";
         data_p[k][i] = linkfn(predict_row(x, w, label_id, [&](size_t, T){}));
       }
     });
