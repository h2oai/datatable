--- conflicted
+++ resolved
@@ -478,11 +478,7 @@
   auto hashers = create_hashers(dt_X_train);
 
   // Obtain rowindex and data pointers for the target column(s).
-<<<<<<< HEAD
-  const Column& train_col0 = dt_y_train->get_column(0);
-=======
   const Column& target_col0_train = dt_y_train->get_column(0);
->>>>>>> dc0225e2
   auto data_fi = static_cast<T*>(dt_fi->get_column(1)->data_w());
 
   // Training settings. By default each training iteration consists of
@@ -501,13 +497,8 @@
   T loss_old = T_ZERO; // Value of `loss` for a previous iteraction
   std::vector<T> loss_history;
   std::vector<hasherptr> hashers_val;
-<<<<<<< HEAD
-  const Column& valid_col0 = validation? dt_y_val->get_column(0)
-                                       : train_col0;  // anything really...
-=======
   const Column& target_col0_val = validation? dt_y_val->get_column(0)
-                                       : target_col0_train;  // anything really...
->>>>>>> dc0225e2
+                                            : target_col0_train;  // whatever
   if (validation) {
     hashers_val = create_hashers(dt_X_val);
     iteration_nrows = static_cast<size_t>(nepochs_val * dt_X_train->nrows);
@@ -551,11 +542,7 @@
         dt::nested_for_static(iteration_size, [&](size_t i) {
           size_t ii = (iteration_start + i) % dt_X_train->nrows;
           U value;
-<<<<<<< HEAD
-          bool isna = train_col0.get_element(ii, &value);
-=======
           bool isna = target_col0_train.get_element(ii, &value);
->>>>>>> dc0225e2
 
           if (!isna && std::isfinite(value))
           {
@@ -592,11 +579,7 @@
 
           dt::nested_for_static(dt_X_val->nrows, [&](size_t i) {
             V value;
-<<<<<<< HEAD
-            bool isna = valid_col0.get_element(i, &value);
-=======
             bool isna = target_col0_val.get_element(i, &value);
->>>>>>> dc0225e2
 
             if (!isna && std::isfinite(value))
             {
