--- conflicted
+++ resolved
@@ -75,20 +75,6 @@
 };
 
 
-<<<<<<< HEAD
-=======
-/**
- *  Supported FTRL model types.
- */
-enum class FtrlModelType : size_t {
-  NONE        = 0, // Untrained model
-  REGRESSION  = 1, // Numerical regression
-  BINOMIAL    = 2, // Binomial logistic regression
-  MULTINOMIAL = 3  // Multinomial logistic regression
-};
-
->>>>>>> e02d4893
-
 /**
  *  An abstract dt::FtrlBase class that declares all the virtual functions
  *  needed by py::Ftrl.
