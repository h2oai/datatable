//------------------------------------------------------------------------------
//  Copyright 2017 H2O.ai
//
//  Licensed under the Apache License, Version 2.0 (the "License");
//  you may not use this file except in compliance with the License.
//  You may obtain a copy of the License at
//
//      http://www.apache.org/licenses/LICENSE-2.0
//
//  Unless required by applicable law or agreed to in writing, software
//  distributed under the License is distributed on an "AS IS" BASIS,
//  WITHOUT WARRANTIES OR CONDITIONS OF ANY KIND, either express or implied.
//  See the License for the specific language governing permissions and
//  limitations under the License.
//------------------------------------------------------------------------------
#ifndef dt_COLUMN_H
#define dt_COLUMN_H
#include <Python.h>
#include <stdint.h>
#include "memorybuf.h"
#include "types.h"
#include "stats.h"

class DataTable;
class RowIndex;
class Stats;


//==============================================================================

/**
 * This class represents a single column within a DataTable.
 *
 *
 * Parameters
 * ----------
 * data
 *     Raw data buffer in NFF format, depending on the column's `stype` (see
 *     specification in "types.h"). This may be NULL if column has 0 rows.
 *
 * stype
 *     Type of data within the column (the enum is defined in types.h). This is
 *     the "storage" type, i.e. how the data is actually stored in memory. The
 *     logical type can be derived from `stype` via `stype_info[stype].ltype`.
 *
 * nrows
 *     Number of elements in this column. For fixed-size stypes, this should be
 *     equal to `alloc_size / stype_info[stype].elemsize`.
 *
 * meta
 *     Metadata associated with the column, if any, otherwise NULL. This is one
 *     of the *Meta structs defined in "types.h". The actual struct used
 *     depends on the `stype`.
 *
 */
class Column {
protected:
  MemoryBuffer *mbuf;
  RowIndex *ri;

public:  // TODO: convert these into private
  void   *meta;        // 8
  int64_t nrows;       // 8
  Stats*  stats;       // 8

public:
  static Column* new_data_column(SType, int64_t nrows);
  static Column* new_mmap_column(SType, int64_t nrows, const char* filename);
  static Column* open_mmap_column(SType, int64_t nrows, const char* filename,
                                  const char* metastr);
  static Column* new_xbuf_column(SType, int64_t nrows, void* pybuffer,
                                 void* data, size_t datasize);
  Column(const Column&) = delete;
  Column(Column&&) = delete;
  virtual ~Column();

  virtual SType stype() const;
  inline void* data() const { return mbuf->get(); }
  inline void* data_at(size_t i) const { return mbuf->at(i); }
  inline RowIndex* rowindex() const { return ri; }
  size_t alloc_size() const;
  int64_t data_nrows() const;
  PyObject* mbuf_repr() const;
  int mbuf_refcount() const;
  size_t memory_footprint() const;

  /**
   * Resize the column up to `nrows` elements, and fill all new elements with
   * NA values, except when the Column initially had just one row, in which case
   * that one value will be used to fill the new rows. For example:
   *
   *   {1, 2, 3, 4}.resize_and_fill(5) -> {1, 2, 3, 4, NA}
   *   {1, 3}.resize_and_fill(5)       -> {1, 3, NA, NA, NA}
   *   {1}.resize_and_fill(5)          -> {1, 1, 1, 1, 1}
   *
   * The contents of the column will be modified in-place if possible.
   */
  virtual void resize_and_fill(int64_t nrows);

  Column* shallowcopy();
  Column* shallowcopy(RowIndex*);
  Column* deepcopy();
  Column* cast(SType);
  Column* rbind(Column**);
  Column* extract();
  Column* save_to_disk(const char*);
<<<<<<< HEAD
=======
  size_t i4s_datasize();
  size_t i8s_datasize();
  size_t get_allocsize();
  RowIndex* sort() const;
>>>>>>> d3913702

  static size_t i4s_padding(size_t datasize);
  static size_t i8s_padding(size_t datasize);

protected:
  Column(int64_t nrows);
  Column* rbind_fw(Column**, int64_t, int);  // helper for rbind
  Column* rbind_str32(Column**, int64_t, int);

private:
  static size_t allocsize0(SType, int64_t nrows);
  static Column* new_column(SType);
  // FIXME
  friend Column* try_to_resolve_object_column(Column* col);
  friend Column* column_from_list(PyObject *list);
  friend Column* realloc_column(Column *col, SType stype, size_t nrows, int j);
  friend void setFinalNrow(size_t nrows);
};



//==============================================================================

template <typename T> class FwColumn : public Column
{
public:
  FwColumn();
  FwColumn(int64_t nrows);
  T* elements();
  T get_elem(int64_t i) const;
  void set_elem(int64_t i, T value);

protected:
  static constexpr T na_elem = GETNA<T>();
  Column* extract_simple_slice(RowIndex*) const;
  void resize_and_fill(int64_t nrows) override;
};


template <> void FwColumn<PyObject*>::set_elem(int64_t, PyObject*);
extern template class FwColumn<int8_t>;
extern template class FwColumn<int16_t>;
extern template class FwColumn<int32_t>;
extern template class FwColumn<int64_t>;
extern template class FwColumn<float>;
extern template class FwColumn<double>;
extern template class FwColumn<PyObject*>;



//==============================================================================

class BoolColumn : public FwColumn<int8_t>
{
public:
  using FwColumn<int8_t>::FwColumn;
  virtual ~BoolColumn();
  virtual SType stype() const override;
};



//==============================================================================

template <typename T> class IntColumn : public FwColumn<T>
{
public:
  using FwColumn<T>::FwColumn;
  virtual ~IntColumn();
  virtual SType stype() const override;
};

extern template class IntColumn<int8_t>;
extern template class IntColumn<int16_t>;
extern template class IntColumn<int32_t>;
extern template class IntColumn<int64_t>;



//==============================================================================

template <typename T> class RealColumn : public FwColumn<T>
{
public:
  using FwColumn<T>::FwColumn;
  virtual ~RealColumn();
  virtual SType stype() const override;
};

extern template class RealColumn<float>;
extern template class RealColumn<double>;



//==============================================================================

class PyObjectColumn : public FwColumn<PyObject*>
{
public:
  using FwColumn<PyObject*>::FwColumn;
  virtual ~PyObjectColumn();
  virtual SType stype() const override;
};



//==============================================================================

template <typename T> class StringColumn : public Column
{
  MemoryBuffer *strbuf;

public:
  StringColumn();
  StringColumn(int64_t nrows);
  virtual ~StringColumn();
  SType stype() const override;
  Column* extract_simple_slice(RowIndex*) const;
  void resize_and_fill(int64_t nrows) override;

  size_t datasize();
  static size_t padding(size_t datasize);
};

extern template class StringColumn<int32_t>;
extern template class StringColumn<int64_t>;



//==============================================================================
typedef Column* (*castfn_ptr)(Column*, Column*);

Column* column_from_list(PyObject*);
void init_column_cast_functions(void);
// Implemented in py_column_cast.c
void init_column_cast_functions2(castfn_ptr hardcasts[][DT_STYPES_COUNT]);

#endif<|MERGE_RESOLUTION|>--- conflicted
+++ resolved
@@ -79,7 +79,7 @@
   inline void* data_at(size_t i) const { return mbuf->at(i); }
   inline RowIndex* rowindex() const { return ri; }
   size_t alloc_size() const;
-  int64_t data_nrows() const;
+  virtual int64_t data_nrows() const;
   PyObject* mbuf_repr() const;
   int mbuf_refcount() const;
   size_t memory_footprint() const;
@@ -104,13 +104,7 @@
   Column* rbind(Column**);
   Column* extract();
   Column* save_to_disk(const char*);
-<<<<<<< HEAD
-=======
-  size_t i4s_datasize();
-  size_t i8s_datasize();
-  size_t get_allocsize();
   RowIndex* sort() const;
->>>>>>> d3913702
 
   static size_t i4s_padding(size_t datasize);
   static size_t i8s_padding(size_t datasize);
@@ -143,6 +137,8 @@
   T get_elem(int64_t i) const;
   void set_elem(int64_t i, T value);
 
+  int64_t data_nrows() const override;
+
 protected:
   static constexpr T na_elem = GETNA<T>();
   Column* extract_simple_slice(RowIndex*) const;
@@ -232,6 +228,7 @@
   void resize_and_fill(int64_t nrows) override;
 
   size_t datasize();
+  int64_t data_nrows() const override;
   static size_t padding(size_t datasize);
 };
 
