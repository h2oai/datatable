#include <stdio.h>
#include <stdlib.h>
#include <string.h>
#include "column.h"
#include "datatable.h"
#include "myassert.h"
#include "rowindex.h"
#include "utils.h"



/**
 * Append to datatable `dt` a list of datatables `dts`. There are `ndts` items
 * in this list. The `cols` array of dimensions `ncols x ndts` specifies how
 * the columns should be matched.
 * In particular, the datatable `dt` will be expanded to have `ncols` columns,
 * and `dt->nrows + sum(dti->nrows for dti in dts)` rows. The `i`th column
 * in the expanded datatable will have the following structure: first comes the
 * data from `i`th column of `dt` (if `i < dt->ncols`, otherwise NAs); after
 * that come `ndts` blocks of rows, each `j`th block having data from column
 * number `cols[i][j]` in datatable `dts[j]` (if `cols[i][j] >= 0`, otherwise
 * NAs).
 */
DataTable*
datatable_rbind(DataTable *dt, DataTable **dts, int **cols, int ndts, int ncols)
{
    assert(ncols >= dt->ncols);

    // If dt is a view datatable, then it must be converted to MT_DATA
    datatable_reify(dt);

    dtrealloc(dt->columns, Column*, ncols + 1);
    for (int64_t i = dt->ncols; i < ncols; ++i) {
        dt->columns[i] = NULL;
    }
    dt->columns[ncols] = NULL;

    int64_t nrows = dt->nrows;
    for (int i = 0; i < ndts; i++) {
        nrows += dts[i]->nrows;
    }

    Column **cols0 = NULL;
    dtmalloc(cols0, Column*, ndts + 1);
    cols0[ndts] = NULL;

    for (int i = 0; i < ncols; ++i) {
        Column *ret = NULL;
        Column *col0 = (i < dt->ncols)
            ? dt->columns[i]
<<<<<<< HEAD
            : make_data_column(0, (size_t) dt->nrows);
        for (int j = 0; j < ndts; ++j) {
=======
            : make_data_column(ST_VOID, (size_t) dt->nrows);
        for (int j = 0; j < ndts; j++) {
>>>>>>> 81abdfb5
            if (cols[i][j] < 0) {
                cols0[j] = make_data_column(ST_VOID, (size_t) dts[j]->nrows);
            } else if (dts[j]->rowindex) {
                cols0[j] = column_extract(dts[j]->columns[cols[i][j]],
                                          dts[j]->rowindex);
            } else {
                cols0[j] = column_incref(dts[j]->columns[cols[i][j]]);
            }
            if (cols0[j] == NULL) return NULL;
        }
        ret = column_rbind(col0, cols0);
        if (ret == NULL) return NULL;
        dt->columns[i] = ret;
    }
    dt->ncols = ncols;
    dt->nrows = nrows;

    return dt;
}<|MERGE_RESOLUTION|>--- conflicted
+++ resolved
@@ -48,13 +48,8 @@
         Column *ret = NULL;
         Column *col0 = (i < dt->ncols)
             ? dt->columns[i]
-<<<<<<< HEAD
-            : make_data_column(0, (size_t) dt->nrows);
+            : make_data_column(ST_VOID, (size_t) dt->nrows);
         for (int j = 0; j < ndts; ++j) {
-=======
-            : make_data_column(ST_VOID, (size_t) dt->nrows);
-        for (int j = 0; j < ndts; j++) {
->>>>>>> 81abdfb5
             if (cols[i][j] < 0) {
                 cols0[j] = make_data_column(ST_VOID, (size_t) dts[j]->nrows);
             } else if (dts[j]->rowindex) {
