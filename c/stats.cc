--- conflicted
+++ resolved
@@ -201,15 +201,9 @@
     double t_mean = GETNA<double>();
     double t_var  = 0;
     int64_t t_count_notna = 0;
-<<<<<<< HEAD
     int64_t t_nrows = col->nrows;
     T *data = (T*) col->data();
-    LOOP_OVER_ROWINDEX(i, t_nrows, col->rowindex(),
-=======
-    int64_t t_nrows = _ref_col->nrows;
-    T *data = (T*) _ref_col->data();
-    DT_LOOP_OVER_ROWINDEX(i, t_nrows, _ref_col->rowindex(),
->>>>>>> 1366437b
+    DT_LOOP_OVER_ROWINDEX(i, t_nrows, col->rowindex(),
         T val = data[i];
         if (ISNA(val)) continue;
         ++t_count_notna;
@@ -280,15 +274,9 @@
 void BooleanStats::compute_numerical_stats(const Column *col) {
     int64_t t_count0 = 0,
             t_count1 = 0;
-<<<<<<< HEAD
     int8_t *data = (int8_t*) col->data();
     int64_t nrows = col->nrows;
-    LOOP_OVER_ROWINDEX(i, nrows, col->rowindex(),
-=======
-    int8_t *data = (int8_t*) _ref_col->data();
-    int64_t nrows = _ref_col->nrows;
-    DT_LOOP_OVER_ROWINDEX(i, nrows, _ref_col->rowindex(),
->>>>>>> 1366437b
+    DT_LOOP_OVER_ROWINDEX(i, nrows, col->rowindex(),
         switch (data[i]) {
             case 0 :
                 ++t_count0;
