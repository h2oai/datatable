--- conflicted
+++ resolved
@@ -1015,12 +1015,7 @@
     const int64_t sstart = static_cast<int64_t>(strstart) + 1;
     std::atomic_flag flong = ATOMIC_FLAG_INIT;
 
-<<<<<<< HEAD
-    dt::parallel_region(
-      dt::NThreads(nth),
-=======
     dt::parallel_region(dt::NThreads(nth),
->>>>>>> 0ed9298c
       [&] {
         bool tlong = false;
         dt::nested_for_static(nchunks, dt::ChunkSize(1),
@@ -1226,12 +1221,7 @@
       // }
     }
 
-<<<<<<< HEAD
-    dt::parallel_region(
-      dt::NThreads(nth),
-=======
     dt::parallel_region(dt::NThreads(nth),
->>>>>>> 0ed9298c
       [&] {
         size_t tnum = dt::this_thread_index();
         int32_t* oo = tmp + tnum * size0;
