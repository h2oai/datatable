//------------------------------------------------------------------------------
//  Copyright 2017 H2O.ai
//
//  Licensed under the Apache License, Version 2.0 (the "License");
//  you may not use this file except in compliance with the License.
//  You may obtain a copy of the License at
//
//      http://www.apache.org/licenses/LICENSE-2.0
//
//  Unless required by applicable law or agreed to in writing, software
//  distributed under the License is distributed on an "AS IS" BASIS,
//  WITHOUT WARRANTIES OR CONDITIONS OF ANY KIND, either express or implied.
//  See the License for the specific language governing permissions and
//  limitations under the License.
//------------------------------------------------------------------------------
#include "py_fread.h"
#include "fread.h"
#include <string.h>    // memcpy
#include <sys/mman.h>  // mmap
#include <exception>
#include "memorybuf.h"
#include "datatable.h"
#include "column.h"
#include "utils/assert.h"
#include "py_datatable.h"
#include "py_encodings.h"
#include "py_utils.h"
#include "utils/assert.h"
#include "utils/file.h"
#include "utils/pyobj.h"
#include "utils.h"


static const SType colType_to_stype[NUMTYPE] = {
    ST_VOID,
    ST_BOOLEAN_I1,
    ST_INTEGER_I4,
    ST_INTEGER_I4,
    ST_INTEGER_I8,
    ST_REAL_F4,
    ST_REAL_F8,
    ST_REAL_F8,
    ST_REAL_F8,
    ST_STRING_I4_VCHAR,
};


// Forward declarations
static void cleanup_fread_session(freadMainArgs *frargs);



// Python FReader object, which holds specifications for the current reader
// logic. This reference is non-NULL when fread() is running; and serves as a
// lock preventing from running multiple fread() instances.
static PyObject *freader = NULL;
static PyObject *flogger = NULL;

// DataTable being constructed.
static DataTable *dt = NULL;

static MemoryBuffer* mbuf = nullptr;

// Array of StrBufs to coincide with the number of columns being constructed in the datatable
static StrBuf** strbufs = nullptr;

// These variables are handed down to `freadMain`, and are stored globally only
// because we want to free these memory buffers in the end.
static char *targetdir = NULL;
static char **na_strings = NULL;

// For temporary printing file names.
static char fname[1000];

// ncols -- number of fields in the CSV file. This field first becomes available
//     in the `userOverride()` callback, and doesn't change after that.
// nstrcols -- number of string columns in the output DataTable. This will be
//     computed within `allocateDT()` callback, and used for allocation of
//     string buffers. If the file is re-read (due to type bumps), this variable
//     will only count those string columns that need to be re-read.
// ndigits = len(str(ncols))
// verbose -- if True, then emit verbose messages during parsing.
//
static int ncols = 0;
static int nstrcols = 0;
static int ndigits = 0;
static int verbose = 0;

// types -- array of types for each field in the input file. Length = `ncols`.
// sizes -- array of byte sizes for each field. Length = `ncols`.
// Both of these arrays are borrowed references and are valid only for the
// duration of the parse. Must not be freed.
static int8_t *types = NULL;
static int8_t *sizes = NULL;



//------------------------------------------------------------------------------

/**
 * Python wrapper around `freadMain()`. This function extracts the arguments
 * from the provided :class:`FReader` python object, converts them into the
 * `freadMainArgs` structure, and then passes that structure to the `freadMain`
 * function.
 */
PyObject* pyfread(PyObject*, PyObject *args)
{
  PyObject *pydt = NULL;
  int retval = 0;
  freadMainArgs *frargs = NULL;
  if (freader != NULL || dt != NULL) {
      PyErr_SetString(PyExc_RuntimeError,
          "Cannot run multiple instances of fread() in-parallel.");
      return NULL;
  }
  if (!PyArg_ParseTuple(args, "O:fread", &freader))
      return NULL;

  try {
    Py_INCREF(freader);
    dtmalloc_g(frargs, freadMainArgs, 1);

    PyObj pyfreader(freader);
    PyObj filename_arg = pyfreader.attr("filename");
    PyObj input_arg = pyfreader.attr("text");
    PyObj skipstring_arg = pyfreader.attr("skip_to_string");

    // filename and input are borrowed references; they remain valid as long as
    // filename_arg and input_arg are alive.
    const char* filename = filename_arg.as_cstring();
    const char* input = input_arg.as_cstring();
    const char* skipstring = skipstring_arg.as_cstring();
    na_strings = pyfreader.attr("na_strings").as_cstringlist();
    verbose = pyfreader.attr("verbose").as_bool();
    flogger = pyfreader.attr("logger").as_pyobject();

    frargs->sep = pyfreader.attr("sep").as_char();
    frargs->dec = '.';
    frargs->quote = '"';
    frargs->nrowLimit = pyfreader.attr("max_nrows").as_int64();
    frargs->skipNrow = pyfreader.attr("skip_lines").as_int64();
    frargs->skipString = skipstring;
    frargs->header = pyfreader.attr("header").as_bool();
    frargs->verbose = verbose;
    frargs->NAstrings = (const char* const*) na_strings;
    frargs->stripWhite = 1;
    frargs->skipEmptyLines = 1;
    frargs->fill = pyfreader.attr("fill").as_bool();
    frargs->showProgress = pyfreader.attr("show_progress").as_bool();
    frargs->nth = static_cast<int32_t>(pyfreader.attr("nthreads").as_int64());
    frargs->warningsAreErrors = 0;
    if (frargs->nrowLimit < 0)
        frargs->nrowLimit = LONG_MAX;
    if (frargs->skipNrow < 0)
        frargs->skipNrow = 0;

    frargs->freader = freader;
    Py_INCREF(freader);

    if (input) {
      mbuf = new ExternalMemBuf(input);
    } else if (filename) {
      if (verbose) DTPRINT("  Opening file %s", filename);
      mbuf = new OvermapMemBuf(filename, 1);
      if (verbose) DTPRINT("  File opened, size: %s", filesize_to_str(mbuf->size() - 1));
    } else {
      throw ValueError() << "Neither filename nor input were provided";
    }
    frargs->buf = mbuf->get();
    frargs->bufsize = mbuf->size();

    retval = freadMain(*frargs);
    if (!retval) goto fail;

    pydt = pydt_from_dt(dt);
    if (pydt == NULL) goto fail;
    cleanup_fread_session(frargs);
    return pydt;
  } catch (const std::exception& e) {
    exception_to_python(e);
    // fall-through into the "fail" clause
  }

  fail:
    delete dt;
    cleanup_fread_session(frargs);
    dtfree(frargs);
    return NULL;
}


Column* alloc_column(SType stype, size_t nrows, int j)
{
    // TODO(pasha): figure out how to use `WritableBuffer`s here
    Column *col = NULL;
    if (targetdir) {
        snprintf(fname, 1000, "%s/col%0*d", targetdir, ndigits, j);
        col = Column::new_mmap_column(stype, static_cast<int64_t>(nrows), fname);
    } else{
        col = Column::new_data_column(stype, static_cast<int64_t>(nrows));
    }
    if (col == NULL) return NULL;

    if (stype_info[stype].ltype == LT_STRING) {
        dtrealloc(strbufs[j], StrBuf, 1);
        StrBuf* sb = strbufs[j];
        // Pre-allocate enough memory to hold 5-char strings in the buffer. If
        // this is not enough, we will always be able to re-allocate during the
        // run time.
        size_t alloc_size = nrows * 5;
        sb->mbuf = static_cast<StringColumn<int32_t>*>(col)->strbuf;
        sb->mbuf->resize(alloc_size);
        sb->ptr = 0;
        sb->idx8 = -1;  // not needed for this structure
        sb->idxdt = j;
        sb->numuses = 0;
    }
    return col;
}


Column* realloc_column(Column *col, SType stype, size_t nrows, int j)
{
    if (col != NULL && stype != col->stype()) {
        delete col;
        return alloc_column(stype, nrows, j);
    }
    if (col == NULL) {
        return alloc_column(stype, nrows, j);
    }

    size_t new_alloc_size = stype_info[stype].elemsize * nrows;
    col->mbuf->resize(new_alloc_size);
    col->nrows = (int64_t) nrows;
    return col;
}



static void cleanup_fread_session(freadMainArgs *frargs) {
    strbufs = nullptr;
    ncols = 0;
    nstrcols = 0;
    types = NULL;
    sizes = NULL;
    dtfree(targetdir);
    if (mbuf) {
      mbuf->release();
      mbuf = NULL;
    }
    if (frargs) {
        if (na_strings) {
            char **ptr = na_strings;
            while (*ptr++) delete[] *ptr;
            delete[] na_strings;
        }
        pyfree(frargs->freader);
    }
    pyfree(freader);
    pyfree(flogger);
    dt = NULL;
}



bool userOverride(int8_t *types_, lenOff *colNames, const char *anchor,
                   int ncols_)
{
  types = types_;
  PyObject *colNamesList = PyList_New(ncols_);
  PyObject *colTypesList = PyList_New(ncols_);
  for (int i = 0; i < ncols_; i++) {
    lenOff ocol = colNames[i];
    PyObject* pycol = NULL;
    if (ocol.len > 0) {
      const char* src = anchor + ocol.off;
      const uint8_t* usrc = reinterpret_cast<const uint8_t*>(src);
      size_t zlen = static_cast<size_t>(ocol.len);
      if (is_valid_utf8(usrc, zlen)) {
        pycol = PyUnicode_FromStringAndSize(src, ocol.len);
      } else {
        char* newsrc = new char[zlen * 2];
        uint8_t* unewsrc = reinterpret_cast<uint8_t*>(newsrc);
        int newlen = decode_windows1252(usrc, ocol.len, unewsrc);
        pycol = PyUnicode_FromStringAndSize(newsrc, newlen);
        delete[] newsrc;
      }
    } else {
      pycol = PyUnicode_FromFormat("V%d", i);
    }
    PyObject *pytype = PyLong_FromLong(types[i]);
    PyList_SET_ITEM(colNamesList, i, pycol);
    PyList_SET_ITEM(colTypesList, i, pytype);
  }
  PyObject *ret = PyObject_CallMethod(freader, "_override_columns",
                                      "OO", colNamesList, colTypesList);
  if (!ret) {
    pyfree(colTypesList);
    pyfree(colNamesList);
    return 0;
  }

  for (int i = 0; i < ncols_; i++) {
    PyObject *t = PyList_GET_ITEM(colTypesList, i);
    types[i] = (int8_t) PyLong_AsUnsignedLongMask(t);
  }

  pyfree(colTypesList);
  pyfree(colNamesList);
  pyfree(ret);
  return 1;  // continue reading the file
}


/**
 * Allocate memory for the DataTable that is being constructed.
 */
size_t allocateDT(int8_t *types_, int8_t *sizes_, int ncols_, int ndrop_,
                  size_t nrows)
{
    Column **columns = NULL;
    types = types_;
    sizes = sizes_;
    nstrcols = 0;

    // First we need to estimate the size of the dataset that needs to be
    // created. However this needs to be done on first run only.
    // Also in this block we compute: `nstrcols` (will be used later in
    // `prepareThreadContext` and `postprocessBuffer`), as well as allocating
    // the `Column**` array.
    if (ncols == 0) {
        // DTPRINT("Writing the DataTable into %s", targetdir);
        assert(dt == NULL);
        ncols = ncols_;

        size_t alloc_size = 0;
        int i, j;
        for (i = j = 0; i < ncols; i++) {
            if (types[i] == CT_DROP) continue;
            nstrcols += (types[i] == CT_STRING);
            SType stype = colType_to_stype[types[i]];
            alloc_size += stype_info[stype].elemsize * nrows;
            if (types[i] == CT_STRING) alloc_size += 5 * nrows;
            j++;
        }
        assert(j == ncols_ - ndrop_);
        dtcalloc_g(columns, Column*, j + 1);
        dtcalloc_g(strbufs, StrBuf*, j);
        columns[j] = NULL;

        // Call the Python upstream to determine the strategy where the
        // DataTable should be created.
        PyObject *r = PyObject_CallMethod(freader, "_get_destination", "n", alloc_size);
        targetdir = PyObj(r).as_ccstring();
    } else {
        assert(dt != NULL && ncols == ncols_);
        columns = dt->columns;
        for (int i = 0; i < ncols; i++)
            nstrcols += (types[i] == CT_STRING);
    }

    // Compute number of digits in `ncols` (needed for creating file names).
    if (targetdir) {
        ndigits = 0;
        for (int nc = ncols; nc; nc /= 10) ndigits++;
    }

    // Create individual columns
    for (int i = 0, j = 0; i < ncols_; i++) {
        int8_t type = types[i];
        if (type == CT_DROP) continue;
        if (type > 0) {
            SType stype = colType_to_stype[type];
            columns[j] = realloc_column(columns[j], stype, nrows, j);
            if (columns[j] == NULL) goto fail;
        }
        j++;
    }

    if (dt == NULL) {
        dt = new DataTable(columns);
        if (dt == NULL) goto fail;
    }
    return 1;

  fail:
    if (columns) {
        Column **col = columns;
        while (*col++) delete (*col);
        dtfree(columns);
    }
    delete strbufs;
    return 0;
}



void setFinalNrow(size_t nrows) {
  int i, j;
  for (i = j = 0; i < ncols; i++) {
    int type = types[i];
    if (type == CT_DROP) continue;
    Column *col = dt->columns[j];
    if (type == CT_STRING) {
      StrBuf* sb = strbufs[j];
      assert(sb->numuses == 0);
      sb->mbuf->resize(sb->ptr);
      sb->mbuf = nullptr; // MemoryBuffer is also pointed to by the column
      col->mbuf->resize(sizeof(int32_t) * (nrows + 1));
      col->nrows = static_cast<int64_t>(nrows);
    } else if (type > 0) {
      Column *c = realloc_column(col, colType_to_stype[type], nrows, j);
      if (c == nullptr) throw Error() << "Could not reallocate column";
    }
    j++;
  }
  dt->nrows = (int64_t) nrows;
<<<<<<< HEAD
=======
  return;
  } catch (std::exception&) {
    printf("setFinalNrow() failed\n");
  }
>>>>>>> cb18f4bf
}


void prepareThreadContext(ThreadLocalFreadParsingContext *ctx)
{
  try {
    ctx->strbufs = new StrBuf[nstrcols]();
    for (int i = 0, j = 0, k = 0, off8 = 0; i < (int)ncols; i++) {
        if (types[i] == CT_DROP) continue;
        if (types[i] == CT_STRING) {
            assert(k < nstrcols);
            ctx->strbufs[k].mbuf = new MemoryMemBuf(4096);
            ctx->strbufs[k].ptr = 0;
            ctx->strbufs[k].idx8 = off8;
            ctx->strbufs[k].idxdt = j;
            k++;
        }
        off8 += (sizes[i] == 8);
        j++;
    }
    return;

  } catch (std::exception&) {
    printf("prepareThreadContext() failed\n");
    for (int k = 0; k < nstrcols; k++) {
      if (ctx->strbufs[k].mbuf)
        ctx->strbufs[k].mbuf->release();
    }
    dtfree(ctx->strbufs);
    *(ctx->stopTeam) = 1;
  }
}


void postprocessBuffer(ThreadLocalFreadParsingContext *ctx)
{
  try {
    StrBuf* ctx_strbufs = ctx->strbufs;
    const unsigned char *anchor = (const unsigned char*) ctx->anchor;
    size_t nrows = ctx->nRows;
    lenOff* __restrict__ const lenoffs = (lenOff *__restrict__) ctx->buff8;
    int rowCount8 = (int) ctx->rowSize8 / 8;

    for (int k = 0; k < nstrcols; k++) {
      assert(ctx_strbufs != NULL);

      lenOff *__restrict__ lo = lenoffs + ctx_strbufs[k].idx8;
      MemoryBuffer* strdest = ctx_strbufs[k].mbuf;
      int32_t off = 1;
      size_t bufsize = ctx_strbufs[k].mbuf->size();
      for (size_t n = 0; n < nrows; n++) {
        int32_t len = lo->len;
        if (len > 0) {
          size_t zlen = (size_t) len;
          if (bufsize < zlen * 3 + (size_t) off) {
            bufsize = bufsize * 2 + zlen * 3;
            strdest->resize(bufsize);
          }
          const unsigned char *src = anchor + lo->off;
          unsigned char *dest =
              static_cast<unsigned char*>(strdest->at(off - 1));
          if (is_valid_utf8(src, zlen)) {
            memcpy(dest, src, zlen);
            off += zlen;
            lo->off = off;
          } else {
            int newlen = decode_windows1252(src, len, dest);
            assert(newlen > 0);
            off += (size_t) newlen;
            lo->off = off;
          }
        } else if (len == 0) {
          lo->off = off;
        } else {
          assert(len == NA_LENOFF);
          lo->off = -off;
        }
        lo += rowCount8;
      }
      ctx_strbufs[k].ptr = (size_t) (off - 1);
    }
    return;
  } catch (std::exception&) {
    printf("postprocessBuffer() failed\n");
    *(ctx->stopTeam) = 1;
  }
}


void orderBuffer(ThreadLocalFreadParsingContext *ctx)
{
  try {
    StrBuf* ctx_strbufs = ctx->strbufs;
    for (int k = 0; k < nstrcols; ++k) {
      int j = ctx_strbufs[k].idxdt;
      StrBuf* sb = strbufs[j];
      size_t sz = ctx_strbufs[k].ptr;
      size_t ptr = sb->ptr;
      MemoryBuffer* sb_mbuf = sb->mbuf;
      // If we need to write more than the size of the available buffer, the
      // buffer has to grow. Check documentation for `StrBuf.numuses` in
      // `py_fread.h`.
      while (ptr + sz > sb_mbuf->size()) {
        size_t newsize = (ptr + sz) * 2;
        int old = 0;
        // (1) wait until no other process is writing into the buffer
        while (sb->numuses > 0)
          /* wait until .numuses == 0 (all threads finished writing) */;
        // (2) make `numuses` negative, indicating that no other thread may
        // initiate a memcopy operation for now.
        #pragma omp atomic capture
        {
          old = sb->numuses;
          sb->numuses -= 1000000;
        }
        // (3) The only case when `old != 0` is if another thread started
        // memcopy operation in-between statements (1) and (2) above. In
        // that case we restore the previous value of `numuses` and repeat
        // the loop.
        // Otherwise (and it is the most common case) we reallocate the
        // buffer and only then restore the `numuses` variable.
        if (old == 0) {
          sb_mbuf->resize(newsize);
        }
        #pragma omp atomic update
        sb->numuses += 1000000;
      }
      ctx_strbufs[k].ptr = ptr;
      sb->ptr = ptr + sz;
    }
    return;
  } catch (std::exception&) {
    printf("orderBuffer() failed");
    *(ctx->stopTeam) = 1;
  }
}


void pushBuffer(ThreadLocalFreadParsingContext *ctx)
{
    StrBuf *__restrict__ ctx_strbufs = ctx->strbufs;
    const void *__restrict__ buff8 = ctx->buff8;
    const void *__restrict__ buff4 = ctx->buff4;
    const void *__restrict__ buff1 = ctx->buff1;
    int nrows = (int) ctx->nRows;
    size_t row0 = ctx->DTi;

    int i = 0;  // index within the `types` and `sizes`
    int j = 0;  // index within `dt->columns`, `buff` and `strbufs`
    int off8 = 0, off4 = 0, off1 = 0;  // offsets within the buffers
    int rowCount8 = (int) ctx->rowSize8 / 8;
    int rowCount4 = (int) ctx->rowSize4 / 4;
    int rowCount1 = (int) ctx->rowSize1;

    int k = 0;
    for (; i < ncols; i++) {
        if (types[i] == CT_DROP) continue;
        Column *col = dt->columns[j];

        if (types[i] == CT_STRING) {
            StrBuf *sb = strbufs[j];
            int idx8 = ctx_strbufs[k].idx8;
            size_t ptr = ctx_strbufs[k].ptr;
            const lenOff *__restrict__ lo =
                (const lenOff*) add_constptr(buff8, idx8 * 8);
            size_t sz = (size_t) abs(lo[(nrows - 1)*rowCount8].off) - 1;

            int done = 0;
            while (!done) {
                int old;
                #pragma omp atomic capture
                old = sb->numuses++;
                if (old >= 0) {
                    memcpy(sb->mbuf->at(ptr), ctx_strbufs[k].mbuf->get(), sz);
                    done = 1;
                }
                #pragma omp atomic update
                sb->numuses--;
            }

            int32_t* dest = ((int32_t*) col->data()) + row0 + 1;
            int32_t iptr = (int32_t) ptr;
            for (int n = 0; n < nrows; n++) {
                int32_t off = lo->off;
                *dest++ = (off < 0)? off - iptr : off + iptr;
                lo += rowCount8;
            }
            k++;

        } else if (types[i] > 0) {
            int8_t elemsize = sizes[i];
            if (elemsize == 8) {
                const uint64_t *src = ((const uint64_t*) buff8) + off8;
                uint64_t *dest = ((uint64_t*) col->data()) + row0;
                for (int r = 0; r < nrows; r++) {
                    *dest = *src;
                    src += rowCount8;
                    dest++;
                }
            } else
            if (elemsize == 4) {
                const uint32_t *src = ((const uint32_t*) buff4) + off4;
                uint32_t *dest = ((uint32_t*) col->data()) + row0;
                for (int r = 0; r < nrows; r++) {
                    *dest = *src;
                    src += rowCount4;
                    dest++;
                }
            } else
            if (elemsize == 1) {
                const uint8_t *src = ((const uint8_t*) buff1) + off1;
                uint8_t *dest = ((uint8_t*) col->data()) + row0;
                for (int r = 0; r < nrows; r++) {
                    *dest = *src;
                    src += rowCount1;
                    dest++;
                }
            }
        }
        off8 += (sizes[i] == 8);
        off4 += (sizes[i] == 4);
        off1 += (sizes[i] == 1);
        j++;
    }
}


void progress(double percent/*[0,100]*/) {
    PyObject_CallMethod(freader, "_progress", "d", percent);
}


void freeThreadContext(ThreadLocalFreadParsingContext *ctx)
{
  if (ctx->strbufs) {
    for (int k = 0; k < nstrcols; k++) {
      if (ctx->strbufs[k].mbuf)
        ctx->strbufs[k].mbuf->release();
    }
    dtfree(ctx->strbufs);
  }
}


__attribute__((format(printf, 1, 2)))
void DTPRINT(const char *format, ...) {
    va_list args;
    va_start(args, format);
    char *msg;
    if (strcmp(format, "%s") == 0) {
        msg = va_arg(args, char*);
    } else {
        msg = (char*) alloca(2001);
        vsnprintf(msg, 2000, format, args);
    }
    va_end(args);
    PyObject_CallMethod(flogger, "debug", "O", PyUnicode_FromString(msg));
}<|MERGE_RESOLUTION|>--- conflicted
+++ resolved
@@ -415,13 +415,6 @@
     j++;
   }
   dt->nrows = (int64_t) nrows;
-<<<<<<< HEAD
-=======
-  return;
-  } catch (std::exception&) {
-    printf("setFinalNrow() failed\n");
-  }
->>>>>>> cb18f4bf
 }
 
 
