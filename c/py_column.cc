//------------------------------------------------------------------------------
//  Copyright 2017 H2O.ai
//
//  Licensed under the Apache License, Version 2.0 (the "License");
//  you may not use this file except in compliance with the License.
//  You may obtain a copy of the License at
//
//      http://www.apache.org/licenses/LICENSE-2.0
//
//  Unless required by applicable law or agreed to in writing, software
//  distributed under the License is distributed on an "AS IS" BASIS,
//  WITHOUT WARRANTIES OR CONDITIONS OF ANY KIND, either express or implied.
//  See the License for the specific language governing permissions and
//  limitations under the License.
//------------------------------------------------------------------------------
#define PY_COLUMN_cc 1
#include "py_column.h"
#include "sort.h"
#include "py_types.h"



Column_PyObject* pycolumn_from_column(
    Column *col, DataTable_PyObject *pydt, int64_t colidx)
{
  PyObject* coltype = reinterpret_cast<PyObject*>(&Column_PyType);
  PyObject* pyobj = PyObject_CallObject(coltype, NULL);
  Column_PyObject* pycol = reinterpret_cast<Column_PyObject*>(pyobj);
  if (!pycol) throw PyError();
  pycol->ref = col->shallowcopy();
  pycol->pydt = pydt;
  pycol->colidx = colidx;
  Py_XINCREF(pydt);
  return pycol;
}



//==============================================================================
// Column getters/setters
//==============================================================================

PyObject* get_mtype(Column_PyObject* self) {
  return self->ref->mbuf_repr();
}


PyObject* get_stype(Column_PyObject* self) {
  SType stype = self->ref->stype();
  return incref(py_stype_names[stype]);
}


PyObject* get_ltype(Column_PyObject* self) {
  SType stype = self->ref->stype();
  return incref(py_ltype_names[stype_info[stype].ltype]);
}


PyObject* get_data_size(Column_PyObject *self) {
  Column* col = self->ref;
  return PyLong_FromSize_t(col->alloc_size());
}


PyObject* get_data_pointer(Column_PyObject *self) {
  Column* col = self->ref;
  return PyLong_FromSize_t(reinterpret_cast<size_t>(col->data()));
}


<<<<<<< HEAD
PyObject* get_meta(Column_PyObject* self) {
  Column* col = self->ref;
  void* meta = col->meta;
  switch (col->stype()) {
    case ST_STRING_I4_VCHAR:
    case ST_STRING_I8_VCHAR:
      return PyUnicode_FromFormat("offoff=%lld",
                                  ((VarcharMeta*)meta)->offoff);
    default:
      return none();
  }
=======
DT_DOCS(meta, "String representation of the column's `meta` struct")
static PyObject* get_meta(Column_PyObject *self) {
  CATCH_EXCEPTIONS(
    Column *col = self->ref;
    switch (col->stype()) {
        case ST_STRING_I4_VCHAR:
            return PyUnicode_FromFormat("offoff=%ld",
                                        static_cast<StringColumn<int32_t>*>(col)->meta());
        case ST_STRING_I8_VCHAR:
            return PyUnicode_FromFormat("offoff=%lld",
                                        static_cast<StringColumn<int64_t>*>(col)->meta());
        /*case ST_STRING_FCHAR:
            return PyUnicode_FromFormat("n=%d", ((FixcharMeta*)meta)->n);
        case ST_REAL_I2:
        case ST_REAL_I4:
        case ST_REAL_I8:
            return PyUnicode_FromFormat("scale=%d",
                                        ((DecimalMeta*)meta)->scale);
        case ST_STRING_U1_ENUM:
        case ST_STRING_U2_ENUM:
        case ST_STRING_U4_ENUM: {
            EnumMeta *m = (EnumMeta*) meta;
            return PyUnicode_FromFormat("offoff=%lld&dataoff=%lld&nlevels=%d",
                                        m->offoff, m->dataoff, m->nlevels);
        }*/
        default:
          return none();
            /*if (meta == NULL)
                return none();
            else
                return PyUnicode_FromFormat("%p", meta);*/
    }
  );
>>>>>>> 516c4b9e
}


PyObject* get_refcount(Column_PyObject* self) {
  // "-1" because self->ref is a shallow copy of the "original" column, and
  // therefore it holds an extra reference to the data buffer.
  return PyLong_FromLong(self->ref->mbuf_refcount() - 1);
}



//==============================================================================
// Column methods
//==============================================================================

PyObject* save_to_disk(Column_PyObject* self, PyObject* args) {
  const char* filename = NULL;
  if (!PyArg_ParseTuple(args, "s:save_to_disk", &filename)) return NULL;
  Column* col = self->ref;
  col->save_to_disk(filename);
  Py_RETURN_NONE;
}


PyObject* hexview(Column_PyObject* self, PyObject*)
{
  if (!pyfn_column_hexview) {
    throw RuntimeError() << "Function column_hexview() was not linked";
  }
  PyObject* v = Py_BuildValue("(OOi)", self, self->pydt, self->colidx);
  PyObject* ret = PyObject_CallObject(pyfn_column_hexview, v);
  Py_XDECREF(v);
  return ret;
}


static void pycolumn_dealloc(Column_PyObject *self)
{
  // FIXME!
  delete self->ref;
  Py_XDECREF(self->pydt);
  self->ref = NULL;
  self->pydt = NULL;
  Py_TYPE(self)->tp_free((PyObject*)self);
}



//==============================================================================
// Column type definition
//==============================================================================

static PyGetSetDef column_getseters[] = {
  GETTER(mtype),
  GETTER(stype),
  GETTER(ltype),
  GETTER(data_size),
  GETTER(data_pointer),
  GETTER(meta),
  GETTER(refcount),
  {NULL, NULL, NULL, NULL, NULL}
};

static PyMethodDef column_methods[] = {
  METHODv(save_to_disk),
  METHOD0(hexview),
  {NULL, NULL, 0, NULL}
};

PyTypeObject Column_PyType = {
  PyVarObject_HEAD_INIT(NULL, 0)
  "_datatable.Column",                /* tp_name */
  sizeof(Column_PyObject),            /* tp_basicsize */
  0,                                  /* tp_itemsize */
  (destructor)pycolumn_dealloc,       /* tp_dealloc */
  0,                                  /* tp_print */
  0,                                  /* tp_getattr */
  0,                                  /* tp_setattr */
  0,                                  /* tp_compare */
  0,                                  /* tp_repr */
  0,                                  /* tp_as_number */
  0,                                  /* tp_as_sequence */
  0,                                  /* tp_as_mapping */
  0,                                  /* tp_hash  */
  0,                                  /* tp_call */
  0,                                  /* tp_str */
  0,                                  /* tp_getattro */
  0,                                  /* tp_setattro */
  &column_as_buffer,                  /* tp_as_buffer; see py_buffers.c */
  Py_TPFLAGS_DEFAULT,                 /* tp_flags */
  "Column object",                    /* tp_doc */
  0,                                  /* tp_traverse */
  0,                                  /* tp_clear */
  0,                                  /* tp_richcompare */
  0,                                  /* tp_weaklistoffset */
  0,                                  /* tp_iter */
  0,                                  /* tp_iternext */
  column_methods,                     /* tp_methods */
  0,                                  /* tp_members */
  column_getseters,                   /* tp_getset */
  0,                                  /* tp_base */
  0,                                  /* tp_dict */
  0,                                  /* tp_descr_get */
  0,                                  /* tp_descr_set */
  0,                                  /* tp_dictoffset */
  0,                                  /* tp_init */
  0,                                  /* tp_alloc */
  0,                                  /* tp_new */
  0,                                  /* tp_free */
  0,                                  /* tp_is_gc */
  0,                                  /* tp_bases */
  0,                                  /* tp_mro */
  0,                                  /* tp_cache */
  0,                                  /* tp_subclasses */
  0,                                  /* tp_weaklist */
  0,                                  /* tp_del */
  0,                                  /* tp_version_tag */
  0,                                  /* tp_finalize */
};


int init_py_column(PyObject *module) {
  init_sort_functions();

  // Register Column_PyType on the module
  Column_PyType.tp_new = PyType_GenericNew;
  if (PyType_Ready(&Column_PyType) < 0) return 0;
  Py_INCREF(&Column_PyType);
  PyModule_AddObject(module, "Column",
                     reinterpret_cast<PyObject*>(&Column_PyType));

  return 1;
}<|MERGE_RESOLUTION|>--- conflicted
+++ resolved
@@ -13,23 +13,25 @@
 //  See the License for the specific language governing permissions and
 //  limitations under the License.
 //------------------------------------------------------------------------------
-#define PY_COLUMN_cc 1
+#define PY_COLUMN_cc
 #include "py_column.h"
 #include "sort.h"
 #include "py_types.h"
 
-
-
-Column_PyObject* pycolumn_from_column(
-    Column *col, DataTable_PyObject *pydt, int64_t colidx)
-{
-  PyObject* coltype = reinterpret_cast<PyObject*>(&Column_PyType);
+namespace pycolumn
+{
+PyObject* fn_hexview = NULL;  // see datatablemodule.c/pyregister_function
+
+
+pycolumn::obj* from_column(Column* col, DataTable_PyObject* pydt, int64_t idx)
+{
+  PyObject* coltype = reinterpret_cast<PyObject*>(&pycolumn::type);
   PyObject* pyobj = PyObject_CallObject(coltype, NULL);
-  Column_PyObject* pycol = reinterpret_cast<Column_PyObject*>(pyobj);
+  auto pycol = reinterpret_cast<pycolumn::obj*>(pyobj);
   if (!pycol) throw PyError();
   pycol->ref = col->shallowcopy();
   pycol->pydt = pydt;
-  pycol->colidx = colidx;
+  pycol->colidx = idx;
   Py_XINCREF(pydt);
   return pycol;
 }
@@ -40,86 +42,53 @@
 // Column getters/setters
 //==============================================================================
 
-PyObject* get_mtype(Column_PyObject* self) {
+PyObject* get_mtype(pycolumn::obj* self) {
   return self->ref->mbuf_repr();
 }
 
 
-PyObject* get_stype(Column_PyObject* self) {
+PyObject* get_stype(pycolumn::obj* self) {
   SType stype = self->ref->stype();
   return incref(py_stype_names[stype]);
 }
 
 
-PyObject* get_ltype(Column_PyObject* self) {
+PyObject* get_ltype(pycolumn::obj* self) {
   SType stype = self->ref->stype();
   return incref(py_ltype_names[stype_info[stype].ltype]);
 }
 
 
-PyObject* get_data_size(Column_PyObject *self) {
+PyObject* get_data_size(pycolumn::obj* self) {
   Column* col = self->ref;
   return PyLong_FromSize_t(col->alloc_size());
 }
 
 
-PyObject* get_data_pointer(Column_PyObject *self) {
+PyObject* get_data_pointer(pycolumn::obj* self) {
   Column* col = self->ref;
   return PyLong_FromSize_t(reinterpret_cast<size_t>(col->data()));
 }
 
 
-<<<<<<< HEAD
-PyObject* get_meta(Column_PyObject* self) {
-  Column* col = self->ref;
-  void* meta = col->meta;
+PyObject* get_meta(pycolumn::obj* self) {
+  Column* col = self->ref;
   switch (col->stype()) {
-    case ST_STRING_I4_VCHAR:
-    case ST_STRING_I8_VCHAR:
-      return PyUnicode_FromFormat("offoff=%lld",
-                                  ((VarcharMeta*)meta)->offoff);
+    case ST_STRING_I4_VCHAR: {
+      auto scol = static_cast<StringColumn<int32_t>*>(col);
+      return PyUnicode_FromFormat("offoff=%lld", scol->meta());
+    }
+    case ST_STRING_I8_VCHAR: {
+      auto scol = static_cast<StringColumn<int64_t>*>(col);
+      return PyUnicode_FromFormat("offoff=%lld", scol->meta());
+    }
     default:
       return none();
   }
-=======
-DT_DOCS(meta, "String representation of the column's `meta` struct")
-static PyObject* get_meta(Column_PyObject *self) {
-  CATCH_EXCEPTIONS(
-    Column *col = self->ref;
-    switch (col->stype()) {
-        case ST_STRING_I4_VCHAR:
-            return PyUnicode_FromFormat("offoff=%ld",
-                                        static_cast<StringColumn<int32_t>*>(col)->meta());
-        case ST_STRING_I8_VCHAR:
-            return PyUnicode_FromFormat("offoff=%lld",
-                                        static_cast<StringColumn<int64_t>*>(col)->meta());
-        /*case ST_STRING_FCHAR:
-            return PyUnicode_FromFormat("n=%d", ((FixcharMeta*)meta)->n);
-        case ST_REAL_I2:
-        case ST_REAL_I4:
-        case ST_REAL_I8:
-            return PyUnicode_FromFormat("scale=%d",
-                                        ((DecimalMeta*)meta)->scale);
-        case ST_STRING_U1_ENUM:
-        case ST_STRING_U2_ENUM:
-        case ST_STRING_U4_ENUM: {
-            EnumMeta *m = (EnumMeta*) meta;
-            return PyUnicode_FromFormat("offoff=%lld&dataoff=%lld&nlevels=%d",
-                                        m->offoff, m->dataoff, m->nlevels);
-        }*/
-        default:
-          return none();
-            /*if (meta == NULL)
-                return none();
-            else
-                return PyUnicode_FromFormat("%p", meta);*/
-    }
-  );
->>>>>>> 516c4b9e
-}
-
-
-PyObject* get_refcount(Column_PyObject* self) {
+}
+
+
+PyObject* get_refcount(pycolumn::obj* self) {
   // "-1" because self->ref is a shallow copy of the "original" column, and
   // therefore it holds an extra reference to the data buffer.
   return PyLong_FromLong(self->ref->mbuf_refcount() - 1);
@@ -131,7 +100,7 @@
 // Column methods
 //==============================================================================
 
-PyObject* save_to_disk(Column_PyObject* self, PyObject* args) {
+PyObject* save_to_disk(pycolumn::obj* self, PyObject* args) {
   const char* filename = NULL;
   if (!PyArg_ParseTuple(args, "s:save_to_disk", &filename)) return NULL;
   Column* col = self->ref;
@@ -140,21 +109,20 @@
 }
 
 
-PyObject* hexview(Column_PyObject* self, PyObject*)
-{
-  if (!pyfn_column_hexview) {
+PyObject* hexview(pycolumn::obj* self, PyObject*)
+{
+  if (!fn_hexview) {
     throw RuntimeError() << "Function column_hexview() was not linked";
   }
   PyObject* v = Py_BuildValue("(OOi)", self, self->pydt, self->colidx);
-  PyObject* ret = PyObject_CallObject(pyfn_column_hexview, v);
+  PyObject* ret = PyObject_CallObject(fn_hexview, v);
   Py_XDECREF(v);
   return ret;
 }
 
 
-static void pycolumn_dealloc(Column_PyObject *self)
-{
-  // FIXME!
+static void pycolumn_dealloc(pycolumn::obj* self)
+{
   delete self->ref;
   Py_XDECREF(self->pydt);
   self->ref = NULL;
@@ -185,10 +153,10 @@
   {NULL, NULL, 0, NULL}
 };
 
-PyTypeObject Column_PyType = {
+PyTypeObject pycolumn::type = {
   PyVarObject_HEAD_INIT(NULL, 0)
-  "_datatable.Column",                /* tp_name */
-  sizeof(Column_PyObject),            /* tp_basicsize */
+  cls_name,                           /* tp_name */
+  sizeof(pycolumn::obj),              /* tp_basicsize */
   0,                                  /* tp_itemsize */
   (destructor)pycolumn_dealloc,       /* tp_dealloc */
   0,                                  /* tp_print */
@@ -204,9 +172,9 @@
   0,                                  /* tp_str */
   0,                                  /* tp_getattro */
   0,                                  /* tp_setattro */
-  &column_as_buffer,                  /* tp_as_buffer; see py_buffers.c */
+  &pycolumn::as_buffer,               /* tp_as_buffer; see py_buffers.c */
   Py_TPFLAGS_DEFAULT,                 /* tp_flags */
-  "Column object",                    /* tp_doc */
+  cls_doc,                            /* tp_doc */
   0,                                  /* tp_traverse */
   0,                                  /* tp_clear */
   0,                                  /* tp_richcompare */
@@ -237,15 +205,18 @@
 };
 
 
-int init_py_column(PyObject *module) {
+int static_init(PyObject* module) {
   init_sort_functions();
 
-  // Register Column_PyType on the module
-  Column_PyType.tp_new = PyType_GenericNew;
-  if (PyType_Ready(&Column_PyType) < 0) return 0;
-  Py_INCREF(&Column_PyType);
-  PyModule_AddObject(module, "Column",
-                     reinterpret_cast<PyObject*>(&Column_PyType));
+  // Register pycolumn::type on the module
+  pycolumn::type.tp_new = PyType_GenericNew;
+  if (PyType_Ready(&pycolumn::type) < 0) return 0;
+  PyObject* typeobj = reinterpret_cast<PyObject*>(&type);
+  Py_INCREF(typeobj);
+  PyModule_AddObject(module, "Column", typeobj);
 
   return 1;
-}+}
+
+
+};  // namespace pycolumn