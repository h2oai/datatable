--- conflicted
+++ resolved
@@ -45,13 +45,8 @@
     {"path", "quoting", "hex", "compression", "verbose", "_strategy"},
     "to_csv",
 
-<<<<<<< HEAD
-R"(to_csv(self, path=None, *, quoting='csv.QUOTE_MINIMAL', hex=False,
-       verbose=False, _strategy="auto")
-=======
 R"(to_csv(self, path=None, *, quoting="minimal", hex=False,
        compression=None, verbose=False, _strategy="auto")
->>>>>>> 44bd699c
 --
 
 Write the Frame into the provided file in CSV format.
