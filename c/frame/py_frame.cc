--- conflicted
+++ resolved
@@ -275,39 +275,6 @@
     "Internally the data is stored as C primitives, and processed using\n"
     "multithreaded native C++ code.\n"
     "\n"
-<<<<<<< HEAD
-    "This is a primary data structure for the `datatable` module.\n";
-}
-
-
-void Frame::Type::init_methods_and_getsets(Methods& mm, GetSetters& gs) {
-  _init_cbind(mm);
-  _init_key(gs);
-  _init_init(mm);
-  _init_jay(mm);
-  _init_names(mm, gs);
-  _init_rbind(mm);
-  _init_replace(mm);
-  _init_repr(mm);
-  _init_sizeof(mm);
-  _init_stats(mm);
-  _init_sort(mm);
-  _init_tocsv(mm);
-  _init_tonumpy(mm);
-  _init_topython(mm);
-
-  ADD_GETTER(gs, &Frame::get_ncols, args_ncols);
-  ADD_GETSET(gs, &Frame::get_nrows, &Frame::set_nrows, args_nrows);
-  ADD_GETTER(gs, &Frame::get_shape, args_shape);
-  ADD_GETTER(gs, &Frame::get_ndims, args_ndims);
-  ADD_GETTER(gs, &Frame::get_stypes, args_stypes);
-  ADD_GETTER(gs, &Frame::get_ltypes, args_ltypes);
-
-  ADD_METHOD(mm, &Frame::head, args_head);
-  ADD_METHOD(mm, &Frame::tail, args_tail);
-  ADD_METHOD(mm, &Frame::copy, args_copy);
-  ADD_METHOD(mm, &Frame::materialize, args_materialize);
-=======
     "This is a primary data structure for the `datatable` module.\n"
   );
   xt.set_subclassable(true);
@@ -337,12 +304,12 @@
   xt.add(GETTER(&Frame::get_shape, args_shape));
   xt.add(GETTER(&Frame::get_stypes, args_stypes));
   xt.add(GETTER(&Frame::get_ltypes, args_ltypes));
+  xt.add(GETTER(&Frame::get_ndims, args_ndims));
 
   xt.add(METHOD(&Frame::head, args_head));
   xt.add(METHOD(&Frame::tail, args_tail));
   xt.add(METHOD(&Frame::copy, args_copy));
   xt.add(METHOD(&Frame::materialize, args_materialize));
->>>>>>> c6989940
 }
 
 
