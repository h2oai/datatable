//------------------------------------------------------------------------------
// This Source Code Form is subject to the terms of the Mozilla Public
// License, v. 2.0. If a copy of the MPL was not distributed with this
// file, You can obtain one at http://mozilla.org/MPL/2.0/.
//
// © H2O.ai 2018
//------------------------------------------------------------------------------
#include "frame/py_frame.h"
#include <iostream>
#include <string>
#include <vector>
#include "python/dict.h"
#include "python/int.h"
#include "python/list.h"
#include "python/oiter.h"
#include "python/orange.h"
#include "python/oset.h"
#include "python/string.h"
#include "python/tuple.h"
#include "utils/alloc.h"
#include "ztest.h"

namespace py {


//------------------------------------------------------------------------------
// Frame construction manager
//------------------------------------------------------------------------------

class FrameInitializationManager {
  private:
    PKArgs& all_args;
    const Arg& src;
    const Arg& names_arg;
    const Arg& stypes_arg;
    const Arg& stype_arg;
    bool defined_names;
    bool defined_stypes;
    bool defined_stype;
    SType stype0;
    int : 32;
    Frame* frame;
    std::vector<Column*> cols;

    class em : public py::_obj::error_manager {
      Error error_not_stype(PyObject*) const override;
    };


  //----------------------------------------------------------------------------
  // External API
  //----------------------------------------------------------------------------
  public:
    FrameInitializationManager(PKArgs& args, Frame* f)
      : all_args(args),
        src(args[0]),
        names_arg(args[1]),
        stypes_arg(args[2]),
        stype_arg(args[3]),
        frame(f)
    {
      defined_names  = !(names_arg.is_undefined() || names_arg.is_none());
      defined_stypes = !(stypes_arg.is_undefined() || stypes_arg.is_none());
      defined_stype  = !(stype_arg.is_undefined() || stype_arg.is_none());
      if (defined_stype && defined_stypes) {
        throw TypeError() << "You can pass either parameter `stypes` or "
            "`stype` to Frame() constructor, but not both at the same time";
      }
      if (defined_stype) {
        stype0 = stype_arg.to_stype(em());
      }
      if (src && all_args.num_varkwd_args() > 0) {
        throw _error_unknown_kwargs();
      }
    }

    ~FrameInitializationManager() {
      for (auto col : cols) dt::free(col);
    }


    void run()
    {
      if (src.is_list_or_tuple()) {
        py::olist collist = src.to_pylist();
        if (collist.size() == 0) {
          return init_empty_frame();
        }
        py::obj item0 = collist[0];
        if (item0.is_list() || item0.is_range() || item0.is_buffer()) {
          return init_from_list_of_lists();
        }
        if (item0.is_dict()) {
          if (names_arg)
            return init_from_list_of_dicts_fixed_keys();
          else
            return init_from_list_of_dicts_auto_keys();
        }
        if (item0.is_tuple()) {
          return init_from_list_of_tuples();
        }
        return init_from_list_of_primitives();
      }
      if (src.is_dict()) {
        return init_from_dict();
      }
      if (src.is_range()) {
        return init_from_list_of_primitives();
      }
      if (all_args.num_varkwd_args()) {
        // Already checked in the constructor that `src` is undefined.
        return init_from_varkwds();
      }
      if (src.is_frame()) {
        return init_from_frame();
      }
      if (src.is_string()) {
        return init_from_string();
      }
      if (src.is_undefined() || src.is_none()) {
        return init_empty_frame();
      }
      if (src.is_pandas_frame() || src.is_pandas_series()) {
        return init_from_pandas();
      }
      if (src.is_numpy_array()) {
        return init_from_numpy();
      }
      if (src.is_ellipsis() &&
               !defined_names && !defined_stypes && !defined_stype) {
        return init_mystery_frame();
      }
      throw TypeError() << "Cannot create Frame from " << src.typeobj();
    }



  //----------------------------------------------------------------------------
  // Frame creation methods
  //----------------------------------------------------------------------------
  private:
    void init_empty_frame() {
      check_names_count(0);
      check_stypes_count(0);
      make_datatable(nullptr);
    }


    void init_from_list_of_lists() {
      py::olist collist = src.to_pylist();
      check_names_count(collist.size());
      check_stypes_count(collist.size());
      for (size_t i = 0; i < collist.size(); ++i) {
        py::obj item = collist[i];
        SType s = get_stype_for_column(i);
        make_column(item, s);
      }
      make_datatable(names_arg);
    }


    void init_from_list_of_dicts_fixed_keys() {
      xassert(names_arg);
      py::olist srclist = src.to_pylist();
      py::olist nameslist = names_arg.to_pylist();
      size_t nrows = srclist.size();
      size_t ncols = nameslist.size();
      check_stypes_count(ncols);
      for (size_t i = 0; i < nrows; ++i) {
        py::obj item = srclist[i];
        if (!item.is_dict()) {
          throw TypeError() << "The source is not a list of dicts: element "
              << i << " is a " << item.typeobj();
        }
      }
      init_from_list_of_dicts_with_keys(nameslist);
    }


    void init_from_list_of_dicts_auto_keys() {
      xassert(!names_arg);
      if (stypes_arg && !stypes_arg.is_dict()) {
        throw TypeError() << "If the Frame() source is a list of dicts, then "
            "either the `names` list has to be provided explicitly, or "
            "`stypes` parameter has to be a dictionary (or missing)";
      }
      py::olist srclist = src.to_pylist();
      py::olist nameslist(0);
      py::oset  namesset;
      size_t nrows = srclist.size();
      for (size_t i = 0; i < nrows; ++i) {
        py::obj item = srclist[i];
        if (!item.is_dict()) {
          throw TypeError() << "The source is not a list of dicts: element "
              << i << " is a " << item.typeobj();
        }
        py::rdict row(item);
        for (auto kv : row) {
          py::obj& name = kv.first;
          if (!namesset.has(name)) {
            if (!name.is_string()) {
              throw TypeError() << "Invalid data in Frame() constructor: row "
                  << i << " dictionary contains a key of type "
                  << name.typeobj() << ", only string keys are allowed";
            }
            nameslist.append(name);
            namesset.add(name);
          }
        }
      }
      init_from_list_of_dicts_with_keys(nameslist);
    }


    void init_from_list_of_dicts_with_keys(const py::olist& nameslist) {
      py::olist srclist = src.to_pylist();
      size_t ncols = nameslist.size();
      for (size_t j = 0; j < ncols; ++j) {
        py::obj name = nameslist[j];
        SType s = get_stype_for_column(j, &name);
        Column* col = Column::from_pylist_of_dicts(srclist, name, int(s));
        cols.push_back(col);
      }
      make_datatable(nameslist);
    }


    void init_from_list_of_tuples() {
      py::olist srclist = src.to_pylist();
      py::rtuple item0 = py::rtuple(srclist[0]);
      size_t nrows = srclist.size();
      size_t ncols = item0.size();
      check_names_count(ncols);
      check_stypes_count(ncols);
      // Check that all entries are proper tuples
      for (size_t i = 0; i < nrows; ++i) {
        py::obj item = srclist[i];
        if (!item.is_tuple()) {
          throw TypeError() << "The source is not a list of tuples: element "
              << i << " is a " << item.typeobj();
        }
        size_t this_ncols = rtuple(item).size();
        if (this_ncols != ncols) {
          throw ValueError() << "Misshaped rows in Frame() constructor: "
              "row " << i << " contains " << this_ncols << " element"
              << (this_ncols == 1? "" : "s") << ", while "
              << (i == 1? "the previous row" : "previous rows")
              << " had " << ncols << " element" << (ncols == 1? "" : "s");
        }
      }
      // Create the columns
      for (size_t j = 0; j < ncols; ++j) {
        SType s = get_stype_for_column(j);
        cols.push_back(Column::from_pylist_of_tuples(srclist, j, int(s)));
      }
      if (names_arg || !item0.has_attr("_fields")) {
        make_datatable(names_arg);
      } else {
        make_datatable(item0.get_attr("_fields").to_pylist());
      }
    }


    void init_from_list_of_primitives() {
      check_names_count(1);
      check_stypes_count(1);
      SType s = get_stype_for_column(0);
      make_column(src.to_pyobj(), s);
      make_datatable(names_arg);
    }


    void init_from_dict() {
      if (defined_names) {
        throw TypeError() << "Parameter `names` cannot be used when "
            "constructing a Frame from a dictionary";
      }
      py::odict coldict = src.to_pydict();
      size_t ncols = coldict.size();
      check_stypes_count(ncols);
      strvec newnames;
      newnames.reserve(ncols);
      for (auto kv : coldict) {
        size_t i = newnames.size();
        py::obj name = kv.first;
        SType stype = get_stype_for_column(i, &name);
        newnames.push_back(name.to_string());
        make_column(kv.second, stype);
      }
      make_datatable(newnames);
    }


    void init_from_varkwds() {
      if (defined_names) {
        throw TypeError() << "Parameter `names` cannot be used when "
            "constructing a Frame from varkwd arguments";
      }
      size_t ncols = all_args.num_varkwd_args();
      check_stypes_count(ncols);
      strvec newnames;
      newnames.reserve(ncols);
      for (auto kv: all_args.varkwds()) {
        size_t i = newnames.size();
        const py::ostring oname(kv.first);
        SType stype = get_stype_for_column(i, &oname);
        newnames.push_back(std::move(kv.first));
        make_column(kv.second, stype);
      }
      make_datatable(newnames);
    }


    void init_mystery_frame() {
      cols.push_back(Column::from_range(42, 43, 1, SType::VOID));
      make_datatable(strvec { "?" });
    }


    void init_from_frame() {
      DataTable* srcdt = src.to_frame();
      size_t ncols = static_cast<size_t>(srcdt->ncols);
      check_names_count(ncols);
      if (stypes_arg || stype_arg) {
        // TODO: allow this use case
        throw TypeError() << "Parameter `stypes` is not allowed when making "
            "a copy of a Frame";
      }
      for (size_t i = 0; i < ncols; ++i) {
        cols.push_back(srcdt->columns[i]->shallowcopy());
      }
      if (names_arg) {
        make_datatable(names_arg.to_pylist());
      } else {
        make_datatable(srcdt);
      }
    }


    void init_from_string() {
      py::otuple call_args(1);
      call_args.set(0, src.to_pyobj());

      py::oobj res = py::obj(py::fread_fn).call(call_args);
      if (res.is_frame()) {
        Frame* resframe = static_cast<Frame*>(res.to_borrowed_ref());
        std::swap(frame->dt,      resframe->dt);
        std::swap(frame->stypes,  resframe->stypes);
        std::swap(frame->ltypes,  resframe->ltypes);
        std::swap(frame->core_dt, resframe->core_dt);
        frame->core_dt->_frame = frame;
      } else {
        xassert(res.is_dict());
        auto err = ValueError();
        err << "Frame cannot be initialized from multiple source files: ";
        size_t i = 0;
        for (auto kv : res.to_pydict()) {
          if (i == 1) err << ", ";
          if (i == 2) { err << ", ..."; break; }
          err << '\'' << kv.first << '\'';
        }
        throw err;
      }
    }


    void init_from_pandas() {
      if (stypes_arg || stype_arg) {
        throw TypeError() << "Argument `stypes` is not supported in Frame() "
            "constructor when creating a Frame from pandas DataFrame";
      }
      py::obj pdsrc = src.to_pyobj();
      py::olist colnames(0);
      if (src.is_pandas_frame()) {
        py::oiter pdcols = pdsrc.get_attr("columns").to_pyiter();
        size_t ncols = pdcols.size();
        if (ncols != size_t(-1)) {
          check_names_count(ncols);
        }
        for (auto col : pdcols) {
          if (!names_arg) colnames.append(col.to_pystring_force());
          py::oobj colsrc = pdsrc.get_item(col).get_attr("values");
          make_column(colsrc, SType::VOID);
        }
      } else {
        xassert(src.is_pandas_series());
        check_names_count(1);
        py::oobj colsrc = pdsrc.get_attr("values");
        make_column(colsrc, SType::VOID);
      }
      if (colnames.size() > 0) {
        make_datatable(colnames);
      } else {
        make_datatable(names_arg);
      }
    }


    void init_from_numpy() {
      if (stypes_arg || stype_arg) {
        throw TypeError() << "Argument `stypes` is not supported in Frame() "
            "constructor when creating a Frame from a numpy array";
      }
      py::oobj npsrc = src.to_pyobj();
      size_t ndims = npsrc.get_attr("shape").to_pylist().size();
      if (ndims > 2) {
        throw ValueError() << "Cannot create Frame from a " << ndims << "-D "
            "numpy array " << npsrc;
      }
      if (ndims <= 1) {
        // This is equivalent to python `npsrc = npsrc.reshape(-1, 1)`
        // It changes the shape of the array, without altering the data
        npsrc = npsrc.invoke("reshape", "(ii)", -1, 1);
      }
      // Equivalent of python `npsrc.shape[1]`
      size_t ncols = npsrc.get_attr("shape").to_pylist()[1].to_size_t();
      check_names_count(ncols);

      py::otuple col_key(2);
      col_key.set(0, py::Ellipsis());
      if (npsrc.is_numpy_marray()) {
        for (size_t i = 0; i < ncols; ++i) {
          col_key.replace(1, py::oint(i));
          auto colsrc  = npsrc.get_attr("data").get_item(col_key);
          auto masksrc = npsrc.get_attr("mask").get_item(col_key);
          make_column(colsrc, SType::VOID);
          Column* maskcol = Column::from_buffer(masksrc);
          xassert(maskcol->stype() == SType::BOOL);
          cols.back()->apply_na_mask(static_cast<BoolColumn*>(maskcol));
          delete maskcol;
        }
      } else {
        for (size_t i = 0; i < ncols; ++i) {
          col_key.replace(1, py::oint(i));
          auto colsrc = npsrc.get_item(col_key);  // npsrc[:, i]
          make_column(colsrc, SType::VOID);
        }
      }
      make_datatable(names_arg);
    }



  //----------------------------------------------------------------------------
  // Helpers
  //----------------------------------------------------------------------------
  private:
    /**
     * Check that the number of names in `names_arg` corresponds to the number
     * of columns being created (`ncols`).
     */
    void check_names_count(size_t ncols) {
      if (!defined_names) return;
      size_t nnames = 0;
      if (names_arg.is_list_or_tuple()) {
        nnames = names_arg.to_pylist().size();
      }
      else {
        throw TypeError() << names_arg.name() << " should be a list of "
            "strings, instead received " << names_arg.typeobj();
      }
      if (nnames != ncols) {
        throw ValueError()
            << "The `names` argument contains " << nnames
            << " element" << (nnames==1? "" : "s") << ", which is "
            << (nnames < ncols? "less" : "more") << " than the number of "
               "columns being created (" << ncols << ")";
      }
    }


    void check_stypes_count(size_t ncols) {
      if (!defined_stypes) return;
      size_t nstypes = 0;
      if (stypes_arg.is_list_or_tuple()) {
        nstypes = stypes_arg.to_pylist().size();
      }
      else if (stypes_arg.is_dict()) {
        return;
      }
      else {
        throw TypeError() << stypes_arg.name() << " should be a list of "
            "stypes, instead received " << stypes_arg.typeobj();
      }
      if (nstypes != ncols) {
        throw ValueError()
            << "The `stypes` argument contains " << nstypes
            << " element" << (nstypes==1? "" : "s") << ", which is "
            << (nstypes < ncols? "less" : "more") << " than the number of "
               "columns being created (" << ncols << ")";
      }
    }


    /**
     * Retrieve the requested SType for column `i`. If the column's name is
     * known to the caller, it should be passed as the second parameter,
     * otherwise it will be retrieved from `names_arg` if necessary.
     *
     * If no SType is specified for the given column, this method returns
     * `SType::VOID`.
     *
     */
    SType get_stype_for_column(size_t i, const py::_obj* name = nullptr) {
      if (defined_stype) {
        return stype0;
      }
      if (defined_stypes) {
        if (stypes_arg.is_list_or_tuple()) {
          py::olist stypes = stypes_arg.to_pylist();
          return stypes[i].to_stype();
        }
        else {
          py::obj oname(nullptr);
          if (name == nullptr) {
            if (!defined_names) {
              throw TypeError() << "When parameter `stypes` is a dictionary, "
                  "column `names` must be explicitly specified";
            }
            py::olist names = names_arg.to_pylist();
            oname = names[i];
          } else {
            oname = *name;
          }
          py::odict stypes = stypes_arg.to_pydict();
          py::obj res = stypes.get(oname);
          if (res) {
            return res.to_stype();
          } else {
            return SType::VOID;
          }
        }
      }
      return SType::VOID;
    }


    Error _error_unknown_kwargs() {
      size_t n = all_args.num_varkwd_args();
      auto err = TypeError() << "Frame() constructor got ";
      if (n == 1) {
        err << "an unexpected keyword argument ";
        for (auto kv: all_args.varkwds()) {
          err << '\'' << kv.first << '\'';
        }
      } else {
        err << n << " unexpected keyword arguments: ";
        size_t i = 0;
        for (auto kv: all_args.varkwds()) {
          ++i;
          if (i <= 2 || i == n) {
            err << '\'' << kv.first << '\'';
            err << (i == n ? "" :
                    i == n - 1 ? " and " :
                    i == 1 ? ", " : ", ..., ");
          }
        }
      }
      return err;
    }


    void make_column(py::obj colsrc, SType s) {
      Column* col = nullptr;
      if (colsrc.is_buffer()) {
        col = Column::from_buffer(colsrc);
      }
      else if (colsrc.is_list_or_tuple()) {
        col = Column::from_pylist(colsrc.to_pylist(), int(s));
      }
      else if (colsrc.is_range()) {
        auto r = colsrc.to_pyrange();
        col = Column::from_range(r.start(), r.stop(), r.step(), s);
      }
      else {
        throw TypeError() << "Cannot create a column from " << colsrc.typeobj();
      }
      cols.push_back(col);
      if (cols.size() > 1) {
        int64_t nrows0 = cols.front()->nrows;
        int64_t nrows1 = cols.back()->nrows;
        if (nrows0 != nrows1) {
          throw ValueError()
            << "Column " << cols.size() - 1 << " has different number of "
            << "rows (" << nrows1 << ") than the preceding columns ("
            << nrows0 << ")";
        }
      }
    }


<<<<<<< HEAD
    Column** prepare_columns() {
      size_t ncols = cols.size();
      size_t allocsize = sizeof(Column*) * (ncols + 1);
      Column** newcols = dt::malloc<Column*>(allocsize);
      if (ncols) {
        std::memcpy(newcols, cols.data(), sizeof(Column*) * ncols);
      }
      newcols[ncols] = nullptr;
      cols.clear();
      return newcols;
    }

    void make_datatable(std::nullptr_t) {
      frame->dt = new DataTable(prepare_columns(), nullptr);
=======
    void make_datatable(nullptr_t) {
      frame->dt = new DataTable(std::move(cols), nullptr);
>>>>>>> f7be93f7
    }

    void make_datatable(const Arg& names) {
      if (names) {
        frame->dt = new DataTable(std::move(cols), names.to_pylist());
      } else {
        frame->dt = new DataTable(std::move(cols), nullptr);
      }
    }

    void make_datatable(const py::olist& names) {
      frame->dt = new DataTable(std::move(cols), names);
    }

    void make_datatable(const std::vector<std::string>& names) {
      frame->dt = new DataTable(std::move(cols), names);
    }

    void make_datatable(const DataTable* names_src) {
      frame->dt = new DataTable(std::move(cols), names_src);
    }


    #ifdef DTTEST
      friend void dttest::cover_init_FrameInitializationManager_em();
    #endif
};



//------------------------------------------------------------------------------
// Custom error messages
//------------------------------------------------------------------------------

Error FrameInitializationManager::em::error_not_stype(PyObject*) const {
  return TypeError() << "Invalid value for `stype` parameter in Frame() "
                        "constructor";
} // LCOV_EXCL_LINE



//------------------------------------------------------------------------------
// Main Frame constructor
//------------------------------------------------------------------------------

void Frame::m__init__(PKArgs& args) {
  if (dt) m__dealloc__();
  dt = nullptr;
  core_dt = nullptr;
  stypes = nullptr;
  ltypes = nullptr;
  if (Frame::internal_construction) return;

  FrameInitializationManager fim(args, this);
  fim.run();

  core_dt = static_cast<pydatatable::obj*>(pydatatable::wrap(dt));
  core_dt->_frame = this;
}


}  // namespace py


// This test ensures coverage for `_ZN2py26FrameInitializationManager2emD0Ev`
// symbol. See https://stackoverflow.com/questions/46447674 for details.
#ifdef DTTEST
namespace dttest {

  void cover_init_FrameInitializationManager_em() {
    auto t = new py::FrameInitializationManager::em;
    delete t;
  }

}
#endif

// Two lines in the file are marked as LCOV_EXCL_LINE: these lines are related
// to auto-generated exception-handling code, and they are not covered because
// those exceptions are almost impossible to trigger.
// See https://stackoverflow.com/questions/46367192<|MERGE_RESOLUTION|>--- conflicted
+++ resolved
@@ -589,25 +589,8 @@
     }
 
 
-<<<<<<< HEAD
-    Column** prepare_columns() {
-      size_t ncols = cols.size();
-      size_t allocsize = sizeof(Column*) * (ncols + 1);
-      Column** newcols = dt::malloc<Column*>(allocsize);
-      if (ncols) {
-        std::memcpy(newcols, cols.data(), sizeof(Column*) * ncols);
-      }
-      newcols[ncols] = nullptr;
-      cols.clear();
-      return newcols;
-    }
-
-    void make_datatable(std::nullptr_t) {
-      frame->dt = new DataTable(prepare_columns(), nullptr);
-=======
     void make_datatable(nullptr_t) {
       frame->dt = new DataTable(std::move(cols), nullptr);
->>>>>>> f7be93f7
     }
 
     void make_datatable(const Arg& names) {
