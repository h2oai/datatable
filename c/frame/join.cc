--- conflicted
+++ resolved
@@ -422,12 +422,7 @@
         });
     }
     else {
-<<<<<<< HEAD
-      dt::parallel_region(
-        dt::NThreads(nchunks),
-=======
       dt::parallel_region(dt::NThreads(nchunks),
->>>>>>> 0ed9298c
         [&] {
           // Creating the comparator may fail if xcols and jcols are incompatible
           cmpptr comparator = _make_comparator(xdt, jdt, xcols, jcols);
