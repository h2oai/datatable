//------------------------------------------------------------------------------
// This Source Code Form is subject to the terms of the Mozilla Public
// License, v. 2.0. If a copy of the MPL was not distributed with this
// file, You can obtain one at http://mozilla.org/MPL/2.0/.
//
// © H2O.ai 2018
//------------------------------------------------------------------------------
#ifndef dt_UTILS_ASSERT_h
#define dt_UTILS_ASSERT_h
#include "utils/exceptions.h"

// First, fix the NDEBUG macro.
// This macro, if present, disables all assert statements. Unfortunately, python
// may add it as a default compilation flag, so in order to combat this we have
// defined a new `DTDEBUG` macro. This macro may be passed from the Makefile,
// and if declared it means to ignore the NDEBUG macro even if it is present.
#ifdef NDEBUG
  #ifdef DTDEBUG
    #undef NDEBUG
  #endif
#endif

<<<<<<< HEAD
#include <assert.h>  // assert, dt_static_assert
=======
// This will include the standard `assert` and `static_assert` macros.
#include <assert.h>


// Here we also define the `xassert` macro, which behaves similarly to `assert`,
// however it throws exceptions instead of terminating the program
#ifdef NDEBUG
  #define xassert(EXPRESSION) ((void)0)
#else
  #define xassert(EXPRESSION) \
    if (!(EXPRESSION)) { \
      throw AssertionError() << "Assertion '" << #EXPRESSION << "' failed in " \
          << __FILE__ << ", line " << __LINE__; \
    }
#endif

>>>>>>> f36b8d13

#ifdef NDEBUG
  #define xassert(EXPRESSION)
#else
  #define xassert(EXPRESSION) \
    if (!(EXPRESSION)) { \
      throw AssertionError() << "Assertion '" << #EXPRESSION << "' failed in " \
          << __FILE__ << ", line " << __LINE__; \
    }
#endif

#ifdef static_assert
  #define dt_static_assert static_assert
#else
  // Some system libraries fail to define this macro :( At least 3 people have
  // reported having this problem on the first day of testing, so it's not
  // that uncommon.
  // In this case we just disable the checks.
  #define dt_static_assert(x, y)
#endif


#endif<|MERGE_RESOLUTION|>--- conflicted
+++ resolved
@@ -20,9 +20,6 @@
   #endif
 #endif
 
-<<<<<<< HEAD
-#include <assert.h>  // assert, dt_static_assert
-=======
 // This will include the standard `assert` and `static_assert` macros.
 #include <assert.h>
 
@@ -39,17 +36,6 @@
     }
 #endif
 
->>>>>>> f36b8d13
-
-#ifdef NDEBUG
-  #define xassert(EXPRESSION)
-#else
-  #define xassert(EXPRESSION) \
-    if (!(EXPRESSION)) { \
-      throw AssertionError() << "Assertion '" << #EXPRESSION << "' failed in " \
-          << __FILE__ << ", line " << __LINE__; \
-    }
-#endif
 
 #ifdef static_assert
   #define dt_static_assert static_assert
