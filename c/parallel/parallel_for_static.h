--- conflicted
+++ resolved
@@ -140,11 +140,7 @@
   }
 
   parallel_region(
-<<<<<<< HEAD
-    nthreads,
-=======
     NThreads(num_threads),
->>>>>>> 0ed9298c
     [=] {
       size_t i0 = chunk_size_ * this_thread_index();
       size_t di = chunk_size_ * num_threads;
