//------------------------------------------------------------------------------
// Copyright 2019 H2O.ai
//
// Licensed under the Apache License, Version 2.0 (the "License");
// you may not use this file except in compliance with the License.
// You may obtain a copy of the License at
//
//     http://www.apache.org/licenses/LICENSE-2.0
//
// Unless required by applicable law or agreed to in writing, software
// distributed under the License is distributed on an "AS IS" BASIS,
// WITHOUT WARRANTIES OR CONDITIONS OF ANY KIND, either express or implied.
// See the License for the specific language governing permissions and
// limitations under the License.
//------------------------------------------------------------------------------
#include "parallel/api.h"
#include "parallel/thread_pool.h"
#include "parallel/thread_scheduler.h"
#include "parallel/thread_team.h"
#include "utils/assert.h"
#include "utils/macros.h"          // cache_aligned
namespace dt {



//------------------------------------------------------------------------------
// simple_task
//------------------------------------------------------------------------------

class simple_task : public thread_task {
  private:
    function<void()> f;
  public:
    simple_task(function<void()>);
    void execute(thread_worker*) override;
};


simple_task::simple_task(function<void()> f_) : f(f_) {}

void simple_task::execute(thread_worker*) {
  f();
}



//------------------------------------------------------------------------------
// once_scheduler
//------------------------------------------------------------------------------

// Implementation class for `dt::parallel_region()` function.
class once_scheduler : public thread_scheduler {
  private:
    std::vector<cache_aligned<size_t>> done;
    thread_task* task;

  public:
    once_scheduler(size_t nthreads, thread_task*);
    thread_task* get_next_task(size_t thread_index) override;
};

once_scheduler::once_scheduler(size_t nth, thread_task* task_)
  : done(nth, 0),
    task(task_) {}

thread_task* once_scheduler::get_next_task(size_t i) {
  if (i >= done.size() || done[i].v) {
    return nullptr;
  }
  done[i].v = 1;
  return task;
}




//------------------------------------------------------------------------------
// parallel_region
//------------------------------------------------------------------------------

void parallel_region(function<void()> fn) {
  parallel_region(NThreads(), fn);
}

<<<<<<< HEAD

void parallel_region(NThreads nthreads, function<void()> fn) {
  parallel_region(nthreads.get(), fn);
}


void parallel_region(size_t nthreads, function<void()> fn) {
=======
void parallel_region(NThreads nthreads_, function<void()> fn) {
>>>>>>> 0ed9298c
  xassert(!thpool->in_parallel_region());
  size_t nthreads = nthreads_.get();
  thread_team tt(nthreads, thpool);

  simple_task task(fn);
  once_scheduler sch(nthreads, &task);
  thpool->execute_job(&sch);
}




}  // namespace dt<|MERGE_RESOLUTION|>--- conflicted
+++ resolved
@@ -82,17 +82,7 @@
   parallel_region(NThreads(), fn);
 }
 
-<<<<<<< HEAD
-
-void parallel_region(NThreads nthreads, function<void()> fn) {
-  parallel_region(nthreads.get(), fn);
-}
-
-
-void parallel_region(size_t nthreads, function<void()> fn) {
-=======
 void parallel_region(NThreads nthreads_, function<void()> fn) {
->>>>>>> 0ed9298c
   xassert(!thpool->in_parallel_region());
   size_t nthreads = nthreads_.get();
   thread_team tt(nthreads, thpool);
