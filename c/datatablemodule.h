--- conflicted
+++ resolved
@@ -28,14 +28,7 @@
     }
 
     void init_methods();
-<<<<<<< HEAD
-    void init_methods_aggregate();  // extra/aggergate.cc
-    void init_methods_str();        // str/py_str.cc
-    void init_methods_options();    // options.cc
-    void init_methods_sets();       // set_funcs.cc
-=======
     void init_methods_aggregate();// extra/aggergate.cc
-    void init_methods_ftrl();     // extra/ftrl.cc
     void init_methods_str();      // str/py_str.cc
     void init_methods_options();  // options.cc
     void init_methods_sets();     // set_funcs.cc
@@ -44,7 +37,6 @@
     #ifdef DTTEST
       void init_tests();
     #endif
->>>>>>> 6a2107bc
 };
 
 
