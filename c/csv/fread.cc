--- conflicted
+++ resolved
@@ -91,7 +91,7 @@
       row0 = 0;
       thRead = 0.0;
       thPush = 0.0;
-      ASSERT(allocnrow <= max_nrows);
+      xassert(allocnrow <= max_nrows);
     }
     ~FreadChunkedReader() {}
 
@@ -281,7 +281,7 @@
       if (stopTeam && stopErr[0]!='\0') {
         STOP(stopErr);
       }
-      ASSERT(row0 <= allocnrow || max_nrows <= allocnrow);
+      xassert(row0 <= allocnrow || max_nrows <= allocnrow);
       if (extraAllocRows) {
         allocnrow += extraAllocRows;
         if (allocnrow > max_nrows) allocnrow = max_nrows;
@@ -872,22 +872,13 @@
   int typeCounts[ParserLibrary::num_parsers];  // used for verbose output
 
   std::unique_ptr<int8_t[]> typesPtr = columns.getTypes();
-<<<<<<< HEAD
   int8_t* types = typesPtr.get();  // This pointer is valid until `typesPtr` goes out of scope
-=======
-  int8_t* types = typesPtr.get();  // This pointer is valid untile `typesPtr` goes out of scope
-
-  read:  // we'll return here to reread any columns with out-of-sample type exceptions
-  trace("[11] Read the data");
-  xassert(allocnrow <= max_nrows);
->>>>>>> f36b8d13
   if (sep == '\n') sep = '\xFF';
 
   read:  // we'll return here to reread any columns with out-of-sample type exceptions
   {
     trace("[11] Read the data");
-    FreadChunkedReader scr(*this, rowSize, lastRowEnd,
-                           typeBumpMsg, typeBumpMsgSize, types);
+    FreadChunkedReader scr(*this, rowSize, lastRowEnd, typeBumpMsg, typeBumpMsgSize, types);
     scr.read_all();
     thRead += scr.thRead;
     thPush += scr.thPush;
