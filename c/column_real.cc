--- conflicted
+++ resolved
@@ -50,147 +50,6 @@
 
 
 
-<<<<<<< HEAD
-=======
-//------------------------------------------------------------------------------
-// Type casts
-//------------------------------------------------------------------------------
-typedef std::unique_ptr<MemoryWritableBuffer> MWBPtr;
-
-template<typename IT, typename OT>
-inline static void cast_helper(size_t nrows, const IT* src, OT* trg) {
-  #pragma omp parallel for schedule(static)
-  for (size_t i = 0; i < nrows; ++i) {
-    IT x = src[i];
-    trg[i] = ISNA<IT>(x)? GETNA<OT>() : static_cast<OT>(x);
-  }
-}
-
-template<typename IT, typename OT>
-inline static MemoryRange cast_str_helper(
-  const RealColumn<IT>* src, StringColumn<OT>* target)
-{
-  const IT* src_data = src->elements_r();
-  OT* toffsets = target->offsets_w();
-  size_t exp_size = src->nrows * sizeof(IT) * 2;
-  auto wb = MWBPtr(new MemoryWritableBuffer(exp_size));
-  char* tmpbuf = new char[1024];
-  TRACK(tmpbuf, sizeof(tmpbuf), "RealColumn::tmpbuf");
-  char* tmpend = tmpbuf + 1000;  // Leave at least 24 spare chars in buffer
-  char* ch = tmpbuf;
-  OT offset = 0;
-  toffsets[-1] = 0;
-  for (size_t i = 0; i < src->nrows; ++i) {
-    IT x = src_data[i];
-    if (ISNA<IT>(x)) {
-      toffsets[i] = offset ^ GETNA<OT>();
-    } else {
-      char* ch0 = ch;
-      toa<IT>(&ch, x);
-      offset += static_cast<OT>(ch - ch0);
-      toffsets[i] = offset;
-      if (ch > tmpend) {
-        wb->write(static_cast<size_t>(ch - tmpbuf), tmpbuf);
-        ch = tmpbuf;
-      }
-    }
-  }
-  wb->write(static_cast<size_t>(ch - tmpbuf), tmpbuf);
-  wb->finalize();
-  delete[] tmpbuf;
-  UNTRACK(tmpbuf);
-  return wb->get_mbuf();
-}
-
-
-template <typename T>
-void RealColumn<T>::cast_into(BoolColumn* target) const {
-  constexpr int8_t na_trg = GETNA<int8_t>();
-  const T* src_data = this->elements_r();
-  int8_t* trg_data = target->elements_w();
-  #pragma omp parallel for schedule(static)
-  for (size_t i = 0; i < this->nrows; ++i) {
-    T x = src_data[i];
-    trg_data[i] = ISNA<T>(x)? na_trg : (x != 0);
-  }
-}
-
-template <typename T>
-void RealColumn<T>::cast_into(IntColumn<int8_t>* target) const {
-  cast_helper<T, int8_t>(this->nrows, this->elements_r(), target->elements_w());
-}
-
-template <typename T>
-void RealColumn<T>::cast_into(IntColumn<int16_t>* target) const {
-  cast_helper<T, int16_t>(this->nrows, this->elements_r(), target->elements_w());
-}
-
-template <typename T>
-void RealColumn<T>::cast_into(IntColumn<int32_t>* target) const {
-  cast_helper<T, int32_t>(this->nrows, this->elements_r(), target->elements_w());
-}
-
-template <typename T>
-void RealColumn<T>::cast_into(IntColumn<int64_t>* target) const {
-  cast_helper<T, int64_t>(this->nrows, this->elements_r(), target->elements_w());
-}
-
-template <typename T>
-void RealColumn<T>::cast_into(StringColumn<uint32_t>* target) const {
-  MemoryRange strbuf = cast_str_helper<T, uint32_t>(this, target);
-  target->replace_buffer(target->data_buf(), std::move(strbuf));
-}
-
-template <typename T>
-void RealColumn<T>::cast_into(StringColumn<uint64_t>* target) const {
-  MemoryRange strbuf = cast_str_helper<T, uint64_t>(this, target);
-  target->replace_buffer(target->data_buf(), std::move(strbuf));
-}
-
-template <>
-void RealColumn<float>::cast_into(RealColumn<double>* target) const {
-  const float* src_data = this->elements_r();
-  double* trg_data = target->elements_w();
-  #pragma omp parallel for schedule(static)
-  for (size_t i = 0; i < this->nrows; ++i) {
-    trg_data[i] = static_cast<double>(src_data[i]);
-  }
-}
-
-template <>
-void RealColumn<double>::cast_into(RealColumn<float>* target) const {
-  const double* src_data = this->elements_r();
-  float* trg_data = target->elements_w();
-  #pragma omp parallel for schedule(static)
-  for (size_t i = 0; i < this->nrows; ++i) {
-    trg_data[i] = static_cast<float>(src_data[i]);
-  }
-}
-
-template <>
-void RealColumn<float>::cast_into(RealColumn<float>* target) const {
-  std::memcpy(target->data_w(), this->data(), alloc_size());
-}
-
-template <>
-void RealColumn<double>::cast_into(RealColumn<double>* target) const {
-  std::memcpy(target->data_w(), this->data(), alloc_size());
-}
-
-template <typename T>
-void RealColumn<T>::cast_into(PyObjectColumn* target) const {
-  const T* src_data = this->elements_r();
-  PyObject** trg_data = target->elements_w();
-  for (size_t i = 0; i < this->nrows; ++i) {
-    T x = src_data[i];
-    trg_data[i] = ISNA<T>(x)? none()
-                            : PyFloat_FromDouble(static_cast<double>(x));
-  }
-}
-
-
->>>>>>> b1a48eb4
-
 
 //------------------------------------------------------------------------------
 
