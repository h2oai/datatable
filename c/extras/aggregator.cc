--- conflicted
+++ resolved
@@ -27,60 +27,11 @@
 *  Reading data from Python and passing it to the C++ aggregator.
 */
 namespace py {
-<<<<<<< HEAD
-  static PKArgs aggregate(
-    11, 0, 0, false, false,
-    {"dt", "min_rows", "n_bins", "nx_bins", "ny_bins", "nd_max_bins",
-     "max_dimensions", "seed", "progress_fn", "nthreads", "double_precision"}, "aggregate", "",
-     [](const py::PKArgs& args) -> py::oobj {
-       DataTable* dt = args[0].to_frame();
-
-       size_t min_rows = args[1].to_size_t();
-       size_t n_bins = args[2].to_size_t();
-       size_t nx_bins = args[3].to_size_t();
-       size_t ny_bins = args[4].to_size_t();
-       size_t nd_max_bins = args[5].to_size_t();
-       size_t max_dimensions = args[6].to_size_t();
-
-       unsigned int seed = static_cast<unsigned int>(args[7].to_size_t());
-       py::oobj progress_fn = args[8].is_none()? py::None() : py::oobj(args[8]);
-       unsigned int nthreads = static_cast<unsigned int>(args[9].to_size_t());
-       bool double_precision = args[10].to_bool_strict();
-
-       dtptr dt_members, dt_exemplars;
-       std::unique_ptr<AggregatorBase> agg;
-       if (double_precision) {
-         agg = make_unique<Aggregator<double>>(min_rows, n_bins, nx_bins, ny_bins, nd_max_bins,
-                               max_dimensions, seed, progress_fn, nthreads);
-       } else {
-         agg = make_unique<Aggregator<float>>(min_rows, n_bins, nx_bins, ny_bins, nd_max_bins,
-                               max_dimensions, seed, progress_fn, nthreads);
-       }
-
-       agg->aggregate(dt, dt_exemplars, dt_members);
-
-       py::oobj df_exemplars = py::oobj::from_new_reference(
-                                 py::Frame::from_datatable(dt_exemplars.release())
-                               );
-       py::oobj df_members = py::oobj::from_new_reference(
-                               py::Frame::from_datatable(dt_members.release())
-                             );
-       // Return a list of two frames: exemplars and members.
-       py::olist list(2);
-       list.set(0, df_exemplars);
-       list.set(1, df_members);
-       return std::move(list);
-     }
-  );
-}
-
-AggregatorBase::~AggregatorBase() {}
-=======
 
 static PKArgs args_aggregate(
-  10, 0, 0, false, false,
+  11, 0, 0, false, false,
   {"dt", "min_rows", "n_bins", "nx_bins", "ny_bins", "nd_max_bins",
-   "max_dimensions", "seed", "progress_fn", "nthreads"}, "aggregate", nullptr);
+   "max_dimensions", "seed", "progress_fn", "nthreads", "double_precision"}, "aggregate", nullptr);
 
 static oobj aggregate(const PKArgs& args) {
   DataTable* dt = args[0].to_frame();
@@ -93,909 +44,37 @@
   size_t max_dimensions = args[6].to_size_t();
 
   unsigned int seed = static_cast<unsigned int>(args[7].to_size_t());
-  oobj progress_fn = args[8].is_none()? None() : oobj(args[8]);
+  py::oobj progress_fn = args[8].is_none()? py::None() : py::oobj(args[8]);
   unsigned int nthreads = static_cast<unsigned int>(args[9].to_size_t());
+  bool double_precision = args[10].to_bool_strict();
 
-  Aggregator agg(min_rows, n_bins, nx_bins, ny_bins, nd_max_bins,
-                 max_dimensions, seed, progress_fn, nthreads);
+  dtptr dt_members, dt_exemplars;
+  std::unique_ptr<AggregatorBase> agg;
+  if (double_precision) {
+    agg = make_unique<Aggregator<double>>(min_rows, n_bins, nx_bins, ny_bins, nd_max_bins,
+                          max_dimensions, seed, progress_fn, nthreads);
+  } else {
+    agg = make_unique<Aggregator<float>>(min_rows, n_bins, nx_bins, ny_bins, nd_max_bins,
+                          max_dimensions, seed, progress_fn, nthreads);
+  }
 
-  // dt changes in-place with a new column added to the end of it
-  DataTable* dt_members = agg.aggregate(dt).release();
-  oobj df_members = oobj::from_new_reference(
-                      Frame::from_datatable(dt_members)
-                    );
-
-  return df_members;
+  agg->aggregate(dt, dt_exemplars, dt_members);
+  py::oobj df_exemplars = py::oobj::from_new_reference(
+                            py::Frame::from_datatable(dt_exemplars.release())
+                          );
+  py::oobj df_members = py::oobj::from_new_reference(
+                          py::Frame::from_datatable(dt_members.release())
+                        );
+  // Return a list of two frames: exemplars and members.
+  py::olist list(2);
+  list.set(0, df_exemplars);
+  list.set(1, df_members);
+  return std::move(list);
 }
-
 
 }  // namespace py
 
-
-/*
-*  Setting up aggregation parameters.
-*/
-Aggregator::Aggregator(size_t min_rows_in, size_t n_bins_in, size_t nx_bins_in,
-                       size_t ny_bins_in, size_t nd_max_bins_in, size_t max_dimensions_in,
-                       unsigned int seed_in, py::oobj progress_fn_in, unsigned int nthreads_in) :
-  min_rows(min_rows_in),
-  n_bins(n_bins_in),
-  nx_bins(nx_bins_in),
-  ny_bins(ny_bins_in),
-  nd_max_bins(nd_max_bins_in),
-  max_dimensions(max_dimensions_in),
-  seed(seed_in),
-  nthreads(nthreads_in),
-  progress_fn(progress_fn_in)
-{
-}
-
-
-/*
-*  Convert all the numeric values to double, do grouping and aggregation.
-*/
-dtptr Aggregator::aggregate(DataTable* dt) {
-  bool was_sampled = false;
-  progress(0.0);
-  dtptr dt_members;
-
-  Column* col0 = Column::new_data_column(SType::INT32, dt->nrows);
-  dt_members = dtptr(new DataTable({col0}, {"exemplar_id"}));
-
-  if (dt->nrows >= min_rows) {
-    dtptr dt_double = nullptr;
-
-    std::vector<Column*> cols_double;
-    cols_double.reserve(dt->ncols);
-    size_t ncols = 0;
-    // Number of possible `N/A` bins for a particular aggregator.
-    size_t n_na_bins = 0;
-
-    for (size_t i = 0; i < dt->ncols; ++i) {
-      LType ltype = info(dt->columns[i]->stype()).ltype();
-      switch (ltype) {
-        case LType::BOOL:
-        case LType::INT:
-        case LType::REAL:  {
-                             auto c = static_cast<RealColumn<double>*>(dt->columns[i]->cast(SType::FLOAT64));
-                             c->min(); // Pre-generating stats
-                             cols_double.push_back(c);
-                             ncols++;
-                             break;
-                           }
-        default:           if (dt->ncols < 3) {
-                             cols_double.push_back(dt->columns[i]->shallowcopy());
-                             ncols++;
-                           }
-      }
-    }
-
-    dt_double = dtptr(new DataTable(std::move(cols_double)));
-    size_t max_bins;
-    switch (dt_double->ncols) {
-      case 0:  group_0d(dt, dt_members);
-               max_bins = nd_max_bins;
-               break;
-      case 1:  group_1d(dt_double, dt_members);
-               max_bins = n_bins;
-               n_na_bins = 1;
-               break;
-      case 2:  group_2d(dt_double, dt_members);
-               max_bins = nx_bins * ny_bins;
-               n_na_bins = 3;
-               break;
-      default: group_nd(dt_double, dt_members);
-               max_bins = nd_max_bins;
-    }
-    was_sampled = random_sampling(dt_members, max_bins, n_na_bins);
-  } else {
-    group_0d(dt, dt_members);
-  }
-
-  aggregate_exemplars(dt, dt_members, was_sampled); // modify dt in place
-  progress(1.0, 1);
-  return dt_members;
-}
-
-
-/*
-*  Check how many exemplars we have got, if there is more than `max_bins+1`
-*  (e.g. too many distinct categorical values) do random sampling.
-*/
-bool Aggregator::random_sampling(dtptr& dt_members, size_t max_bins, size_t n_na_bins) {
-  bool was_sampled = false;
-
-  // Sorting `dt_members` to calculate total number of exemplars.
-  std::vector<sort_spec> spec = {sort_spec(0)};
-  auto res = dt_members->group(spec);
-  RowIndex ri_members = std::move(res.first);
-  Groupby gb_members = std::move(res.second);
-
-  // Do random sampling if there is too many exemplars, `n_na_bins` accounts
-  // for the additional N/A bins that may appear during grouping.
-  if (gb_members.ngroups() > max_bins + n_na_bins) {
-    const int32_t* offsets = gb_members.offsets_r();
-    auto d_members = static_cast<int32_t*>(dt_members->columns[0]->data_w());
-
-    // First, set all `exemplar_id`s to `N/A`.
-    for (size_t i = 0; i < dt_members->nrows; ++i) {
-      d_members[i] = GETNA<int32_t>();
-    }
-
-    // Second, randomly select `max_bins` groups.
-    if (!seed) {
-      std::random_device rd;
-      seed = rd();
-    }
-    srand(seed);
-    size_t k = 0;
-    while (k < max_bins) {
-      int32_t i = rand() % static_cast<int32_t>(gb_members.ngroups());
-      size_t off_i = static_cast<size_t>(offsets[i]);
-      if (ISNA<int32_t>(d_members[ri_members[off_i]])) {
-        size_t off_i1 = static_cast<size_t>(offsets[i + 1]);
-        for (size_t j = off_i; j < off_i1; ++j) {
-          d_members[ri_members[j]] = static_cast<int32_t>(k);
-        }
-        k++;
-      }
-    }
-    dt_members->columns[0]->get_stats()->reset();
-    was_sampled = true;
-  }
-
-  return was_sampled;
-}
-
-
-/*
-*  Sort/group the members frame and set up the first member
-*  in each group as an exemplar with the corresponding `members_count`,
-*  that is essentially a number of members within the group.
-*  If members were randomly sampled, those who got `exemplar_id = NA`
-*  are ending up in the zero group, that is ignored and not included
-*  in the aggregated frame.
-*/
-void Aggregator::aggregate_exemplars(DataTable* dt,
-                                     dtptr& dt_members,
-                                     bool was_sampled) {
-  // Setting up offsets and members row index.
-  std::vector<sort_spec> spec = {sort_spec(0)};
-  auto res = dt_members->group(spec);
-  RowIndex ri_members = std::move(res.first);
-  Groupby gb_members = std::move(res.second);
-
-  const int32_t* offsets = gb_members.offsets_r();
-  size_t n_exemplars = gb_members.ngroups() - was_sampled;
-  arr32_t exemplar_indices(n_exemplars);
-
-  // Setting up a table for counts
-  DataTable* dt_counts;
-  Column* col0 = Column::new_data_column(SType::INT32, n_exemplars);
-  dt_counts = new DataTable({col0}, {"members_count"});
-  auto d_counts = static_cast<int32_t*>(dt_counts->columns[0]->data_w());
-  std::memset(d_counts, 0, n_exemplars * sizeof(int32_t));
-
-  // Setting up exemplar indices and counts
-  auto d_members = static_cast<int32_t*>(dt_members->columns[0]->data_w());
-  for (size_t i = was_sampled; i < gb_members.ngroups(); ++i) {
-    size_t off_i = static_cast<size_t>(offsets[i]);
-    exemplar_indices[i - was_sampled] = static_cast<int32_t>(ri_members[off_i]);
-    d_counts[i - was_sampled] = offsets[i+1] - offsets[i];
-  }
-
-  // Replacing group ids with the actual exemplar ids for 1D and 2D aggregations,
-  // this is also needed for ND due to re-mapping.
-  for (size_t i = was_sampled; i < gb_members.ngroups(); ++i) {
-    for (size_t j = 0; j < static_cast<size_t>(d_counts[i - was_sampled]); ++j) {
-      size_t member_shift = static_cast<size_t>(offsets[i]) + j;
-      d_members[ri_members[member_shift]] = static_cast<int32_t>(i - was_sampled);
-    }
-  }
-  dt_members->columns[0]->get_stats()->reset();
-
-  // Applying exemplars row index and binding exemplars with the counts.
-  RowIndex ri_exemplars = RowIndex(std::move(exemplar_indices));
-  dt->replace_rowindex(ri_exemplars);
-  std::vector<DataTable*> dts = { dt_counts };
-  dt->cbind(dts);
-
-  for (size_t i = 0; i < dt->ncols-1; ++i) {
-    dt->columns[i]->get_stats()->reset();
-  }
-  delete dt_counts;
-}
-
-
-/*
-*  Do no grouping, i.e. all rows become exemplars sorted by the first column.
-*/
-void Aggregator::group_0d(const DataTable* dt, dtptr& dt_members) {
-  if (dt->ncols > 0) {
-    std::vector<sort_spec> spec = {sort_spec(0, false, false, true)};
-    auto res = dt->group(spec);
-    RowIndex ri_exemplars = std::move(res.first);
-
-    auto d_members = static_cast<int32_t*>(dt_members->columns[0]->data_w());
-    ri_exemplars.iterate(0, dt->nrows, 1,
-      [&](size_t i, size_t j) {
-        d_members[j] = static_cast<int32_t>(i);
-      });
-  }
-}
-
-
-/*
-*  Call an appropriate function for 1D grouping.
-*/
-void Aggregator::group_1d(const dtptr& dt, dtptr& dt_members) {
-  LType ltype = info(dt->columns[0]->stype()).ltype();
-
-  switch (ltype) {
-    case LType::BOOL:
-    case LType::INT:
-    case LType::REAL:   group_1d_continuous(dt, dt_members); break;
-    case LType::STRING: group_1d_categorical(dt, dt_members); break;
-    default:            throw ValueError() << "Datatype is not supported";
-  }
-}
-
-
-/*
-*  Call an appropriate function for 2D grouping.
-*  Dealing with NA's:
-*    - (value, NA) goes to bin -1;
-*    - (NA, value) goes to bin -2;
-*    - (NA, NA)    goes to bin -3.
-*  Rows having no NA's end up in the corresponding positive bins,
-*  so that we are not mixing NA and not NA members. After calling
-*  `aggregate_exemplars(...)` bins will be renumbered starting from 0,
-*  with NA bins (if ones exist) being gathered at the very beginning
-*  of the exemplar data frame.
-*/
-void Aggregator::group_2d(const dtptr& dt, dtptr& dt_members) {
-  LType ltype0 = info(dt->columns[0]->stype()).ltype();
-  LType ltype1 = info(dt->columns[1]->stype()).ltype();
-
-  switch (ltype0) {
-    case LType::BOOL:
-    case LType::INT:
-    case LType::REAL:    switch (ltype1) {
-                           case LType::BOOL:
-                           case LType::INT:
-                           case LType::REAL:   group_2d_continuous(dt, dt_members); break;
-                           case LType::STRING: group_2d_mixed(0, dt, dt_members); break;
-                           default:            throw ValueError() << "Datatype is not supported";
-                         }
-                         break;
-
-    case LType::STRING:  switch (ltype1) {
-                           case LType::BOOL:
-                           case LType::INT:
-                           case LType::REAL:   group_2d_mixed(1, dt, dt_members); break;
-                           case LType::STRING: group_2d_categorical(dt, dt_members); break;
-                           default:            throw ValueError() << "Datatype is not supported";
-                         }
-                         break;
-
-    default:             throw ValueError() << "Datatype is not supported";
-  }
-}
-
-
-/*
-*  Do 1D grouping for a continuous column, i.e. 1D binning.
-*/
-void Aggregator::group_1d_continuous(const dtptr& dt,
-                                     dtptr& dt_members) {
-  auto c0 = static_cast<const RealColumn<double>*>(dt->columns[0]);
-  const double* d_c0 = c0->elements_r();
-  auto d_members = static_cast<int32_t*>(dt_members->columns[0]->data_w());
-
-  double norm_factor, norm_shift;
-  set_norm_coeffs(norm_factor, norm_shift, c0->min(), c0->max(), n_bins);
-
-  #pragma omp parallel for schedule(static)
-  for (size_t i = 0; i < dt->nrows; ++i) {
-    if (ISNA<double>(d_c0[i])) {
-      d_members[i] = GETNA<int32_t>();
-    } else {
-      d_members[i] = static_cast<int32_t>(norm_factor * d_c0[i] + norm_shift);
-    }
-  }
-}
-
-
-/*
-*  Do 2D grouping for two continuous columns, i.e. 2D binning.
-*/
-void Aggregator::group_2d_continuous(const dtptr& dt,
-                                     dtptr& dt_members) {
-  auto c0 = static_cast<const RealColumn<double>*>(dt->columns[0]);
-  auto c1 = static_cast<const RealColumn<double>*>(dt->columns[1]);
-  const double* d_c0 = c0->elements_r();
-  const double* d_c1 = c1->elements_r();
-  auto d_members = static_cast<int32_t*>(dt_members->columns[0]->data_w());
-
-  double normx_factor, normx_shift;
-  double normy_factor, normy_shift;
-  set_norm_coeffs(normx_factor, normx_shift, c0->min(), c0->max(), nx_bins);
-  set_norm_coeffs(normy_factor, normy_shift, c1->min(), c1->max(), ny_bins);
-
-  #pragma omp parallel for schedule(static)
-  for (size_t i = 0; i < dt->nrows; ++i) {
-    int32_t na_case = ISNA<double>(d_c0[i]) + 2 * ISNA<double>(d_c1[i]);
-    if (na_case) {
-      d_members[i] = -na_case;
-    } else {
-      d_members[i] = static_cast<int32_t>(normy_factor * d_c1[i] + normy_shift) *
-                     static_cast<int32_t>(nx_bins) +
-                     static_cast<int32_t>(normx_factor * d_c0[i] + normx_shift);
-    }
-  }
-}
-
-
-/*
-*  Do 1D grouping for a categorical column, i.e. just a `group by` operation.
-*/
-void Aggregator::group_1d_categorical(const dtptr& dt, dtptr& dt_members) {
-  std::vector<sort_spec> spec = {sort_spec(0)};
-  auto res = dt->group(spec);
-  RowIndex ri0 = std::move(res.first);
-  Groupby grpby0 = std::move(res.second);
-
-  auto d_members = static_cast<int32_t*>(dt_members->columns[0]->data_w());
-  const int32_t* offsets0 = grpby0.offsets_r();
-
-  #pragma omp parallel for schedule(dynamic)
-  for (size_t i = 0; i < grpby0.ngroups(); ++i) {
-    size_t off_i = static_cast<size_t>(offsets0[i]);
-    size_t off_i1 = static_cast<size_t>(offsets0[i+1]);
-    for (size_t j = off_i; j < off_i1; ++j) {
-      d_members[ri0[j]] = static_cast<int32_t>(i);
-    }
-  }
-}
-
-
-/*
-*  Detect string types for both categorical columns and do a corresponding call
-*  to `group_2d_mixed_str`.
-*/
-void Aggregator::group_2d_categorical (const dtptr& dt,
-                                       dtptr& dt_members) {
-  switch (dt->columns[0]->stype()) {
-    case SType::STR32:  switch (dt->columns[1]->stype()) {
-                          case SType::STR32:  group_2d_categorical_str<uint32_t, uint32_t>(dt, dt_members); break;
-                          case SType::STR64:  group_2d_categorical_str<uint32_t, uint64_t>(dt, dt_members); break;
-                          default:            throw ValueError() << "Column types must be either STR32 or STR64";
-                        }
-                        break;
-
-    case SType::STR64:  switch (dt->columns[1]->stype()) {
-                          case SType::STR32:  group_2d_categorical_str<uint64_t, uint32_t>(dt, dt_members); break;
-                          case SType::STR64:  group_2d_categorical_str<uint64_t, uint64_t>(dt, dt_members); break;
-                          default:            throw ValueError() << "Column types must be either STR32 or STR64";
-                        }
-                        break;
-
-    default:            throw ValueError() << "Column types must be either STR32 or STR64";
-  }
-}
-
-
-/*
-*  Do 2D grouping for two categorical columns, i.e. two `group by` operations,
-*  and combine their results.
-*/
-template<typename T0, typename T1>
-void Aggregator::group_2d_categorical_str(const dtptr& dt,
-                                          dtptr& dt_members) {
-  auto c0 = static_cast<const StringColumn<T0>*>(dt->columns[0]);
-  auto c1 = static_cast<const StringColumn<T1>*>(dt->columns[1]);
-  const T0* d_c0 = c0->offsets();
-  const T1* d_c1 = c1->offsets();
-
-  std::vector<sort_spec> spec = {sort_spec(0), sort_spec(1)};
-  auto res = dt->group(spec);
-  RowIndex ri = std::move(res.first);
-  Groupby grpby = std::move(res.second);
-
-  auto d_members = static_cast<int32_t*>(dt_members->columns[0]->data_w());
-  const int32_t* offsets = grpby.offsets_r();
-
-  #pragma omp parallel for schedule(dynamic)
-  for (size_t i = 0; i < grpby.ngroups(); ++i) {
-    auto group_id = static_cast<int32_t>(i);
-    size_t off_i = static_cast<size_t>(offsets[i]);
-    size_t off_i1 = static_cast<size_t>(offsets[i+1]);
-    for (size_t j = off_i; j < off_i1; ++j) {
-      int32_t gi = static_cast<int32_t>(ri[j]);
-      int32_t na_case = ISNA<T0>(d_c0[gi]) + 2 * ISNA<T1>(d_c1[gi]);
-      if (na_case) {
-        d_members[gi] = -na_case;
-      } else {
-        d_members[gi] = group_id;
-      }
-    }
-  }
-}
-
-
-/*
-*  Detect string type for a categorical column and do a corresponding call
-*  to `group_2d_mixed_str`.
-*/
-void Aggregator::group_2d_mixed (bool cont_index, const dtptr& dt,
-                                 dtptr& dt_members) {
-  switch (dt->columns[!cont_index]->stype()) {
-    case SType::STR32:  group_2d_mixed_str<uint32_t>(cont_index, dt, dt_members); break;
-    case SType::STR64:  group_2d_mixed_str<uint64_t>(cont_index, dt, dt_members); break;
-    default:            throw ValueError() << "Column type must be either STR32 or STR64";
-  }
-}
-
-
-/*
-*  Do 2D grouping for one continuous and one categorical string column,
-*  i.e. 1D binning for the continuous column and a `group by`
-*  operation for the categorical one.
-*/
-template<typename T>
-void Aggregator::group_2d_mixed_str (bool cont_index, const dtptr& dt,
-                                     dtptr& dt_members) {
-  auto c_cat = static_cast<const StringColumn<T>*>(dt->columns[!cont_index]);
-  const T* d_cat = c_cat->offsets();
-
-  std::vector<sort_spec> spec = {sort_spec(!cont_index)};
-  auto res = dt->group(spec);
-  RowIndex ri_cat = std::move(res.first);
-  Groupby grpby = std::move(res.second);
-
-  auto c_cont = static_cast<RealColumn<double>*>(dt->columns[cont_index]);
-  auto d_cont = c_cont->elements_r();
-  auto d_members = static_cast<int32_t*>(dt_members->columns[0]->data_w());
-  const int32_t* offsets_cat = grpby.offsets_r();
-
-  double normx_factor, normx_shift;
-  set_norm_coeffs(normx_factor, normx_shift, c_cont->min(), c_cont->max(), nx_bins);
-
-  #pragma omp parallel for schedule(dynamic)
-  for (size_t i = 0; i < grpby.ngroups(); ++i) {
-    int32_t group_cat_id = static_cast<int32_t>(nx_bins * i);
-    size_t off_i = static_cast<size_t>(offsets_cat[i]);
-    size_t off_i1 = static_cast<size_t>(offsets_cat[i+1]);
-    for (size_t j = off_i; j < off_i1; ++j) {
-      int32_t gi = static_cast<int32_t>(ri_cat[j]);
-      int32_t na_case = ISNA<double>(d_cont[gi]) + 2 * ISNA<T>(d_cat[gi]);
-      if (na_case) {
-        d_members[gi] = -na_case;
-      } else {
-        d_members[gi] = group_cat_id +
-                        static_cast<int32_t>(normx_factor * d_cont[gi] + normx_shift);
-      }
-    }
-  }
-}
-
-
-/*
-*  Do ND grouping in the general case. The initial `delta` (`delta = radius^2`)
-*  is set to machine precision, so that we are gathering some initial exemplars.
-*  When this `delta` starts getting us more exemplars than is set by `nd_max_bins`
-*  do the following:
-*  - find the mean distance between all the gathered exemplars;
-*  - merge all the exemplars that are within half of this distance;
-*  - adjust `delta` taking into account initial size of bubbles;
-*  - store the merging info and use it in `adjust_members(...)`.
-*
-*  Another approach is to have a constant `delta` see `Develop` branch
-*  https://github.com/h2oai/vis-data-server/blob/master/library/src/main/java/com/
-*  h2o/data/Aggregator.java based on the estimates given at
-*  https://mathoverflow.net/questions/308018/coverage-of-balls-on-random-points-in-
-*  euclidean-space?answertab=active#tab-top i.e.
-*
-*  double radius2 = (d / 6.0) - 1.744 * sqrt(7.0 * d / 180.0);
-*  double radius = (d > 4)? .5 * sqrt(radius2) : .5 / pow(100.0, 1.0 / d);
-*  if (d > max_dimensions) {
-*    radius /= 7.0;
-*  }
-*  double delta = radius * radius;
-*
-*  However, for some datasets this `delta` results in too many (e.g. thousands) or
-*  too few (e.g. just one) exemplars.
-*/
-void Aggregator::group_nd(const dtptr& dt, dtptr& dt_members) {
-  OmpExceptionManager oem;
-  dt::shared_bmutex shmutex;
-  size_t ncols = dt->ncols;
-  size_t ndims = std::min(max_dimensions, ncols);
-  std::vector<ExPtr> exemplars;
-  std::vector<size_t> ids;
-  std::vector<size_t> coprimes;
-  auto d_members = static_cast<int32_t*>(dt_members->columns[0]->data_w());
-  doubleptr pmatrix = nullptr;
-  bool do_projection = ncols > max_dimensions;
-  if (do_projection) pmatrix = generate_pmatrix(dt);
-
-  // Figuring out how many threads to use.
-  size_t nth0 = get_nthreads(dt);
-
-  // Start with a very small `delta`, that is Euclidean distance squared.
-  double delta = epsilon;
-  // Exemplar counter, if doesn't match thread local value, it means
-  // some new exemplars were added (and may be even `delta` was adjusted)
-  // meanwhile, so restart is needed for the `test_member` procedure.
-  size_t ecounter = 0;
-
-  #pragma omp parallel num_threads(nth0)
-  {
-    size_t ith = static_cast<size_t>(omp_get_thread_num());
-    size_t nth = static_cast<size_t>(omp_get_num_threads());
-    size_t rstep = (dt->nrows > nth * PBSTEPS)? dt->nrows / (nth * PBSTEPS) : 1;
-    double distance;
-    doubleptr member = doubleptr(new double[ndims]);
-    size_t ecounter_local;
-    // Each thread gets its own seed
-    std::default_random_engine generator(seed + static_cast<unsigned int>(ith));
-
-    try {
-      // Main loop over all the rows
-      for (size_t i = ith; i < dt->nrows; i += nth) {
-        bool is_exemplar = true;
-        do_projection? project_row(dt, member, i, pmatrix) : normalize_row(dt, member, i);
-
-        test_member: {
-          dt::shared_lock<dt::shared_bmutex> lock(shmutex, /* exclusive = */ false);
-          ecounter_local = ecounter;
-          size_t nexemplars = exemplars.size();
-          size_t ncoprimes = coprimes.size();
-
-          // Generate random exemplar and coprime vector indices.
-          // When `nexemplars` is zero, this may be any `size_t` number,
-          // however, since we do not do any member testing in this case,
-          // this is not an issue.
-          std::uniform_int_distribution<size_t> exemplars_dist(0, nexemplars - 1);
-          std::uniform_int_distribution<size_t> coprimes_dist(0, ncoprimes - 1);
-          size_t exemplar_index = exemplars_dist(generator);
-          size_t coprime_index = coprimes_dist(generator);
-
-          // Instead of traversing exemplars in the order they appear
-          // in the `exemplars` vector, we use modular quasi-random
-          // paths. This ensures we get more uniform member distribution
-          // across the clusters. Since `coprimes[coprime_index]` and
-          // `nexemplars` are coprimes, `j` will take all the integer values
-          // in the range [0; nexemplars - 1], where
-          // - `exemplar_index` determines at which exemplar we start testing;
-          // - `coprime_index` is a "seed" to the modular generator.
-          for (size_t k = 0; k < nexemplars; ++k) {
-            size_t j = (k * coprimes[coprime_index] + exemplar_index) % nexemplars;
-            // Note, this distance will depend on delta, because
-            // `early_exit = true` by default
-            distance = calculate_distance(member, exemplars[j]->coords, ndims, delta);
-            if (distance < delta) {
-              d_members[i] = static_cast<int32_t>(exemplars[j]->id);
-              is_exemplar = false;
-              break;
-            }
-          }
-        }
-
-        if (is_exemplar) {
-          dt::shared_lock<dt::shared_bmutex> lock(shmutex, /* exclusive = */ true);
-          if (ecounter_local == ecounter) {
-            ecounter++;
-            ExPtr e = ExPtr(new ex{ids.size(), std::move(member)});
-            member = doubleptr(new double[ndims]);
-            ids.push_back(e->id);
-            d_members[i] = static_cast<int32_t>(e->id);
-            exemplars.push_back(std::move(e));
-            if (exemplars.size() > nd_max_bins) {
-              adjust_delta(delta, exemplars, ids, ndims);
-            }
-            fill_coprimes(exemplars.size(), coprimes);
-          } else {
-            goto test_member;
-          }
-        }
-
-        #pragma omp master
-        if ((i / nth) % rstep == 0) progress(static_cast<double>(i+1) / dt->nrows);
-      } // End main loop over all the rows
-    } catch (...) {
-      oem.capture_exception();
-    }
-  }
-  oem.rethrow_exception_if_any();
-  adjust_members(ids, dt_members);
-}
-
-
-void Aggregator::fill_coprimes(size_t n, std::vector<size_t>& coprimes) {
-  coprimes.clear();
-  if (n == 1) {
-    coprimes.push_back(1);
-    return;
-  }
-
-  std::vector<bool> mask(n - 1, false);
-  for (size_t i = 2; i <= n / 2; ++i) {
-    if (mask[i - 1]) continue;
-    if (n % i == 0) {
-      size_t j = 1;
-      while (j * i < n) {
-        mask[j * i - 1] = true;
-        j++;
-      }
-    }
-  }
-
-  for (size_t i = 1; i < n; ++i) {
-    if (mask[i - 1] == 0) {
-      coprimes.push_back(i);
-    }
-  }
-}
-
-
-/*
- *  Figure out how many threads we need to run ND groupping.
- */
-size_t Aggregator::get_nthreads(const dtptr& dt) {
-  size_t nth;
-  if (nthreads) {
-    nth = nthreads;
-  } else {
-    nth = std::min(static_cast<size_t>(config::nthreads), dt->nrows);
-  }
-  return nth;
-}
-
-/*
-*  Adjust `delta` (i.e. `radius^2`) based on the mean distance between
-*  the gathered exemplars and merge all the exemplars within that distance.
-*  Here we will just use an additional index `k` to map triangular matrix
-*  into 1D array of distances. However, one can also use mapping from `k` to `(i,j)`:
-*  i = n - 2 - floor(sqrt(-8 * k + 4 * n * (n - 1) - 7) / 2.0 - 0.5);
-*  j = k + i + 1 - n * (n - 1) / 2 + (n - i) * ((n - i) - 1) / 2;
-*  and mapping from `(i,j)` to `k`:
-*  k = (2 * n - i - 1 ) * i / 2 + j
-*/
-void Aggregator::adjust_delta(double& delta, std::vector<ExPtr>& exemplars,
-                              std::vector<size_t>& ids, size_t ndims) {
-  size_t n = exemplars.size();
-  size_t n_distances = (n * n - n) / 2;
-  size_t k = 0;
-  doubleptr deltas(new double[n_distances]);
-  double total_distance = 0.0;
-
-  for (size_t i = 0; i < n - 1; ++i) {
-    for (size_t j = i + 1; j < n; ++j) {
-      double distance = calculate_distance(exemplars[i]->coords,
-                                           exemplars[j]->coords,
-                                           ndims,
-                                           delta,
-                                           0);
-      total_distance += sqrt(distance);
-      deltas[k] = distance;
-      k++;
-    }
-  }
-
-  // Use `delta_merge` for merging exemplars.
-  double delta_merge = pow(0.5 * total_distance / n_distances, 2);
-
-  // When exemplars are merged, all members will be within their `delta`,
-  // not `delta_merge`. For that, update delta by taking into account size
-  // of initial bubble.
-  delta += delta_merge + 2 * sqrt(delta * delta_merge);
-
-
-  // Set exemplars that have to be merged to `nullptr`.
-  k = 0;
-  for (size_t i = 0; i < n - 1; ++i) {
-    for (size_t j = i + 1; j < n; ++j) {
-      if (deltas[k] < delta_merge && exemplars[i] != nullptr && exemplars[j] != nullptr) {
-        ids[exemplars[j]->id] = exemplars[i]->id;
-        exemplars[j] = nullptr;
-      }
-      k++;
-    }
-  }
-
-  // Remove all the `nullptr` exemplars from the vector.
-  exemplars.erase(remove(begin(exemplars),
-                  end(exemplars),
-                  nullptr),
-                  end(exemplars));
-}
-
-
-/*
-*  Based on the merging info adjust the members information,
-*  i.e. set which exemplar they belong to.
-*/
-void Aggregator::adjust_members(std::vector<size_t>& ids,
-                                dtptr& dt_members) {
-
-  auto d_members = static_cast<int32_t*>(dt_members->columns[0]->data_w());
-  auto map = std::unique_ptr<size_t[]>(new size_t[ids.size()]);
-
-  #pragma omp parallel for schedule(static)
-  for (size_t i = 0; i < ids.size(); ++i) {
-    if (ids[i] == i) {
-      map[i] = i;
-    } else {
-      map[i] = calculate_map(ids, i);
-    }
-  }
-
-  #pragma omp parallel for schedule(static)
-  for (size_t i = 0; i < dt_members->nrows; ++i) {
-    auto j = static_cast<size_t>(d_members[i]);
-    d_members[i] = static_cast<int32_t>(map[j]);
-  }
-
-}
-
-
-/*
-*  For each exemplar find the one it was merged to.
-*/
-size_t Aggregator::calculate_map(std::vector<size_t>& ids, size_t id) {
-  if (id == ids[id]) {
-    return id;
-  } else {
-    return calculate_map(ids, ids[id]);
-  }
-}
-
-
-/*
-*  Calculate distance between two vectors. If `early_exit` is set to `true`,
-*  stop when the distance reaches `delta`.
-*/
-double Aggregator::calculate_distance(doubleptr& e1, doubleptr& e2,
-                                      size_t ndims, double delta,
-                                      bool early_exit /*=true*/) {
-  double sum = 0.0;
-  int32_t n = 0;
-
-  for (size_t i = 0; i < ndims; ++i) {
-    if (ISNA<double>(e1[i]) || ISNA<double>(e2[i])) {
-      continue;
-    }
-    ++n;
-    sum += (e1[i] - e2[i]) * (e1[i] - e2[i]);
-    if (early_exit && sum > delta) return sum; // i/n normalization here?
-  }
-
-  return sum * ndims / n;
-}
-
-
-/*
-*  Normalize the row elements to [0,1).
-*/
-void Aggregator::normalize_row(const dtptr& dt, doubleptr& r, size_t row_id) {
-  for (size_t i = 0; i < dt->ncols; ++i) {
-    Column* c = dt->columns[i];
-    auto c_real = static_cast<RealColumn<double>*>(c);
-    const double* d_real = c_real->elements_r();
-    double norm_factor, norm_shift;
-
-    set_norm_coeffs(norm_factor, norm_shift, c_real->min(), c_real->max(), 1);
-    r[i] =  norm_factor * d_real[row_id] + norm_shift;
-  }
-}
-
-
-/*
-*  Generate projection matrix.
-*/
-doubleptr Aggregator::generate_pmatrix(const dtptr& dt_exemplars) {
-  std::default_random_engine generator;
-  auto pmatrix = doubleptr(new double[dt_exemplars->ncols * max_dimensions]);
-
-  if (!seed) {
-    std::random_device rd;
-    seed = rd();
-  }
-
-  generator.seed(seed);
-  std::normal_distribution<double> distribution(0.0, 1.0);
-
-  for (size_t i = 0; i < dt_exemplars->ncols * max_dimensions; ++i) {
-    pmatrix[i] = distribution(generator);
-  }
-
-  return pmatrix;
-}
-
-
-/*
-*  Project a particular row on a subspace by using the projection matrix.
-*/
-void Aggregator::project_row(const dtptr& dt_exemplars, doubleptr& r,
-                             size_t row_id, doubleptr& pmatrix)
-{
-  std::memset(r.get(), 0, max_dimensions * sizeof(double));
-  int32_t n = 0;
-  for (size_t i = 0; i < dt_exemplars->ncols; ++i) {
-    Column* c = dt_exemplars->columns[i];
-    auto c_real = static_cast<RealColumn<double>*> (c);
-    auto d_real = c_real->elements_r();
-
-    if (!ISNA<double>(d_real[row_id])) {
-      double norm_factor, norm_shift;
-      set_norm_coeffs(norm_factor, norm_shift, c_real->min(), c_real->max(), 1);
-      double norm_row = norm_factor * d_real[row_id] + norm_shift;
-      for (size_t j = 0; j < max_dimensions; ++j) {
-        r[j] +=  pmatrix[i * max_dimensions + j] * norm_row;
-      }
-      ++n;
-    }
-  }
-  for (size_t j = 0; j < max_dimensions; ++j) {
-    r[j] /= n;
-  }
-}
-
-
-/*
-*  To normalize a continuous column x to [0; 1] range we use
-*  the following formula: x_i_new = (x_i - min) / (max - min),
-*  where x_i is the value stored in the i-th row, max and min are the column
-*  maximum and minimum, respectively. To save on arithmetics, this can be
-*  easily converted to x_i_new = x_i * norm_factor + norm_shift,
-*  where norm_factor = 1 / (max - min) and norm_shift = - min / (max - min).
-*  When max = min, i.e. the column is constant, there is a singularity
-*  that may lead to wrong distance calculations done by the Aggregator.
-*  One of the approaches here is to handle the constant columns separately
-*  and set their values to 0.5, i.e. norm_factor = 0 and norm_shift = 0.5.
-*/
-void Aggregator::set_norm_coeffs(double& norm_factor, double& norm_shift,
-                                 double c_min, double c_max, size_t c_bins) {
-  if (fabs(c_max - c_min) > epsilon) {
-    norm_factor = c_bins * (1 - epsilon) / (c_max - c_min);
-    norm_shift = -norm_factor * c_min;
-  } else {
-    norm_factor = 0.0;
-    norm_shift =  0.5 * c_bins;
-  }
-}
-
-
-/*
-*  Helper function to report on the aggregation process, clear when finished.
-*/
-void Aggregator::print_progress(double progress, int status_code) {
-  int val = static_cast<int>(progress * 100);
-  int lpad = static_cast<int>(progress * PBWIDTH);
-  int rpad = PBWIDTH - lpad;
-  printf("\rAggregating: [%.*s%*s] %3d%%", lpad, PBSTR, rpad, "", val);
-  if (status_code) printf("\33[2K\r");
-  fflush (stdout);
-}
-
-
-/*
-*  Helper function to invoke the Python progress function if supplied,
-*  otherwise just print the progress bar.
-*/
-void Aggregator::progress(double progress, int status_code /*= 0*/) {
-  if (progress_fn.is_none()) {
-    print_progress(progress, status_code);
-  } else {
-    py::otuple args(2);
-    args.set(0, py::ofloat(progress));
-    args.set(1, py::oint(status_code));
-    progress_fn.call(args);
-  }
-}
-
->>>>>>> f9de0ef6
+AggregatorBase::~AggregatorBase() {}
 
 void DatatableModule::init_methods_aggregate() {
   ADD_FN(&py::aggregate, py::args_aggregate);
