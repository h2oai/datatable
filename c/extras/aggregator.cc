--- conflicted
+++ resolved
@@ -33,27 +33,12 @@
 
   Aggregator agg(min_rows, n_bins, nx_bins, ny_bins, nd_max_bins, max_dimensions,
                  seed, progress_fn);
-<<<<<<< HEAD
 
   // dt_exemplars changes in-place with a new column added to the end of it
   DataTable* dt_members = agg.aggregate(dt_exemplars).release();
-
-  std::vector<std::string> colnames = {"exemplar_id"};
   py::Frame* frame_members = py::Frame::from_datatable(dt_members);
-  frame_members->set_names(colnames);
-
-  colnames = dt_exemplars->names;
-  auto frame_exemplars = static_cast<py::Frame*>(arg1);
-  colnames.push_back("members_count");
-  frame_exemplars->set_names(colnames);
 
   return frame_members;
-=======
-  DataTable* dt_out = agg.aggregate(dt_in).release();
-  dt_out->set_names(py::obj(arg_names).to_pylist());
-  py::Frame* frame = py::Frame::from_datatable(dt_out);
-  return frame;
->>>>>>> f4a9e65c
 }
 
 
@@ -85,7 +70,7 @@
 
   cols_members[0] = Column::new_data_column(SType::INT32, dt->nrows);
   cols_members[1] = nullptr;
-  dt_members = DataTablePtr(new DataTable(cols_members, nullptr));
+  dt_members = DataTablePtr(new DataTable(cols_members, {"exemplar_id"}));
 
   if (dt->nrows > min_rows) {
     DataTablePtr dt_double = nullptr;
@@ -145,7 +130,7 @@
   cols_counts[0] = Column::new_data_column(SType::INT32,
                                            static_cast<int64_t>(gb_members.ngroups()));
   cols_counts[1] = nullptr;
-  dt_counts = new DataTable(cols_counts, {"counts"});
+  dt_counts = new DataTable(cols_counts, {"members_count"});
   auto d_counts = static_cast<int32_t*>(dt_counts->columns[0]->data_w());
   std::memset(d_counts, 0, static_cast<size_t>(gb_members.ngroups()) * sizeof(int32_t));
 
