//------------------------------------------------------------------------------
// Copyright 2018 H2O.ai
//
// Licensed under the Apache License, Version 2.0 (the "License");
// you may not use this file except in compliance with the License.
// You may obtain a copy of the License at
//
//     http://www.apache.org/licenses/LICENSE-2.0
//
// Unless required by applicable law or agreed to in writing, software
// distributed under the License is distributed on an "AS IS" BASIS,
// WITHOUT WARRANTIES OR CONDITIONS OF ANY KIND, either express or implied.
// See the License for the specific language governing permissions and
// limitations under the License.
//------------------------------------------------------------------------------
#include <string>         // std::string
#include <unordered_map>  // std::unordered_map
#include <vector>         // std::vector
#include "models/utils.h" // sort_index
#include "parallel/api.h"
#include "parallel/shared_mutex.h"
#include "utils/exceptions.h"
#include "str/py_str.h"
#include "datatable.h"
#include "options.h"

namespace dt {

/**
 * Split string into tokens
 */
static void tokenize_string(
    std::vector<std::string>& tokens,
    const char* strstart,
    const char* strend,
    char sep
) {
  tokens.clear();
  const char* ch = strstart;
  while (ch < strend) {
    if (*ch == ' ' || *ch == '\t' || *ch == '\n' || *ch == sep) {
      ch++;
    }
    else {
      const char* ch0 = ch;
      // Handle the case of quoted token
      if (*ch == '\'' || *ch == '"') {
        char quote = *ch++;
        while (ch < strend && *ch != quote) {
          ch += 1 + (*ch == '\\');
        }
        if (ch < strend) {
          tokens.emplace_back(ch0 + 1, ch);
          ch++;  // move over the closing quote
          continue;
        }
        // fall-through
        ch = ch0;
      }
      // Regular non-quoted token, parse until the next sep
      while (ch < strend && *ch != sep) {
        ch++;
      }
      const char* ch1 = ch;
      while (ch1 > ch0) {  // also omit trailing spaces
        char c = *(ch1 - 1);
        if (!(c == ' ' || c == '\t' || c == '\n')) break;
        ch1--;
      }
      tokens.emplace_back(ch0, ch1);
      ch++;  // move over the sep
    }
  }
}


/**
 * Encode NA's with NA's
 */
static void encode_nones(const Column& col, colvec& outcols) {
  size_t ncols = outcols.size();
  if (ncols == 0) return;

  size_t nrows = outcols[0].nrows();
  std::vector<int8_t*> coldata(ncols);
  for (size_t i = 0; i < ncols; ++i) {
    coldata[i] = static_cast<int8_t*>(outcols[i].get_data_editable());
  }

  dt::parallel_for_dynamic(nrows,
    [&](size_t irow) {
      CString s;
      bool isvalid = col.get_element(irow, &s);
      if (!isvalid) {
        for (size_t i = 0; i < ncols; ++i) {
          coldata[i][irow] = GETNA<int8_t>();
        }
      }
    }
  );
}


/**
 * Re-order columns, so that column names go in alphabetical order.
 */
static void sort_colnames(colvec& outcols, strvec& outnames) {
  size_t ncols = outcols.size();
  strvec outnames_sorted(ncols);
  colvec outcols_sorted(ncols);
  intvec colindex = sort_index<std::string>(outnames);

  for (size_t i = 0; i < ncols; ++i) {
    size_t j = colindex[i];
    outnames_sorted[i] = std::move(outnames[j]);
    outcols_sorted[i] = std::move(outcols[j]);
  }

  outcols = std::move(outcols_sorted);
  outnames = std::move(outnames_sorted);
}


DataTable* split_into_nhot(const Column& col, char sep,
                           bool sort /* = false */)
{
  xassert(col.ltype() == LType::STRING);

  size_t nrows = col.nrows();
  std::unordered_map<std::string, size_t> colsmap;
  strvec outnames;
  colvec outcols;
  std::vector<int8_t*> outdata;
  dt::shared_mutex shmutex;

  dt::parallel_region(
<<<<<<< HEAD
    dt::NThreads(nrows),
=======
    NThreads(nrows),
>>>>>>> 0ed9298c
    [&] {
      std::vector<std::string> chunks;

      dt::nested_for_static(nrows,
        [&](size_t irow) {
          CString str;
          bool isvalid = col.get_element(irow, &str);
          if (!isvalid || str.size == 0) return;
          const char* strstart = str.ch;
          const char* strend = strstart + str.size;

          char chfirst = *strstart;
          char chlast = strend[-1];
          if ((chfirst == '(' && chlast == ')') ||
              (chfirst == '[' && chlast == ']') ||
              (chfirst == '{' && chlast == '}')) {
            strstart++;
            strend--;
          }

          tokenize_string(chunks, strstart, strend, sep);

          dt::shared_lock<dt::shared_mutex> lock(shmutex);
          for (const std::string& s : chunks) {
            if (colsmap.count(s)) {
              size_t j = colsmap[s];
              outdata[j][irow] = 1;
            } else {
              lock.exclusive_start();
              if (colsmap.count(s) == 0) {
                colsmap[s] = outcols.size();
                auto newcol = Column::new_data_column(nrows, SType::BOOL);
                int8_t* data = static_cast<int8_t*>(newcol.get_data_editable());
                std::memset(data, 0, nrows);
                data[irow] = 1;
                outcols.push_back(std::move(newcol));
                outdata.push_back(data);
                outnames.push_back(s);
              } else {
                // In case the name was already added from another thread while
                // we were waiting for the exclusive lock
                size_t j = colsmap[s];
                outdata[j][irow] = 1;
              }
              lock.exclusive_end();
            }
          }
        });
    });  // dt::parallel_region()

  // At this point NA's are encoded with zeros, here we encode them with NA's.
  encode_nones(col, outcols);

  if (sort) sort_colnames(outcols, outnames);

  return new DataTable(std::move(outcols), std::move(outnames));
}


} // namespace dt<|MERGE_RESOLUTION|>--- conflicted
+++ resolved
@@ -134,11 +134,7 @@
   dt::shared_mutex shmutex;
 
   dt::parallel_region(
-<<<<<<< HEAD
-    dt::NThreads(nrows),
-=======
     NThreads(nrows),
->>>>>>> 0ed9298c
     [&] {
       std::vector<std::string> chunks;
 
