--- conflicted
+++ resolved
@@ -10,15 +10,13 @@
 
 ### [Unreleased](https://github.com/h2oai/datatable/compare/HEAD...v0.3.0)
 #### Fixed
-<<<<<<< HEAD
 - fread will no longer consume excessive amounts of memory when reading a file
   with too many columns and few rows.
 - fixed a possible crash when reading CSV file containing long string fields.
 - fread: NA fields with whitespace were not recognized correctly.
-=======
 - Fixed a crash when rbinding string column with non-string: now an exception
   will be thrown instead.
->>>>>>> e75e323b
+
 
 
 ### [v0.3.0](https://github.com/h2oai/datatable/compare/0.3.0...v0.2.2) - 2018-03-19
