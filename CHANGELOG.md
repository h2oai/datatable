--- conflicted
+++ resolved
@@ -45,14 +45,12 @@
   The method matches the entire string, not just the beginning. Thus, it
   most closely resembles Python function `re.fullmatch()`.
 
-<<<<<<< HEAD
-- New function `dt.median()` can be used to compute median of a certain
-  column or expression, either per group or for the entire Frame (#1530).
-=======
 - Added early stopping support to FTRL algo, that can now do binomial and
   multinomial classification for categorical targets, as well as regression
   for continuous targets.
->>>>>>> adecb9d3
+
+- New function `dt.median()` can be used to compute median of a certain
+  column or expression, either per group or for the entire Frame (#1530).
 
 
 ### Fixed
