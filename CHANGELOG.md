--- conflicted
+++ resolved
@@ -13,12 +13,9 @@
 - Fixed a bug in dt.cbind() where the first Frame in the list was ignored.
 - Fix bug with applying a cast expression to a view column.
 - Fix occasional memory errors caused by a lack of available mmap handles.
-<<<<<<< HEAD
-- Fix a bug in fread with QR bump occurring out-of-sample.
-=======
 - Fixed memory leak in groupby operations.
 - `names` parameter in Frame constructor is now checked for correctness.
->>>>>>> 3b92b204
+- Fix a bug in fread with QR bump occurring out-of-sample.
 
 
 ### [v0.6.0](https://github.com/h2oai/datatable/compare/v0.6.0...v0.5.0) — 2018-06-05
