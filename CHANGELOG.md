<!---
  Copyright 2018 H2O.ai

  Permission is hereby granted, free of charge, to any person obtaining a
  copy of this software and associated documentation files (the "Software"),
  to deal in the Software without restriction, including without limitation
  the rights to use, copy, modify, merge, publish, distribute, sublicense,
  and/or sell copies of the Software, and to permit persons to whom the
  Software is furnished to do so, subject to the following conditions:

  The above copyright notice and this permission notice shall be included in
  all copies or substantial portions of the Software.

  THE SOFTWARE IS PROVIDED "AS IS", WITHOUT WARRANTY OF ANY KIND, EXPRESS OR
  IMPLIED, INCLUDING BUT NOT LIMITED TO THE WARRANTIES OF MERCHANTABILITY,
  FITNESS FOR A PARTICULAR PURPOSE AND NONINFRINGEMENT. IN NO EVENT SHALL THE
  AUTHORS OR COPYRIGHT HOLDERS BE LIABLE FOR ANY CLAIM, DAMAGES OR OTHER
  LIABILITY, WHETHER IN AN ACTION OF CONTRACT, TORT OR OTHERWISE, ARISING
  FROM, OUT OF OR IN CONNECTION WITH THE SOFTWARE OR THE USE OR OTHER DEALINGS
  IN THE SOFTWARE.
-->

# Changelog
The format is based on [Keep a Changelog](http://keepachangelog.com/)
and this project adheres to [Semantic Versioning](http://semver.org/).


## [Unreleased][]

### Added

- Added function `dt.models.kfold(k, n)` to prepare indices for k-fold
  splitting. This function will return `k` pairs of row selectors such that
  when these selectors are applied to an `n`-rows frame, that frame will be
  split into train and test part according to the K-fold splitting scheme.

- `Frame.rbind()` can now also accept a list or tuple of frames (previously
  only a vararg sequence was allowed).

- Method `.len()` can be applied to a string column to obtain the lengths
  of strings in each row.

- Method `.re_match(re)` applies to a string column, and produces boolean
  indicator whether each value matches the regular expression `re` or not.
  The method matches the entire string, not just the beginning. Thus, it
  most closely resembles Python function `re.fullmatch()`.


### Fixed

- Fixed crash in certain circumstances when a key was applied after a
  groupby (#1639).

- `Frame.to_numpy()` now returns a numpy `masked_array` if the frame has
  any NA values (#1619).

- A keyed frame will now be rendered correctly when viewing it in python
  console via `Frame.view()` (#1672).

<<<<<<< HEAD
- The reported frame size (`sys.getsizeof(DT)`) is now more accurate; in
  particular the content of string columns is no longer ignored (#1697).
=======
- Str32 column can no longer overflow during the `.replace()` operation,
  or when converting from python, numpy or pandas, etc. In all these cases
  we will now transparently create a Str64 column instead (#1694).
>>>>>>> b1a48eb4


### Changed

- A Frame will no longer be shown in "interactive" mode in console by default.
  The previous behavior can be restored with
  `dt.options.display.interactive = True`. Alternatively, you can explore a
  Frame interactively using `frame.view(True)`.


### Deprecated

- Frame method `.scalar()` is now deprecated and will be removed in release
  0.10.0. Please use `frame[0, 0]` instead.

- Frame method `.append()` is now deprecated and will be removed in release
  0.10.0. Please use `.rbind()` instead.

- Frame method `.save()` was renamed into `.to_jay()` (for consistency with
  other `.to_*()` methods). The old name is still usable, but marked as
  deprecated and will be removed in 0.10.0.


### Notes

- Thanks to everyone who helped make `datatable` more stable by discovering
  and reporting bugs that were fixed in this release:

  [arno candel][] (#1619),
  [antorsae][] (#1639),
<<<<<<< HEAD
  [pasha stetsenko][] (#1672, #1697)
=======
  [pasha stetsenko][] (#1672, #1694)
>>>>>>> b1a48eb4



## [0.8.0][] — 2019-02-04

### Added

- Method `frame.to_tuples()` converts a Frame into a list of tuples, each
  tuple representing a single row (#1439).

- Method `frame.to_dict()` converts the Frame into a dictionary where the
  keys are column names and values are lists of elements in each column
  (#1439).

- Methods `frame.head(n)` and `frame.tail(n)` added, returning the first/last
  `n` rows of the Frame respectively (#1307).

- Frame objects can now be pickled using the standard Python `pickle`
  interface (#1444). This also has an added benefit of reducing the potential
  for a deadlock when using the `multiprocessing` module.

- Added function `repeat(frame, n)` that creates a new Frame by row-binding
  `n` copies of the `frame` (#1459).

- Module `datatable` now exposes C API, to allow other C/C++ libraries interact
  with datatable Frames natively (#1469). See "datatable/include/datatable.h"
  for the description of the API functions. Thanks [Qiang Kou][] for testing
  this functionality.

- The column selector `j` in `DT[i, j]` can now be a list/iterator of booleans.
  This list should have length `DT.ncols`, and the entries in this list will
  indicate whether to select the corresponding column of the Frame or not
  (#1503). This can be used to implement a simple column filter, for example:
    ```python
    del DT[:, (name.endswith("_tmp") for name in DT.names)]
    ```

- Added ability to train and fit an FTRL-Proximal (Follow The Regularized
  Leader) online learning algorithm on a data frame (#1389). The implementation
  is multi-threaded and has high performance.

- Added functions `log` and `log10` for computing the natural and base-10
  logarithms of a column (#1558).

- Sorting functionality is now integrated into the `DT[i, j, ...]` call via
  the function `sort()`. If sorting is specified alongside a groupby, the
  values will be sorted within each group (#1531).

- A slice-valued `i` expression can now be combined with a `by()` operator
  in `DT[i, j, by()]`. The result is that the slice `i` is applied to each
  group produced by `by()`, before the `j` is evaluated (#1585).

- Implemented sorting in reverse direction, via `sort(-col)`, where `col` is
  any regular column selector such as `f.A` or `f[column]`. The `-` sign is
  symbolic, no actual negation occurs. As such, this works even for string
  columns (#792).


### Fixed

- Fixed rendering of "view" Frames in a Jupyter notebook (#1448). This bug
  caused the frame to display wrong data when viewed in a notebook.

- Fixed crash when an int-column `i` selector is applied to a Frame which
  already had another row filter applied (#1437).

- `Frame.copy()` now retains the frame's key, if any (#1443).

- Installation from source distribution now works as expected (#1451).

- When a `g.`-column is used but there is no join frame, an appropriate
  error message is now emitted (#1481).

- The equality operators `==` / `!=` can now be applied to string columns too
  (#1491).

- Function `dt.split_into_nhot()` now works correctly with view Frames (#1507).

- `DT.replace()` now works correctly when the replacement list is `[+inf]` or
  `[1.7976931348623157e+308]` (#1510).

- FTRL algorithm now works correctly with view frames (#1502).

- Partial column update (i.e. expression of the form `DT[i, j] = R`) now works
  for string columns as well (#1523).

- `DT.replace()` now throws an error if called with 0 or 1 argument (#1525).

- Fixed crash when viewing a frame obtained by resizing a 0-row frame (#1527).

- Function `count()` now returns correct result within the `DT[i, j]` expression
  with non-trivial `i` (#1316).

- Fixed groupby when it is applied to a Frame with view columns (#1542).

- When replacing an empty set of columns, the replacement frame can now be
  also empty (i.e. have shape `[0 x 0]`) (#1544).

- Fixed join results when join is applied to a view frame (#1540).

- Fixed `Frame.replace()` in view string columns (#1549).

- A 0-row integer column can now be used as `i` in `DT[i, j]` (#1551).

- A string column produced from a partial join now materializes correctly
  (#1556).

- Fixed incorrect result during "true division" of integer columns, when one
  of the values was negative and the other positive (#1562).

- `Frame.to_csv()` no longer crashes on Unix when writing an empty frame
  (#1565).

- The build process on MacOS now ensures that the `libomp.dylib` is properly
  referenced via `@rpath`. This prevents installation problems caused by the
  dynamic dependencies referenced by their absolute paths which are not valid
  outside of the build machine (#1559).

- Fixed crash when the RHS of assignment `DT[i, j] = ...` was a list of
  expressions (#1539).

- Fixed crash when an empty `by()` condition was used in `DT[i, j, by]` (#1572).

- Expression `DT[:, :, by(...)]` no longer produces duplicates of columns used
  in the by-clause (#1576).

- In certain circumstances mixing computed and plain columns under groupby
  caused incorrect result (#1578).

- Fixed an internal error which was occurring when multiple row filters were
  applied to a Frame in sequence (#1592).

- Fixed rbinding of frames if one of them is a negative step slice (#1594).

- Fixed a crash that occurred with the latest `pandas` 0.24.0 (#1600).

- Fixed invalid result when cbinding several 0-row frames (#1604).


### Changed

- The primary datatable expression `DT[i, j, ...]` is now evaluated entirely
  in C++, improving performance and reliability.

- Setting `frame.nrows` now always pads the Frame with NAs, even if the Frame
  has only 1 row. Previously changing `.nrows` on a 1-row Frame caused its
  value to be repeated. Use `frame.repeat()` in order to expand the Frame
  by copying its values.

- Improved the performance of setting `frame.nrows`. Now if the frame has
  multiple columns, a view will be created.

- When no columns are selected in `DT[i, j]`, the returned frame will now
  have the same number of rows as if at least 1 column was selected. Previously
  an empty `[0 x 0]` frame was returned.

- Assigning a value to a column `DT[:, 'A'] = x` will attempt to preserve the
  column's stype; or if not possible, the column will be upcasted within its
  logical type.

- It is no longer possible to assign a value of an incompatible logical type to
  an existing column. For example, an assignment `DT[:, 'A'] = 3` is now legal
  only if column A is of integer or real type, but will raise an exception if A
  is a boolean or string.

- `Frame.rbind()` method no longer has a return value. The method always updated
  the frame in-place, so it was confusing to both update in-place and return the
  original frame (#1610).

- `min()` / `max()` over an empty or all-NA column now returns `None` instead of
  +Inf / -Inf respectively (#1624).


### Deprecated

- Frame methods `.topython()`, `.topandas()` and `.tonumpy()` are now
  deprecated, they will be removed in 0.9.0. Please use `.to_list()`,
  `.to_pandas()` and `.to_numpy()` instead.

- Calling a frame object `DT(rows=i, select=j, groupby=g, join=z, sort=s)` is
  now deprecated. Use the expression `DT[i, j, by(g), join(z), sort(s)]`
  instead, where symbols `by()`, `join()` and `sort()` can all be imported
  from the `datatable` namespace (#1579).


### Removed

- Single-item Frame selectors are now prohibited: `DT[col]` is an error. In
  the future this expression will be interpreted as a row selector instead.


### Notes

- `datatable` now uses integration with
  [Codacy](https://app.codacy.com/project/st-pasha/datatable/dashboard)
  to keep track of code quality and potential errors.

- Internally, we now allow each Column in a Frame to have its own separate
  RowIndex. This will improve the performance, especially in join/cbind
  operations. Applications that use the `datatable`'s C API may need to be
  updated to account for this (#1188).

- This release was prepared by:

  - [Pasha Stetsenko][] - core functionality improvements, bug fixes,
    refactoring;

  - [Oleksiy Kononenko][] - FTRL algo implementation, fixes in the Aggregator;

  - [Michael Frasco][] - documentation fixes;

  - [Michal Raška][] - build system maintenance.

- Additional thanks to people who helped make `datatable` more stable by
  discovering and reporting bugs that were fixed in this release:

  [Pasha Stetsenko][] (#1316, #1443, #1481, #1539, #1542, #1551, #1572, #1576,
  #1578, #1592, #1594, #1602, #1604),
  [Arno Candel][] (#1437, #1491, #1510, #1525, #1549, #1556, #1562),
  [Michael Frasco][] (#1448),
  [Jonathan McKinney][] (#1451, #1565),
  [CarlosThinkBig][] (#1475),
  [Olivier][] (#1502),
  [Oleksiy Kononenko][] (#1507, #1600),
  [Nishant Kalonia][] (#1527, #1540),
  [Megan Kurka][] (#1544),
  [Joseph Granados][] (#1559).



## [0.7.0][] — 2018-11-16

### Added

- Frame can now be created from a list/dict of numpy arrays.

- Filters can now be used together with groupby expressions.

- fread's verbose output now includes time spent opening the input file.

- Added ability to read/write Jay files.

- Frames can now be constructed via the keyword-args list of columns
  (i.e. `Frame(A=..., B=...)`).

- Implemented logical operators "and" `&` and "or" `|` for eager evaluator.

- Implemented integer division `//` and modulo `%` operators.

- A Frame can now have a key column (or columns).

- Key column(s) are saved when the frame is saved into a Jay file.

- A Frame can now be naturally-joined with a keyed Frame.

- Columns can now be updated within join expressions.

- The error message when selecting a column that does not exist in the Frame
  now refers to similarly-named columns in that Frame, if there are any. At
  most 3 possible columns are reported, and they are ordered from most likely
  to least likely (#1253).

- Frame() constructor now accepts a list of tuples, which it treats as rows
  when creating the frame.

- Frame() can now be constructed from a list of named tuples, which will
  be treated as rows and field names will be used as column names.

- frame.copy() can now be used to create a copy of the Frame.

- Frame() can now be constructed from a list of dictionaries, where each
  item in the list represents a single row.

- Frame() can now be created from a datetime64 numpy array (#1274).

- Groupby calculations are now parallel.

- `Frame.cbind()` now accepts a list of frames as the argument.

- Frame can now be sorted by multiple columns.

- new function `split_into_nhot()` to split a string column into fragments
  and then convert them into a set of indicator variables ("n-hot encode").

- ability to convert object columns into strings.

- implemented `Frame.replace()` function.

- function `abs()` to find the absolute value of elements in the frame.

- improved handling of Excel files by fread:
  - sheet name can now be used as a path component in the file name,
    causing only that particular sheet to be parsed;

  - further, a cell range can be specified as a path component after the
    sheet name, forcing fread to consider only the provided cell range;

  - fread can now handle the situation when a spreadsheet has multiple
    separate tables in the same sheet. They will now be detected automatically
    and returned to the user as separate Frame objects (the name of each
    frame will contain the sheet name and cell range from where the data was
    extracted).

- HTML rendering of Frames inside a Jupyter notebook.

- set-theoretic functions: `union`, `intersect`, `setdiff` and `symdiff`.

- support for multi-column keys.

- ability to join Frames on multiple columns.

- In Jupyter notebook columns now have visual indicators of their types.
  The logical types are color-coded, and the size of each element is
  given by the number of dots (#1428).


### Changed

- `names` argument in `Frame()` constructor can no longer be a string --
  use a list or tuple of strings instead.

- `Frame.resize()` removed -- same functionality is available via
  assigning to `Frame.nrows`.

- `Frame.rename()` removed -- .name setter can be used instead.

- `Frame([])` now creates a 0x0 Frame instead of 0x1.

- Parameter `inplace` in `Frame.cbind()` removed (was deprecated).
  Instead of `inplace=False` use `dt.cbind(...)`.

- `Frame.cbind()` no longer returns anything (previously it returned self,
  but this was confusing w.r.t whether it modifies the target, or returns
  a modified copy).

- `DT[i, j]` now returns a python scalar value if `i` is integer, and `j`
  is integer/string. This is referred to as "explicit element selection".
  In the unlikely scenario when a single element needs to be returned as
  a frame, one can always write `DT[i:i+1, j]` or `DT[[i], j]`.

- The performance of explicit element selection improved by a factor of 200x.

- Building no longer requires an LLVM distribution.

- `DT[col]` syntax has been deprecated and now emits a warning. This
  will be converted to an error in version 0.8.0, and will be interpreted
  as row selector in 0.9.0.

- default format for `Frame.save()` is now "jay".


### Fixed

- bug in dt.cbind() where the first Frame in the list was ignored.

- bug with applying a cast expression to a view column.

- occasional memory errors caused by a lack of available mmap handles.

- memory leak in groupby operations.

- `names` parameter in Frame constructor is now checked for correctness.

- bug in fread with QR bump occurring out-of-sample.

- `import datatable` now takes only 0.13s, down from 0.6s.

- fread no longer wastes time reading the full input, if max_nrows option
  is used.

- bug where max_nrows parameter was sometimes causing a seg.fault

- fread performance bug caused by memory-mapped file being accidentally
  copied into RAM.

- rare crash in fread when resizing the number of rows.

- saving view frames to csv.

- crash when sorting string columns containins NA strings.

- crash when applying a filter to a 0-rows frame.

- if `x` is a Frame, then `y = dt.Frame(x)` now creates a shallow copy
  instead of a copy-by-reference.

- upgraded dependency version for typesentry, the previous version was not
  compatible with Python 3.7.

- rare crash when converting a string column from pandas DataFrame, when
  that column contains many non-ASCII characters.

- f-column-selectors should no longer throw errors and produce only unique
  ids when stringified (#1241).

- crash when saving a frame with many boolean columns into CSV (#1278).

- incorrect .stypes/.ltypes property after calling cbind().

- calculation of min/max values in internal rowindex upon row resizing.

- frame.sort() with no arguments no longer produces an error.

- f-expressions now do not crash when reused with a different Frame.

- g-columns can be properly selected in a join (#1352).

- writing to disk of columns > 2GB in size (#1387).

- crash when sorting by multiple columns and the first column was
  of string type (#1401).



## [0.6.0][] — 2018-06-05

### Added

- fread will detect feather file and issue an appropriate error message.

- when fread extracts data from archives into memory, it will now display
  the size of the extracted data in verbose mode.

- syntax `DT[i, j, by]` is now supported.

- multiple reduction operators can now be performed at once.

- in groupby, reduction columns can now be combined with regular or computed
  columns.

- during grouping, group keys are now added automatically to the select list.

- implement `sum()` reducer.

- `==` operator now works for string columns too.

- Improved performance of groupby operations.


### Fixed

- fread will no longer emit an error if there is an NA string in the header.

- if the input contains excessively long lines, fread will no longer waste time
  printing a sample of first 5 lines in verbose mode.

- fixed wrong calculation of mean / standard deviation of line length in fread
  if the sample contained broken lines.

- frame view will no longer get stuck in a Jupyter notebook.


## [0.5.0][] — 2018-05-25

### Added

- rbind()-ing now works on columns of all types (including between any types).

- `dt.rbind()` function to perform out-of-place row binding.

- ability to change the number of rows in a Frame.

- ability to modify a Frame in-place by assigning new values to particular
  cells.

- `dt.__git_version__` variable containing the commit hash from which the
  package was built.

- ability to read .bz2 compressed files with fread.


### Fixed

- Ensure that fread only emits messages to Python from the master thread.
- Fread can now properly recognize quoted NA strings.
- Fixed error when unbounded f-expressions were printed to console.
- Fixed problems when operating with too many memory-mapped Frames at once.
- Fixed incorrect groupby calculation in some rare cases.



## [0.4.0][] — 2018-05-07

### Added

- Fread now parses integers with thousands separator (e.g. "1,000").

- Added option `fread.anonymize` which forces fread to anonymize all user input
  in the verbose logs / error messages.

- Allow type-casts from booleans / integers / floats into strings.



## [0.3.2][] — 2018-04-25

### Added

- Implemented sorting for `str64` columns.

- write_csv can now write columns of type `str64`.

- Fread can now accept a list of files to read, or a glob pattern.

- Added `dt.lib.core.has_omp_support()` to check whether `datatable` was
  built with OMP support or not.

- Save per-column min/max information in the NFF format.


### Fixed

- Fix the source distribution (`sdist`) by including all the files that are
  required for building from source.

- Install no longer fails with `llvmlite 0.23.0` package.

- Fixed a stall in fread when using single-threaded mode with fill=True.



## [0.3.1][] — 2018-04-20

### Added

- Added ability to delete rows from a view Frame.

- Implement countna() function for `obj64` columns.

- New option `dt.options.core_logger` to help debug datatable.

- New Frame method `.materialize()` to convert a view Frame into a "real" one.
  This method is noop if applied to a non-view Frame.

- Several internal options to fine-tune the performance of sorting algorithm.

- Significantly improved performance of sorting doubles.

- fread can now read string columns that are larger than 2GB in size.

- fread can now accept a list/tuple of stypes for its `columns` parameter.

- improved logic for auto-assigning column names when they are missing.

- fread now supports reading files that contain NUL characters.

- Added global settings `options.frame.names_auto_index` and
  `options.frame.names_auto_prefix` to control automatic column name
  generation in a Frame.


### Changed

- When creating a column of "object" type, we will now coerce float "nan"
  values into `None`s.

- Renamed fread's parameter `strip_white` into `strip_whitespace`.

- Eliminated all `assert()` statements from C code, and replaced them with
  exception throws.

- Default column names, if none given by the user, are "C0", "C1", "C2", ...
  for both `fread` and `Frame` constructor.

- function-valued `columns` parameter in fread has been changed: if previously
  the function was invoked for every column, now it receives the list of all
  columns at once, and is expected to return a modified list (or dict / set /
  etc). Each column description in the list that the function receives carries
  the columns name and stype, in the future `format` field will also be added.


### Fixed

- fread will no longer consume excessive amounts of memory when reading a file
  with too many columns and few rows.

- fixed a possible crash when reading CSV file containing long string fields.

- fread: NA fields with whitespace were not recognized correctly.

- fread will no longer emit error messages or type-bump variables due to
  incorrectly recognized chunk boundaries.

- Fixed a crash when rbinding string column with non-string: now an exception
  will be thrown instead.

- Calling any stats function on a column of obj64 type will no longer result in
  a crash.

- Columns/rows slices no longer fail on an empty Frame.

- Fixed crash when materializing a view frame containing obj64 columns.

- Fixed erroneous grouping calculations.

- Fixed sorting of 1-row view frames.



## [0.3.0][] — 2018-03-19

### Added

- Method `df.tonumpy()` now has argument `stype` which will force conversion
  into a numpy array of the specific stype.

- Enums `stype` and `ltype` that encapsulate the type-system of the `datatable`
  module.

- It is now possible to fread from a `bytes` object.

- Allow columns to be renamed by setting the `names` property on the datatable.

- Internal "MemoryMapManager" will make datatable more robust when opening a
  frame with many columns on Linux systems. In particular, error 12 "not enough
  memory" should become much more rare now.

- Number of threads used by fread can now be controlled via parameter
  `nthreads`.

- It is now possible to supply string argument to `dt.DataTable` constructor,
  which in turn will try to interpret that argument via `fread`.

- `fread` can now read compressed `.xz` files.

- `fread` now automatically skips Ctrl+Z / NUL characters at the end of the
  file.

- It is now possible to create a datatable from string numpy array.

- Added parameters `skip_blank_lines`, `strip_white`, `quotechar` and `dec` to
  fread.

- Single-column files with blank lines can now be read successfully.

- Fread now recognizes \r\r\n as a valid line ending.

- Added parameters `url` and `cmd` to `fread`, as well as ability to detect URLs
  automatically. The `url` parameter downloads file from HTTP/HTTPS/FTP server
  into a temporary location and reads it from there. The `cmd` parameter
  executesthe provided shell command and then reads the data from the stdout.

- It is now possible to pass `file` objects to `fread` (or any objects exposing
  method `read()`).

- File path given to `fread` can now transparently select files within .zip
  archives. This doesn't work with archives-within-archives.

- GenericReader now supports auto-detecting and reading UTF-16 files.

- GenericReader now attempts to detect whether the input file is an HTML, and
  if so raises an exception with the appropriate error message.

- Datatable can now use either llvm-4.0 or llvm-5.0 depending on what the user
  has.

- fread now allows `sep=""`, causing the file to be read line-by-line.

- `range` arguments can now be passed to a DataTable constructor.

- datatable will now fall back to eager execution if it cannot detect LLVM
  runtime.

- simple Excel file reader.

- It is now possible to select columns from DataTable by type: `df[int]` selects
  all integer columns from `df`.

- Allow creating DataTable from list, while forcing a specific stype(s).

- Added ability to delete rows from a DataTable: `del df[rows, :]`

- DataTable can now accept pandas/numpy frames with columns of float16 dtype
  (which will be automatically converted to float32).

- .isna() function now works on strings too.

- `.save()` is now a method of `Frame` class.

- Warnings now have custom display hook.

- Added global option `nthreads` which control the number of Omp threads used
  by `datatable` for parallel execution. Example: `dt.options.nthreads = 1`.

- Add method `.scalar()` to quickly convert a 1x1 Frame into a python scalar.

- New methods `.min1()`, `.max1()`, `.mean1()`, `.sum1()`, `.sd1()`,
  `.countna1()` that are similar to `.min()`, `.max()`, etc. but return a scalar
  instead of a Frame (however they only work with a 1-column Frames).

- Implemented method `.nunique()` to compute the number of unique values in each
  column.

- Added stats functions `.mode()` and `.nmodal()`.


### Changed

- When writing "round" doubles/floats to CSV, they'll now always have trailing
  zero. For example, `[0.0, 1.0, 1e23]` now produces `"0.0,1.0,1.0e+23"`
  instead of `"0,1,1e+23"`.

- `df.stypes` now returns a tuple of `stype` elements (previously it was
  returning a list of strings). Likewise, `df.types` was renamed into
  `df.ltypes` and now it returns a tuple of `ltype` elements instead of strings.

- Parameter `colnames=` in DataTable constructor was renamed to `names=`. The
  old parameter may still be used, but it will result in a warning.

- DataTable can no longer have duplicate column names. If such names are given,
  they will be mangled to make them unique, and a warning will be issued.

- Special characters (in the ASCII range `\x00 - \x1F`) are no longer permitted
  in the column names. If encountered, they will be replaced with a dot `.`.

- Fread now ignores trailing whitespace on each line, even if ' ' separator is
  used.

- Fread on an empty file now produces an empty DataTable, instead of an
  exception.

- Fread's parameter `skip_lines` was replaced with `skip_to_line`, so that it's
  more in sync with the similar argument `skip_to_string`.

- When saving datatable containing "obj64" columns, they will no longer be
  saved, and user warning will be shown (previously saving this column would
  eventually lead to a segfault).

- (python) DataTable class was renamed into Frame.

- "eager" evaluation engine is now the default.

- Parameter `inplace` of method `rbind()` was removed: instead you can now rbind
  frames to an empty frame: `dt.Frame().rbind(df1, df2)`.


### Fixed

- `datatable` will no longer cause the C locale settings to change upon
  importing.

- reading a csv file with invalid UTF-8 characters in column names will no
  longer throw an exception.

- creating a DataTable from pandas.Series with explicit `colnames` will no
  longer ignore those column names.

- fread(fill=True) will correctly fill missing fields with NAs.

- fread(columns=set(...)) will correctly handle the case when the input contains
  multiple columns with the same names.

- fread will no longer crash if the input dataset contains invalid utf8/win1252
  data in the column headers (#594, #628).

- fixed bug in exception handling, which occasionally caused empty exception
  messages.

- fixed bug in fread where string fields starting with "NaN" caused an assertion
  error.

- Fixed bug when saving a DataTable with unicode column names into .nff format
  on systems where default encoding is not unicode-aware.

- More robust newline handling in fread (#634, #641, #647).

- Quoted fields are now correctly unquoted in fread.

- Fixed a bug in fread which occurred if the number of rows in the CSV file was
  estimated too low (#664).

- Fixed fread bug where an invalid DataTable was constructed if parameter
  `max_nrows` was used and there were any string columns (#671).

- Fixed a rare bug in fread which produced error message "Jump X did not finish
  reading where jump X+1 started" (#682).

- Prevented memory leak when using "PyObject" columns in conjunction with numpy.

- View frames can now be properly saved.

- Fixed crash when sorting view frame by a string column.

- Deleting 0 columns is no longer an error.

- Rows filter now works properly when applied to a view table and using "eager"
  evaluation engine.

- Computed columns expression can now be combined with rows expression, or
  applied to a view Frame.



## [0.2.2][] — 2017-10-18

### Added

- Ability to write DataTable into a CSV file: the `.to_csv()` method. The CSV
  writer is multi-threaded and extremely fast.

- Added `.internal.column(i).data_pointer` getter, to allow native code from
  other libraries to easily access the data in each column.

- Fread can now read hexadecimal floating-point numbers: floats and doubles.

- Csv writer will now auto-quote an empty string, and a string containing
  leading/trailing whitespace, so that it can be read by `fread` reliably.

- Fread now prints file sizes in "human-readable" form, i.e. KB/MB/GB instead
  of bytes.

- Fread can now understand a variety of "NaN" / "Inf" literals produced by
  different systems.

- Add option `hex` to csv writer, which controls whether floats will be written
  in decimal (default) or hexadecimal format.

- Csv writer now uses the "dragonfly" algorithm for writing doubles, which is
  faster than all known alternatives.

- It is now allowed to pass a single-row numpy array as an argument to
  `dt(rows=...)`, which will be treated the same as if it was a single-column
  array.

- Now `datatable`'s wheel will include libraries `libomp` and `libc++` on the
  platforms where they are not widely available.

- New `fread`'s argument `logger` allows the user to supply custom logging
  mechanism to fread. When this argument is provided, "verbose" mode is
  turned on automatically.


### Changed

- `datatable` will no longer attempt to distinguish between NA and NAN
  floating-point values.

- Constructing DataTable from a 2D numpy array now preserves shape of that
  array. At the same time it is no longer true that
  `arr.tolist() == numpy.array(DataTable(arr)).tolist()`: the list will be
  transposed.

- Converting a DataTable into a numpy array now also preserves shape. At the
  same time it is no longer true that `dt.topython() == dt.tonumpy().tolist()`:
  the list will be transposed.

- The internal `_datatable` module was moved to `datatable.lib._datatable`.


### Fixed

- `datatable` will now convert huge integers into double `inf` values instead
  of raising an exception.



## [0.2.1][] — 2017-09-11

### Added

- This CHANGELOG file.

- `sys.getsizeof(dt)` can now be used to query the size of the datatable in
  memory.

- A framework for computing and storing per-column summary statistics.

- Implemented statistics `min`, `max`, `mean`, `stdev`, `countna` for numeric
  and boolean columns.

- Getter `df.internal.rowindex` allows access to the RowIndex on the DataTable
  (for inspection / reuse).

- In addition to LLVM4 environmental variable, datatable will now also look for
  the `llvm4` folder within the package's directory.

- If `d0` is a DataTable, then `d1 = DataTable(d0)` will create its shallow
  copy.

- Environmental variable `DTNOOPENMP` will cause the `datatable` to be built
  without OpenMP support.


### Fixed

- Filter function when applied to a view DataTable now produces correct result.



## [0.2.0][] — 2017-08-30



## [0.1.0][] — 2017-04-13



[unreleased]: https://github.com/h2oai/datatable/compare/v0.8.0...HEAD
[0.8.0]: https://github.com/h2oai/datatable/compare/v0.7.0...v0.8.0
[0.7.0]: https://github.com/h2oai/datatable/compare/v0.6.0...v0.7.0
[0.6.0]: https://github.com/h2oai/datatable/compare/v0.5.0...v0.6.0
[0.5.0]: https://github.com/h2oai/datatable/compare/v0.4.0...v0.5.0
[0.4.0]: https://github.com/h2oai/datatable/compare/v0.3.2...v0.4.0
[0.3.2]: https://github.com/h2oai/datatable/compare/v0.3.1...v0.3.2
[0.3.1]: https://github.com/h2oai/datatable/compare/v0.3.0...v0.3.1
[0.3.0]: https://github.com/h2oai/datatable/compare/v0.2.2...v0.3.0
[0.2.2]: https://github.com/h2oai/datatable/compare/v0.2.1...v0.2.2
[0.2.1]: https://github.com/h2oai/datatable/compare/v0.2.0...v0.2.1
[0.2.0]: https://github.com/h2oai/datatable/compare/v0.1.0...v0.2.0
[0.1.0]: https://github.com/h2oai/datatable/tree/v0.1.0


[antorsae]: https://github.com/antorsae
[arno candel]: https://github.com/arnocandel
[carlosthinkbig]: https://github.com/CarlosThinkBig
[jonathan mckinney]: https://github.com/pseudotensor
[joseph granados]: https://github.com/g-eoj
[megan kurka]: https://github.com/meganjkurka
[michael frasco]: https://github.com/mfrasco
[michal raška]: https://github.com/michal-raska
[nishant kalonia]: https://github.com/nkalonia1
[oleksiy kononenko]: https://github.com/oleksiyskononenko
[olivier]: https://github.com/goldentom42
[pasha stetsenko]: https://github.com/st-pasha
[qiang kou]: https://github.com/thirdwing<|MERGE_RESOLUTION|>--- conflicted
+++ resolved
@@ -57,14 +57,12 @@
 - A keyed frame will now be rendered correctly when viewing it in python
   console via `Frame.view()` (#1672).
 
-<<<<<<< HEAD
-- The reported frame size (`sys.getsizeof(DT)`) is now more accurate; in
-  particular the content of string columns is no longer ignored (#1697).
-=======
 - Str32 column can no longer overflow during the `.replace()` operation,
   or when converting from python, numpy or pandas, etc. In all these cases
   we will now transparently create a Str64 column instead (#1694).
->>>>>>> b1a48eb4
+
+- The reported frame size (`sys.getsizeof(DT)`) is now more accurate; in
+  particular the content of string columns is no longer ignored (#1697).
 
 
 ### Changed
@@ -95,11 +93,7 @@
 
   [arno candel][] (#1619),
   [antorsae][] (#1639),
-<<<<<<< HEAD
-  [pasha stetsenko][] (#1672, #1697)
-=======
-  [pasha stetsenko][] (#1672, #1694)
->>>>>>> b1a48eb4
+  [pasha stetsenko][] (#1672, #1694, #1697)
 
 
 
