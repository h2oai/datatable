<!---
  This Source Code Form is subject to the terms of the Mozilla Public
  License, v. 2.0. If a copy of the MPL was not distributed with this
  file, You can obtain one at http://mozilla.org/MPL/2.0/.
-->

## Changelog
The format is based on [Keep a Changelog](http://keepachangelog.com/)
and this project adheres to [Semantic Versioning](http://semver.org/).

### [Unreleased](https://github.com/h2oai/datatable/compare/HEAD...v0.6.0)
#### Fixed
<<<<<<< HEAD
- Fixed a bug in dt.cbind() where the first Frame in the list was ignored.
=======
- Fix bug with applying a cast expression to a view column.

>>>>>>> 9e5126cd

### [v0.6.0](https://github.com/h2oai/datatable/compare/v0.6.0...v0.5.0) — 2018-06-05
#### Added
- fread will detect feather file and issue an appropriate error message.
- when fread extracts data from archives into memory, it will now display
  the size of the extracted data in verbose mode.
- syntax `DT[i, j, by]` is now supported.
- multiple reduction operators can now be performed at once.
- in groupby, reduction columns can now be combined with regular or computed
  columns.
- during grouping, group keys are now added automatically to the select list.
- implement `sum()` reducer.
- `==` operator now works for string columns too.
- Improved performance of groupby operations.

#### Fixed
- fread will no longer emit an error if there is an NA string in the header.
- if the input contains excessively long lines, fread will no longer waste time
  printing a sample of first 5 lines in verbose mode.
- fixed wrong calculation of mean / standard deviation of line length in fread
  if the sample contained broken lines.
- frame view will no longer get stuck in a Jupyter notebook.


### [v0.5.0](https://github.com/h2oai/datatable/compare/v0.5.0...v0.4.0) — 2018-05-25
#### Added
- rbind()-ing now works on columns of all types (including between any types).
- `dt.rbind()` function to perform out-of-place row binding.
- ability to change the number of rows in a Frame.
- ability to modify a Frame in-place by assigning new values to particular
  cells.
- `dt.__git_version__` variable containing the commit hash from which the
  package was built.
- ability to read .bz2 compressed files with fread.

#### Fixed
- Ensure that fread only emits messages to Python from the master thread.
- Fread can now properly recognize quoted NA strings.
- Fixed error when unbounded f-expressions were printed to console.
- Fixed problems when operating with too many memory-mapped Frames at once.
- Fixed incorrect groupby calculation in some rare cases.


### [v0.4.0](https://github.com/h2oai/datatable/compare/0.4.0...v0.3.2) — 2018-05-07
#### Added
- Fread now parses integers with thousands separator (e.g. "1,000").
- Added option `fread.anonymize` which forces fread to anonymize all user input
  in the verbose logs / error messages.
- Allow type-casts from booleans / integers / floats into strings.


### [v0.3.2](https://github.com/h2oai/datatable/compare/0.3.2...v0.3.1) — 2018-04-25
#### Added
- Implemented sorting for `str64` columns.
- write_csv can now write columns of type `str64`.
- Fread can now accept a list of files to read, or a glob pattern.
- Added `dt.lib.core.has_omp_support()` to check whether `datatable` was
  built with OMP support or not.
- Save per-column min/max information in the NFF format.

#### Fixed
- Fix the source distribution (`sdist`) by including all the files that are
  required for building from source.
- Install no longer fails with `llvmlite 0.23.0` package.
- Fixed a stall in fread when using single-threaded mode with fill=True.


### [v0.3.1](https://github.com/h2oai/datatable/compare/0.3.1...v0.3.0) — 2018-04-20
#### Added
- Added ability to delete rows from a view Frame.
- Implement countna() function for `obj64` columns.
- New option `dt.options.core_logger` to help debug datatable.
- New Frame method `.materialize()` to convert a view Frame into a "real" one.
  This method is noop if applied to a non-view Frame.
- Several internal options to fine-tune the performance of sorting algorithm.
- Significantly improved performance of sorting doubles.
- fread can now read string columns that are larger than 2GB in size.
- fread can now accept a list/tuple of stypes for its `columns` parameter.
- improved logic for auto-assigning column names when they are missing.
- fread now supports reading files that contain NUL characters.
- Added global settings `options.frame.names_auto_index` and
  `options.frame.names_auto_prefix` to control automatic column name
  generation in a Frame.

#### Changed
- When creating a column of "object" type, we will now coerce float "nan"
  values into `None`s.
- Renamed fread's parameter `strip_white` into `strip_whitespace`.
- Eliminated all `assert()` statements from C code, and replaced them with
  exception throws.
- Default column names, if none given by the user, are "C0", "C1", "C2", ...
  for both `fread` and `Frame` constructor.
- function-valued `columns` parameter in fread has been changed: if previously
  the function was invoked for every column, now it receives the list of all
  columns at once, and is expected to return a modified list (or dict / set /
  etc). Each column description in the list that the function receives carries
  the columns name and stype, in the future `format` field will also be added.

#### Fixed
- fread will no longer consume excessive amounts of memory when reading a file
  with too many columns and few rows.
- fixed a possible crash when reading CSV file containing long string fields.
- fread: NA fields with whitespace were not recognized correctly.
- fread will no longer emit error messages or type-bump variables due to
  incorrectly recognized chunk boundaries.
- Fixed a crash when rbinding string column with non-string: now an exception
  will be thrown instead.
- Calling any stats function on a column of obj64 type will no longer result in
  a crash.
- Columns/rows slices no longer fail on an empty Frame.
- Fixed crash when materializing a view frame containing obj64 columns.
- Fixed erroneous grouping calculations.
- Fixed sorting of 1-row view frames.


### [v0.3.0](https://github.com/h2oai/datatable/compare/0.3.0...v0.2.2) — 2018-03-19
#### Added
- Method `df.tonumpy()` now has argument `stype` which will force conversion into
  a numpy array of the specific stype.
- Enums `stype` and `ltype` that encapsulate the type-system of the `datatable`
  module.
- It is now possible to fread from a `bytes` object.
- Allow columns to be renamed by setting the `names` property on the datatable.
- Internal "MemoryMapManager" will make datatable more robust when opening a
  frame with many columns on Linux systems. In particular, error 12 "not enough
  memory" should become much more rare now.
- Number of threads used by fread can now be controlled via parameter `nthreads`.
- It is now possible to supply string argument to `dt.DataTable` constructor,
  which in turn will try to interpret that argument via `fread`.
- `fread` can now read compressed `.xz` files.
- `fread` now automatically skips Ctrl+Z / NUL characters at the end of the file.
- It is now possible to create a datatable from string numpy array.
- Added parameters `skip_blank_lines`, `strip_white`, `quotechar` and `dec` to fread.
- Single-column files with blank lines can now be read successfully.
- Fread now recognizes \r\r\n as a valid line ending.
- Added parameters `url` and `cmd` to `fread`, as well as ability to detect URLs
  automatically. The `url` parameter downloads file from HTTP/HTTPS/FTP server
  into a temporary location and reads it from there. The `cmd` parameter executes
  the provided shell command and then reads the data from the stdout.
- It is now possible to pass `file` objects to `fread` (or any objects exposing
  method `read()`).
- File path given to `fread` can now transparently select files within .zip archives.
  This doesn't work with archives-within-archives.
- GenericReader now supports auto-detecting and reading UTF-16 files.
- GenericReader now attempts to detect whether the input file is an HTML, and if so
  raises an exception with the appropriate error message.
- Datatable can now use either llvm-4.0 or llvm-5.0 depending on what the user has.
- fread now allows `sep=""`, causing the file to be read line-by-line.
- `range` arguments can now be passed to a DataTable constructor.
- datatable will now fall back to eager execution if it cannot detect LLVM runtime.
- simple Excel file reader.
- It is now possible to select columns from DataTable by type: `df[int]` selects
  all integer columns from `df`.
- Allow creating DataTable from list, while forcing a specific stype(s).
- Added ability to delete rows from a DataTable: `del df[rows, :]`
- DataTable can now accept pandas/numpy frames with columns of float16 dtype
  (which will be automatically converted to float32).
- .isna() function now works on strings too.
- `.save()` is now a method of `Frame` class.
- Warnings now have custom display hook.
- Added global option `nthreads` which control the number of Omp threads used
  by `datatable` for parallel execution. Example: `dt.options.nthreads = 1`.
- Add method `.scalar()` to quickly convert a 1x1 Frame into a python scalar.
- New methods `.min1()`, `.max1()`, `.mean1()`, `.sum1()`, `.sd1()`, `.countna1()`
  that are similar to `.min()`, `.max()`, etc. but return a scalar instead of a
  Frame (however they only work with a 1-column Frames).
- Implemented method `.nunique()` to compute the number of unique values in each
  column.
- Added stats functions `.mode()` and `.nmodal()`.

#### Changed
- When writing "round" doubles/floats to CSV, they'll now always have trailing zero.
  For example, [0.0, 1.0, 1e23] now produce "0.0,1.0,1.0e+23" instead of "0,1,1e+23".
- `df.stypes` now returns a tuple of `stype` elements (previously it was returning
  a list of strings). Likewise, `df.types` was renamed into `df.ltypes` and now it
  returns a tuple of `ltype` elements instead of strings.
- Parameter `colnames=` in DataTable constructor was renamed to `names=`. The old
  parameter may still be used, but it will result in a warning.
- DataTable can no longer have duplicate column names. If such names are given,
  they will be mangled to make them unique, and a warning will be issued.
- Special characters (in the ASCII range `\x00 - \x1F`) are no longer permitted in
  the column names. If encountered, they will be replaced with a dot `.`.
- Fread now ignores trailing whitespace on each line, even if ' ' separator is used.
- Fread on an empty file now produces an empty DataTable, instead of an exception.
- Fread's parameter `skip_lines` was replaced with `skip_to_line`, so that it's
  more in sync with the similar argument `skip_to_string`.
- When saving datatable containing "obj64" columns, they will no longer be saved,
  and user warning will be shown (previously saving this column would eventually
  lead to a segfault).
- (python) DataTable class was renamed into Frame.
- "eager" evaluation engine is now the default.
- Parameter `inplace` of method `rbind()` was removed: instead you can now rbind
  frames to an empty frame: `dt.Frame().rbind(df1, df2)`.

#### Fixed
- `datatable` will no longer cause the C locale settings to change upon importing.
- reading a csv file with invalid UTF-8 characters in column names will no longer
  throw an exception.
- creating a DataTable from pandas.Series with explicit `colnames` will no longer
  ignore those column names.
- fread(fill=True) will correctly fill missing fields with NAs.
- fread(columns=set(...)) will correctly handle the case when the input contains
  multiple columns with the same names.
- fread will no longer crash if the input dataset contains invalid utf8/win1252
  data in the column headers (#594, #628).
- fixed bug in exception handling, which occasionally caused empty exception
  messages.
- fixed bug in fread where string fields starting with "NaN" caused an assertion error.
- Fixed bug when saving a DataTable with unicode column names into .nff format
  on systems where default encoding is not unicode-aware.
- More robust newline handling in fread (#634, #641, #647).
- Quoted fields are now correctly unquoted in fread.
- Fixed a bug in fread which occurred if the number of rows in the CSV file was
  estimated too low (#664).
- Fixed fread bug where an invalid DataTable was constructed if parameter `max_nrows`
  was used and there were any string columns (#671).
- Fixed a rare bug in fread which produced error message "Jump X did not finish
  reading where jump X+1 started" (#682).
- Prevented memory leak when using "PyObject" columns in conjunction with numpy.
- View frames can now be properly saved.
- Fixed crash when sorting view frame by a string column.
- Deleting 0 columns is no longer an error.
- Rows filter now works properly when applied to a view table and using "eager"
  evaluation engine.
- Computed columns expression can now be combined with rows expression, or
  applied to a view Frame.



### [v0.2.2](https://github.com/h2oai/datatable/compare/v0.2.2...v0.2.1) — 2017-10-18
#### Added
- Ability to write DataTable into a CSV file: the `.to_csv()` method. The CSV writer
  is multi-threaded and extremely fast.
- Added `.internal.column(i).data_pointer` getter, to allow native code from other
  libraries to easily access the data in each column.
- Fread can now read hexadecimal floating-point numbers: floats and doubles.
- Csv writer will now auto-quote an empty string, and a string containing leading/
  trailing whitespace, so that it can be read by `fread` reliably.
- Fread now prints file sizes in "human-readable" form, i.e. KB/MB/GB instead of bytes.
- Fread can now understand a variety of "NaN" / "Inf" literals produced by different
  systems.
- Add option `hex` to csv writer, which controls whether floats will be written in
  decimal (default) or hexadecimal format.
- Csv writer now uses the "dragonfly" algorithm for writing doubles, which is faster
  than all known alternatives.
- It is now allowed to pass a single-row numpy array as an argument to `dt(rows=...)`,
  which will be treated the same as if it was a single-column array.
- Now `datatable`'s wheel will include libraries `libomp` and `libc++` on the platforms
  where they are not widely available.
- New `fread`'s argument `logger` allows the user to supply custom logging mechanism to
  fread. When this argument is provided, "verbose" mode is turned on automatically.

#### Changed
- `datatable` will no longer attempt to distinguish between NA and NAN floating-point values.
- Constructing DataTable from a 2D numpy array now preserves shape of that array. At the same
  time it is no longer true that `arr.tolist() == numpy.array(DataTable(arr)).tolist()`: the
  list will be transposed.
- Converting a DataTable into a numpy array now also preserves shape. At the same time it is
  no longer true that `dt.topython() == dt.tonumpy().tolist()`: the list will be transposed.
- The internal `_datatable` module was moved to `datatable.lib._datatable`.

#### Fixed
- `datatable` will now convert huge integers into double `inf` values instead of raising an exception.



### [v0.2.1](https://github.com/h2oai/datatable/compare/v0.2.1...v0.2.0) — 2017-09-11
#### Added
- This CHANGELOG file.
- `sys.getsizeof(dt)` can now be used to query the size of the datatable in memory.
- A framework for computing and storing per-column summary statistics.
- Implemented statistics `min`, `max`, `mean`, `stdev`, `countna` for numeric and boolean columns.
- Getter `df.internal.rowindex` allows access to the RowIndex on the DataTable (for inspection / reuse).
- In addition to LLVM4 environmental variable, datatable will now also look for the `llvm4` folder
  within the package's directory.
- If `d0` is a DataTable, then `d1 = DataTable(d0)` will create its shallow copy.
- Environmental variable `DTNOOPENMP` will cause the `datatable` to be built without OpenMP support.

#### Fixed
- Filter function when applied to a view DataTable now produces correct result.



### [v0.2.0](https://github.com/h2oai/datatable/compare/v0.2.0...v0.1.0) — 2017-08-30



### [v0.1.0](https://github.com/h2oai/datatable/tree/v0.1.0) — 2017-04-13<|MERGE_RESOLUTION|>--- conflicted
+++ resolved
@@ -10,12 +10,9 @@
 
 ### [Unreleased](https://github.com/h2oai/datatable/compare/HEAD...v0.6.0)
 #### Fixed
-<<<<<<< HEAD
 - Fixed a bug in dt.cbind() where the first Frame in the list was ignored.
-=======
 - Fix bug with applying a cast expression to a view column.
 
->>>>>>> 9e5126cd
 
 ### [v0.6.0](https://github.com/h2oai/datatable/compare/v0.6.0...v0.5.0) — 2018-06-05
 #### Added
