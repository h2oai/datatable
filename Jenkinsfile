#!/usr/bin/groovy
//------------------------------------------------------------------------------
//  This Source Code Form is subject to the terms of the Mozilla Public
//  License, v. 2.0. If a copy of the MPL was not distributed with this
//  file, You can obtain one at http://mozilla.org/MPL/2.0/.
//------------------------------------------------------------------------------
@Library('test-shared-library') _

import ai.h2o.ci.Utils
def utilsLib = new Utils()

// Default mapping 
def platformDefaults = [
        env      : [],
        pythonBin: 'python',
        enabled  : true,
        build    : 'ci/default.groovy',
        test     : 'ci/default.groovy',
        coverage : 'ci/default.groovy',
    ]

// Build platforms parameters
def BUILD_MATRIX = [
    // Linux build definition
    x86_64_linux : platformDefaults,
    // OSX
    x86_64_macos : platformDefaults + [
        env      : ["LLVM4=/usr/local/opt/llvm", "CI_EXTRA_COMPILE_ARGS=-DDISABLE_CLOCK_REALTIME"],
        pythonBin: '/Users/jenkins/anaconda/envs/h2oai/bin/python',
    ],
    // PowerPC 64bit little-endian
    //ppc64le_linux : platformDefaults
]

// Computed version suffix
def CI_VERSION_SUFFIX = utilsLib.getCiVersionSuffix()

// Global project build trigger filled in init stage
def project

// Needs invocation of larger tests
def needsLargerTest

// Paths should be absolute
def sourceDir = "/home/0xdiag"
def targetDir = "/tmp/pydatatable_large_data"

// Data map for linking into container
def linkMap = [ 
        "Data"      : "h2oai-benchmarks/Data",
        "smalldata" : "h2o-3/smalldata",
        "bigdata"   : "h2o-3/bigdata",
        "fread"     : "h2o-3/fread",
    ]

def dockerArgs = createDockerArgs(linkMap, sourceDir, targetDir)

pipeline {
    agent none

    // Setup job options
    options {
        ansiColor('xterm')
        timestamps()
        timeout(time: 60, unit: 'MINUTES')
        buildDiscarder(logRotator(daysToKeepStr: '30'))
    }


    stages {
        stage('Init') {
            agent { label 'linux' }
            steps {
                script {
                    buildInfo(env.BRANCH_NAME, false)
                    project = load 'ci/default.groovy'
                    needsLargerTest = isModified("(py_)?fread\\..*|__version__\\.py")
                    if (needsLargerTest) {
                        manager.addBadge("warning.gif", "Large tests required")
                    }
                }
            }
        }
        stage('Build') {
            parallel {
                stage('Build on Linux') {
                    agent {
                        dockerfile {
                            label "docker && linux"
                            filename "Dockerfile.build"
                        }
                    }
                    steps {
                        script {
                            def p = 'x86_64_linux'
                            project.build(p, CI_VERSION_SUFFIX, BUILD_MATRIX[p]['pythonBin'], BUILD_MATRIX[p]['env'])
                        }
                    }
                }
                stage('Build on OSX') {
                    agent {
                        label 'osx'
                    }
                    steps {
                        script {
                            def p = 'x86_64_macos'
                            project.build(p, CI_VERSION_SUFFIX, BUILD_MATRIX[p]['pythonBin'], BUILD_MATRIX[p]['env'])
                        }
                    }
                }
/*
                stage('Build on PPC64le') {
                    agent {
                        dockerfile {
                            label "ibm-power"
                            filename "Dockerfile.build"
                        }
                    }
                    steps {
                        script {
                            def p = 'ppc64le_linux'
                            project.build(p, CI_VERSION_SUFFIX, BUILD_MATRIX[p]['pythonBin'], BUILD_MATRIX[p]['env'])
                        }
                    }
                }
                */
            }
        }

        stage("Coverage") { 
            parallel {
                stage('Coverage on Linux') {
                    agent {
                        dockerfile {
                            label "docker && linux"
                            filename "Dockerfile.build"
                            args dockerArgs
                        }
                    }
                    steps {
                        script {
                            def p = 'x86_64_linux'
                            project.coverage(p, BUILD_MATRIX[p]['pythonBin'], BUILD_MATRIX[p]['env'], needsLargerTest, targetDir)
                        }
                    }
                }
                stage('Coverage on OSX') {
                    agent {
                        label 'osx'
                    }
                    steps {
                        script {
                            linkFolders(sourceDir, targetDir)
                            def p = 'x86_64_macos'
                            project.coverage(p, BUILD_MATRIX[p]['pythonBin'], BUILD_MATRIX[p]['env'], needsLargerTest, targetDir)
                        }
                    }
                }
            }
        }

        stage("Test") {
            parallel {
                stage('Test on Linux') {
                    agent {
                        dockerfile {
                            label "docker && linux"
                            filename "Dockerfile.build"
                            args dockerArgs
                        }
                    }

                    steps {
                        script {
                            def p = 'x86_64_linux'
                            project.test(p, BUILD_MATRIX[p]['pythonBin'], BUILD_MATRIX[p]['env'], needsLargerTest, targetDir)
                        }
                    }
                }
                stage('Test on OSX') {
                    agent {
                        label 'osx'
                    }

                    steps {
                        script {
                            linkFolders(sourceDir, targetDir)
                            def p = 'x86_64_macos'
                            project.test(p, BUILD_MATRIX[p]['pythonBin'], BUILD_MATRIX[p]['env'], needsLargerTest, targetDir)
                        }
                    }
                }
            }
        }

<<<<<<< HEAD
        stage('Build all centos7') {
            parallel {
                stage('Build on x86_64-centos7') {
                    agent {
                        label "docker"
                    }
                    steps {
                        dumpInfo 'x86_64-centos7 Build Info'
                        script {
                            def ciVersionSuffix = utilsLib.getCiVersionSuffix()
                            sh """
                                make mrproper_in_docker
                                make BRANCH_NAME=${env.BRANCH_NAME} BUILD_NUM=${env.BUILD_ID} centos7_in_docker
                            """
                        }
                        stash includes: 'dist/**/*', name: 'x86_64-centos7'
                    }
                }

                stage('Build on ppc64le-centos7') {
                    agent {
                        label "ibm-power"
                    }
                    steps {
                        dumpInfo 'ppc64le-centos7 Build Info'
                        script {
                            def ciVersionSuffix = utilsLib.getCiVersionSuffix()
                            sh """
                                make mrproper_in_docker
                                make BRANCH_NAME=${env.BRANCH_NAME} BUILD_NUM=${env.BUILD_ID} centos7_in_docker
                            """
                        }
                        stash includes: 'dist/**/*', name: 'ppc64le-centos7'
                    }
                }
            }
        }

=======
       
>>>>>>> 8f5e8b67
        // Publish into S3 all snapshots versions
        stage('Publish snapshot to S3') {
            when {
                branch 'master'
            }
            agent {
                label "linux && docker"
            }
            steps {
                dumpInfo()

                // Clean properly before publishing into S3
                sh "make mrproper"
                script {
                    BUILD_MATRIX.each { platform, envs ->
                        unstash "${platform}_omp"
                        unstash "${platform}_noomp"
                    }
                    unstash 'VERSION'
                    sh 'echo "Stashed files:" && find dist'
                    docker.withRegistry("https://docker.h2o.ai", "docker.h2o.ai") {
                        docker.image('s3cmd').inside {
                            def versionText = utilsLib.getCommandOutput("cat dist/VERSION.txt")
                            s3up {
                                localArtifact = 'dist/*'
                                artifactId = "pydatatable"
                                version = versionText
                                keepPrivate = true
                            }
                        }
                    }
                }
            }
        }

        stage('Publish centos7 snapshot to S3') {
            when {
                // branch 'master'
                branch 'tomk-centos7'
            }
            agent {
                label "linux && docker"
            }
            steps {
                deleteDir()
                unstash 'x86_64-centos7'
                unstash 'ppc64le-centos7'
                sh 'echo "Stashed files:" && ls -l dist'
                script {
                    docker.withRegistry("https://docker.h2o.ai", "docker.h2o.ai") {
                        docker.image('s3cmd').inside {
                            def _version = utilsLib.getCommandOutput("cat dist/x86_64-centos7/VERSION.txt")
                            s3up {
                                localArtifact = 'dist/*'
                                // artifactId = "pydatatable"
                                artifactId = "tomk-centos7-datatable-test"
                                version = _version
                                keepPrivate = false
                            }
                        }
                    }
                }
            }
        }
    }
}

def isModified(pattern) {
    def fList = buildInfo.get().getChangedFiles().join('\n')
    out = sh(script: "echo '${fList}' | xargs basename | egrep -e '${pattern}' | wc -l", returnStdout: true).trim()
    return !(out.isEmpty() || out == "0")
}


def createDockerArgs(linkMap, sourceDir, targetDir) {
    def out = ""
    linkMap.each { key, value ->
        out += "-v ${sourceDir}/${key}:${targetDir}/${value} "
    }
    return out
}

def linkFolders(sourceDir, targetDir) {
    sh """
        mkdir ${targetDir} || true

        mkdir ${targetDir}/h2oai-benchmarks || true
        ln -sf ${sourceDir}/Data ${targetDir}/h2oai-benchmarks

        mkdir ${targetDir}/h2o-3 || true
        ln -sf ${sourceDir}/smalldata ${targetDir}/h2o-3
        ln -sf ${sourceDir}/bigdata ${targetDir}/h2o-3
        ln -sf ${sourceDir}/fread ${targetDir}/h2o-3
        find ${targetDir}
    """
}
<|MERGE_RESOLUTION|>--- conflicted
+++ resolved
@@ -193,48 +193,7 @@
             }
         }
 
-<<<<<<< HEAD
-        stage('Build all centos7') {
-            parallel {
-                stage('Build on x86_64-centos7') {
-                    agent {
-                        label "docker"
-                    }
-                    steps {
-                        dumpInfo 'x86_64-centos7 Build Info'
-                        script {
-                            def ciVersionSuffix = utilsLib.getCiVersionSuffix()
-                            sh """
-                                make mrproper_in_docker
-                                make BRANCH_NAME=${env.BRANCH_NAME} BUILD_NUM=${env.BUILD_ID} centos7_in_docker
-                            """
-                        }
-                        stash includes: 'dist/**/*', name: 'x86_64-centos7'
-                    }
-                }
-
-                stage('Build on ppc64le-centos7') {
-                    agent {
-                        label "ibm-power"
-                    }
-                    steps {
-                        dumpInfo 'ppc64le-centos7 Build Info'
-                        script {
-                            def ciVersionSuffix = utilsLib.getCiVersionSuffix()
-                            sh """
-                                make mrproper_in_docker
-                                make BRANCH_NAME=${env.BRANCH_NAME} BUILD_NUM=${env.BUILD_ID} centos7_in_docker
-                            """
-                        }
-                        stash includes: 'dist/**/*', name: 'ppc64le-centos7'
-                    }
-                }
-            }
-        }
-
-=======
        
->>>>>>> 8f5e8b67
         // Publish into S3 all snapshots versions
         stage('Publish snapshot to S3') {
             when {
@@ -269,36 +228,6 @@
                 }
             }
         }
-
-        stage('Publish centos7 snapshot to S3') {
-            when {
-                // branch 'master'
-                branch 'tomk-centos7'
-            }
-            agent {
-                label "linux && docker"
-            }
-            steps {
-                deleteDir()
-                unstash 'x86_64-centos7'
-                unstash 'ppc64le-centos7'
-                sh 'echo "Stashed files:" && ls -l dist'
-                script {
-                    docker.withRegistry("https://docker.h2o.ai", "docker.h2o.ai") {
-                        docker.image('s3cmd').inside {
-                            def _version = utilsLib.getCommandOutput("cat dist/x86_64-centos7/VERSION.txt")
-                            s3up {
-                                localArtifact = 'dist/*'
-                                // artifactId = "pydatatable"
-                                artifactId = "tomk-centos7-datatable-test"
-                                version = _version
-                                keepPrivate = false
-                            }
-                        }
-                    }
-                }
-            }
-        }
     }
 }
 
