--- conflicted
+++ resolved
@@ -236,15 +236,13 @@
     #       does not suffer from this drawback.
     #   -Wweak-template-vtables: this waning's purpose is unclear, and it
     #       is also unclear how to prevent it...
-<<<<<<< HEAD
-    if sys.platform == "win32":
-        flags += ["/W4"]
-
-=======
     #   -Wglobal-constructors, -Wexit-time-destructors: having static global
     #       objects is not only legal, but also unavoidable since this is the
     #       only kind of object that can be passed to a template...
->>>>>>> a02e237a
+
+    if sys.platform == "win32":
+        flags += ["/W4"]
+      
     flags += [
         "-Weverything",
         "-Wno-c++98-compat-pedantic",
