--- conflicted
+++ resolved
@@ -291,16 +291,10 @@
                         }
                     },
                     'Test Py36 with Numpy on x86_64_linux': {
-<<<<<<< HEAD
-                        if(!isPrJob()) {
+                        if(!isPrJob() || params.FORCE_ALL_TESTS_IN_PR) {
                             node(NODE_LABEL) {
                                 final stageDir = 'test-x86_64_linux'
                                 buildSummary.stageWithSummary('Test Py36 with Numpy on x86_64_linux', stageDir) {
-=======
-                        if(!isPrJob() || params.FORCE_ALL_TESTS_IN_PR) {
-                            stage('Test Py36 with Numpy on x86_64_linux') {
-                                node(NODE_LABEL) {
->>>>>>> 3416b6c7
                                     cleanWs()
                                     dumpInfo()
                                     dir(stageDir) {
@@ -315,16 +309,10 @@
                         }
                     },
                     'Test Py36 on x86_64_linux': {
-<<<<<<< HEAD
-                        if(!isPrJob()) {
+                        if(!isPrJob() || params.FORCE_ALL_TESTS_IN_PR) {
                             node(NODE_LABEL) {
                                 final stageDir = 'test-x86_64_linux'
                                 buildSummary.stageWithSummary('Test Py36 on x86_64_linux', stageDir) {
-=======
-                        if(!isPrJob() || params.FORCE_ALL_TESTS_IN_PR) {
-                            stage('Test Py36 on x86_64_linux') {
-                                node(NODE_LABEL) {
->>>>>>> 3416b6c7
                                     cleanWs()
                                     dumpInfo()
                                     dir(stageDir) {
@@ -367,16 +355,10 @@
                         }
                     },
                     'Test Py36 with Numpy on x86_64_centos7': {
-<<<<<<< HEAD
-                        if (!isPrJob()) {
+                        if (!isPrJob() || params.FORCE_ALL_TESTS_IN_PR) {
                             node(NODE_LABEL) {
                                 final stageDir = 'test-x86_64_centos7'
                                 buildSummary.stageWithSummary('Test Py36 with Numpy on x86_64_centos7', stageDir) {
-=======
-                        if (!isPrJob() || params.FORCE_ALL_TESTS_IN_PR) {
-                            stage('Test Py36 with Numpy on x86_64_centos7') {
-                                node(NODE_LABEL) {
->>>>>>> 3416b6c7
                                     cleanWs()
                                     dumpInfo()
                                     dir(stageDir) {
@@ -391,16 +373,10 @@
                         }
                     },
                     'Test Py36 on x86_64_centos7': {
-<<<<<<< HEAD
-                        if (!isPrJob()) {
+                        if (!isPrJob() || params.FORCE_ALL_TESTS_IN_PR) {
                             node(NODE_LABEL) {
                                 final stageDir = 'test-x86_64_centos7'
                                 buildSummary.stageWithSummary('Test Py36 on x86_64_centos7', stageDir) {
-=======
-                        if (!isPrJob() || params.FORCE_ALL_TESTS_IN_PR) {
-                            stage('Test Py36 on x86_64_centos7') {
-                                node(NODE_LABEL) {
->>>>>>> 3416b6c7
                                     cleanWs()
                                     dumpInfo()
                                     dir(stageDir) {
@@ -447,16 +423,10 @@
                         }
                     },
                     'Test Py36 with Numpy on ppc64le_centos7': {
-<<<<<<< HEAD
-                        if (!isPrJob() && doPPC()) {
+                        if (!isPrJob() && doPPC() || params.FORCE_ALL_TESTS_IN_PR) {
                             node(PPC_NODE_LABEL) {
                                 final stageDir = 'test-ppc64le_centos7'
                                 buildSummary.stageWithSummary('Test Py36 with Numpy on ppc64le_centos7', stageDir) {
-=======
-                        if (!isPrJob() && doPPC() || params.FORCE_ALL_TESTS_IN_PR) {
-                            stage('Test Py36 with Numpy on ppc64le_centos7') {
-                                node(PPC_NODE_LABEL) {
->>>>>>> 3416b6c7
                                     cleanWs()
                                     dumpInfo()
                                     dir(stageDir) {
@@ -471,16 +441,10 @@
                         }
                     },
                     'Test Py36 on ppc64le_centos7': {
-<<<<<<< HEAD
-                        if (!isPrJob() && doPPC()) {
+                        if (!isPrJob() && doPPC() || params.FORCE_ALL_TESTS_IN_PR) {
                             node(PPC_NODE_LABEL) {
                                 final stageDir = 'test-ppc64le_centos7'
                                 buildSummary.stageWithSummary('Test Py36 on ppc64le_centos7', stageDir) {
-=======
-                        if (!isPrJob() && doPPC() || params.FORCE_ALL_TESTS_IN_PR) {
-                            stage('Test Py36 on ppc64le_centos7') {
-                                node(PPC_NODE_LABEL) {
->>>>>>> 3416b6c7
                                     cleanWs()
                                     dumpInfo()
                                     dir(stageDir) {
@@ -523,16 +487,10 @@
                         }
                     },
                     'Test Py36 with Numpy on x86_64_osx': {
-<<<<<<< HEAD
-                        if (!isPrJob()) {
+                        if (!isPrJob() || params.FORCE_ALL_TESTS_IN_PR)  {
                             node(OSX_NODE_LABEL) {
                                 final stageDir = 'test-x86_64_osx'
                                 buildSummary.stageWithSummary('Test Py36 with Numpy on x86_64_osx', stageDir) {
-=======
-                        if (!isPrJob() || params.FORCE_ALL_TESTS_IN_PR)  {
-                            stage('Test Py36 with Numpy on x86_64_osx') {
-                                node(OSX_NODE_LABEL) {
->>>>>>> 3416b6c7
                                     cleanWs()
                                     dumpInfo()
                                     dir(stageDir) {
@@ -547,16 +505,10 @@
                         }
                     },
                     'Test Py36 on x86_64_osx': {
-<<<<<<< HEAD
-                        if (!isPrJob()) {
+                        if (!isPrJob() || params.FORCE_ALL_TESTS_IN_PR) {
                             node(OSX_NODE_LABEL) {
                                 final stageDir = 'test-x86_64_osx'
                                 buildSummary.stageWithSummary('Test Py36 on x86_64_osx', stageDir) {
-=======
-                        if (!isPrJob() || params.FORCE_ALL_TESTS_IN_PR) {
-                            stage('Test Py36 on x86_64_osx') {
-                                node(OSX_NODE_LABEL) {
->>>>>>> 3416b6c7
                                     cleanWs()
                                     dumpInfo()
                                     dir(stageDir) {
