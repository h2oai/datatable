
Frame
=====

.. autoclass:: datatable.Frame
    :members:
    :inherited-members:
<<<<<<< HEAD
    :undoc-members:
    :exclude-members: append, internal, scalar, sort, tonumpy, topandas,
      topython, view


.. toctree::
	.cbind() <frame/cbind>
=======
    :undoc-members:
>>>>>>> 38f0b623
<|MERGE_RESOLUTION|>--- conflicted
+++ resolved
@@ -5,14 +5,8 @@
 .. autoclass:: datatable.Frame
     :members:
     :inherited-members:
-<<<<<<< HEAD
     :undoc-members:
-    :exclude-members: append, internal, scalar, sort, tonumpy, topandas,
-      topython, view
 
 
 .. toctree::
-	.cbind() <frame/cbind>
-=======
-    :undoc-members:
->>>>>>> 38f0b623
+	.cbind() <frame/cbind>