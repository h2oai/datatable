--- conflicted
+++ resolved
@@ -1,23 +1,15 @@
 
 .. xfunction:: datatable.countna
-<<<<<<< HEAD
     :src: src/core/expr/fexpr_count.cc pyfn_countna
-=======
-    :src: src/core/expr/fexpr_count_countna.cc pyfn_countna
->>>>>>> 8397a8ff
     :tests: tests/test-reduce.py
     :cvar: doc_dt_countna
     :signature: countna(cols=None)
 
     .. x-version-added:: 1.1.0
 
-<<<<<<< HEAD
     Count missing values for each column from `cols`. This function
     is group-aware.
 
-=======
-    Count the number of NA values for each column from `cols`. 
->>>>>>> 8397a8ff
 
     Parameters
     ----------
@@ -25,23 +17,16 @@
         Input columns.
 
     return: FExpr
-<<<<<<< HEAD
         f-expression that counts the number of missing values
         for each column from `cols`. If `cols` is not provided,
         it will return `0` for each of the frame's group.
         The returned f-expression has as many rows as there are groups,
         it also has the same names and number of columns as in `cols`.
         All the resulting column's stypes are `int64`.
-=======
-        f-expression having one row, and the same names and number of columns
-        as in `cols`. All the returned column stypes are `int64`.
-        If `cols` is not provided, 0 is returned per group.
 
     except: TypeError
         The exception is raised when one of the columns from `cols`
         has an obj64 type.
-
->>>>>>> 8397a8ff
 
 
     Examples
@@ -83,15 +68,9 @@
          0 |     1
         [1 row x 1 column]
 
-<<<<<<< HEAD
     When no `cols` is passed, this function will always return zero::
 
         >>> DT[:, dt.countna()]
-=======
-    When no `cols` is passed, the number of missing values returned is zero:
-
-        >>> df[:, dt.countna()]
->>>>>>> 8397a8ff
            |    C0
            | int64
         -- + -----
