--- conflicted
+++ resolved
@@ -11,13 +11,8 @@
         * - :attr:`.arg_max_size <datatable.options.debug.arg_max_size>`
           - The number of characters to use per a function/method argument.
 
-<<<<<<< HEAD
-        * - :data:`.enabled <datatable.options.debug.enabled>`
+        * - :attr:`.enabled <datatable.options.debug.enabled>`
           - Option that enables logging of the debug information.
-=======
-        * - :attr:`.enabled <datatable.options.debug.enabled>`
-          - Switch that enables logging of the debug information.
->>>>>>> 27eabbe9
 
         * - :attr:`.logger <datatable.options.debug.logger>`
           - The custom logger object.
