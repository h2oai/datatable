
.. changelog::

    Frame
    -----
    .. current-class:: datatable.Frame

<<<<<<< HEAD
    -[new] Property :attr:`.meta` contains frame's meta information,
      if any, as set by datatable's functions/methods or by the user.
=======
    -[enh] The row selector ``i`` in the delete operation ``del DT[i, :]``
      can now be an unsorted list. The list can also contain duplicate
      values.
>>>>>>> a316f90a

    FExpr
    -----
    .. current-module:: datatable

    -[new] Function :func:`ifelse()` can now accept more than 3 arguments,
      implementing a chained-if functionality. This is equivalent to
      ``CASE WHEN`` in SQL. [#2656]

    -[new] New function :func:`as_type()` that allows casting columns into
      a different stype. This function is an alternative to the already
      existing functionality of using the stype itself as a cast function.

    -[enh] Function :func:`sort()` can now accept argument ``na_positon=``.
      It can take three values: ``"first"`` (default), ``"last"`` and
      ``"remove"``. The values describe the position assigned to NAs after
      sorting. [#793]

    -[fix] When a whole column is updated within a ``DT[i, j, by()]`` call,
      the stype/ltype of that column us now allowed to change. [#2685]

    fread
    -----

    -[fix] Fix an error when reading a file with uneven number of fields
      and having Windows-style newlines. [#2681]

    -[fix] Fread no longer throws an exception when the list of column types
      passed to parameter ``columns=`` contains ``str64``. [#2704]


    General
    -------

    -[api] Datatable no longer supports Python 3.5, because Python 3.5 itself
      has reached its end of life on 2020-09-13 and will no longer be
      supported. If you are still using Python 3.5, please consider upgrading.
      [#2642]

    -[fix] Fixed a memory leak when creating a large number of datatable
      objects. [#2701]<|MERGE_RESOLUTION|>--- conflicted
+++ resolved
@@ -5,14 +5,13 @@
     -----
     .. current-class:: datatable.Frame
 
-<<<<<<< HEAD
-    -[new] Property :attr:`.meta` contains frame's meta information,
-      if any, as set by datatable's functions/methods or by the user.
-=======
+    -[new] :attr:`.meta` property now provides access to frame's meta
+      information, if any, as set by datatable's functions/methods or
+      by the user.
+
     -[enh] The row selector ``i`` in the delete operation ``del DT[i, :]``
       can now be an unsorted list. The list can also contain duplicate
       values.
->>>>>>> a316f90a
 
     FExpr
     -----
