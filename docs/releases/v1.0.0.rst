
.. changelog::

    Frame
    -----
    .. current-class:: datatable.Frame


    FExpr
    -----
    .. current-module:: datatable

    -[new] Function :func:`ifelse()` can now accept more than 3 arguments,
      implementing a chained-if functionality. This is equivalent to
      ``CASE WHEN`` in SQL. [#2656]

<<<<<<< HEAD
    -[enh] Function :func:`sort()` can now accept a third argument na_positon.
      It can take three values: "first"(default), "last" and "remove". The
      values describe the position assigned to NAs after sorting.
=======
    -[fix] When a whole column is updated within a ``DT[i, j, by()]`` call,
      the stype/ltype of that column us now allowed to change. [#2685]

    fread
    -----

    -[fix] Fix an error when reading a file with uneven number of fields
      and having Windows-style newlines. [#2681]
>>>>>>> d9985db1


    General
    -------

    -[api] Datatable no longer supports Python 3.5, because Python 3.5 itself
      has reached its end of life on 2020-09-13 and will no longer be
      supported. If you are still using Python 3.5, please consider upgrading.
      [#2642]<|MERGE_RESOLUTION|>--- conflicted
+++ resolved
@@ -14,11 +14,10 @@
       implementing a chained-if functionality. This is equivalent to
       ``CASE WHEN`` in SQL. [#2656]
 
-<<<<<<< HEAD
     -[enh] Function :func:`sort()` can now accept a third argument na_positon.
       It can take three values: "first"(default), "last" and "remove". The
       values describe the position assigned to NAs after sorting.
-=======
+
     -[fix] When a whole column is updated within a ``DT[i, j, by()]`` call,
       the stype/ltype of that column us now allowed to change. [#2685]
 
@@ -27,7 +26,6 @@
 
     -[fix] Fix an error when reading a file with uneven number of fields
       and having Windows-style newlines. [#2681]
->>>>>>> d9985db1
 
 
     General
