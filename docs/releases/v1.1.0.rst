--- conflicted
+++ resolved
@@ -34,10 +34,8 @@
     -----
     .. current-class:: FExpr
 
-<<<<<<< HEAD
     -[new] Class :class:`dt.FExpr` now has method :meth:`.as_type()`,
       which behaves exactly as the equivalent base level function :func:`dt.as_type()`.
-=======
     -[enh] Added reducer function :func:`countna` [#2999]
 
 
@@ -55,7 +53,6 @@
     -[bug] :func:`fread()` will no longer fail while reading mostly empty
         files. [#3055]
 
->>>>>>> ad1a450c
 
     General
     -------
