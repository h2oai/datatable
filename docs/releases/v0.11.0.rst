--- conflicted
+++ resolved
@@ -1,4 +1,3 @@
-
 
 .. changelog::
   :version: 0.11.0
@@ -44,7 +43,6 @@
   -[new] String columns can now be added together, similarly to how strings
     can be added in Python. [#1839]
 
-<<<<<<< HEAD
   -[new] Added a new function :func:`datatable.cut` to bin numeric data
     to equal-width discrete intervals. [#2483]
 
@@ -52,15 +50,6 @@
     to equal-population discrete intervals. [#1680]
 
   -[new] Added function :func:`datatable.math.round` which is the
-=======
-  -[new] Added a new function :func:`~datatable.cut` to bin numeric data
-    to equal-width discrete intervals. [#2483]
-
-  -[new] Added a new function :func:`~datatable.qcut` to bin data
-    to equal-population discrete intervals. [#1680]
-
-  -[new] Added function :func:`~datatable.math.round` which is the
->>>>>>> 9d625d81
     equivalent of Python's built-in ``round()``. [#2285]
 
   -[enh] Method :meth:`.colindex()` now accepts a column selector
@@ -104,15 +93,9 @@
     were renamed into ``method=``. The old parameter name still works, so this
     change is not breaking.
 
-<<<<<<< HEAD
   -[api] The behaviour of a method :meth:`.sort()` is made consistent with
     the function :func:`dt.sort()`. When the list of columns to sort
     is empty, both will not sort any columns.
-=======
-  -[api] The behaviour of :meth:`.sort()`  is made consistent with
-    func:`sort()`. When the list of columns to sort is empty, both will not
-    sort any columns.
->>>>>>> 9d625d81
 
   -[fix] Deleting a key from the Frame (``del DT.key``) no longer causes a
     seg.fault. [#2357]
@@ -142,11 +125,7 @@
 
   Fread
   -----
-<<<<<<< HEAD
   .. current-module:: datatable
-=======
-  .. ref-context:: datatable
->>>>>>> 9d625d81
 
   -[new] Added new function :func:`iread()`, which is similar to
     :func:`fread()`, but suitable for reading multiple sources at once. The
@@ -240,11 +219,7 @@
     with the monitor thread. The threads will then restart in both the parent
     and the child, when needed. [#2438]
 
-<<<<<<< HEAD
   -[fix] Internal function :func:`dt.internal.frame_column_data_r`
-=======
-  -[fix] Internal function :func:`~datatable.internal.frame_column_data_r`
->>>>>>> 9d625d81
     now works properly with virtual columns. [#2269]
 
   -[fix] Avoid rare deadlock when creating a frame from pandas DataFrame in
