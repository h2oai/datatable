

.. changelog::


  Frame
  -----
  .. ref-context:: datatable.Frame

  -[new] Property :attr:`Frame.source` will contain the name of the file
    where the frame was loaded from. If the frame was modified after loading,
    or if it was created dynamically to begin with, this property will
    return ``None``.

  -[new] The expression ``len(DT)`` now works, and returns the number of
    columns in the Frame. This allows the Frame to be used in contexts where
    an iterable might be expected.

  -[new] Added ability to cast string columns into numeric types: int, float
    or boolean. [#1313]

  -[new] String columns now support comparison operators ``<``, ``>``, ``<=``
    and ``>=``. [#2274]

  -[new] String columns can now be added together, similarly to how strings
    can be added in Python. [#1839]

  -[new] Added a new function :func:`cut()` to bin numeric data
   to equal-width discrete intervals.

<<<<<<< HEAD
  -[new] Added a new function :func:`qcut()` to bin data
   to equal-population discrete intervals.

  -[enh] String columns now support comparison operators ``<``, ``>``, ``<=``
    and ``>=``. [#2274]

=======
>>>>>>> ca1d0923
  -[enh] Method :meth:`Frame.colindex()` now accepts a column selector
    f-expression as an argument.

  -[enh] When creating a Frame from a python list, it is now possible to
    explicitly specify the stype of the resulting column by "dividing" the
    list by the type you need::

        dt.Frame(A=[1, 5, 10] / dt.int64,
                 B=[0, 0, 0] / dt.float64)

  -[enh] Added new argument ``bom=False`` to the :meth:`Frame.to_csv()` method.
    If set to ``True``, it will add the Byte-Order Mark (BOM) to the output
    CSV file. [#2379]

  -[enh] Casting a column into its own type is now a no-op. [#2425]

  -[enh] It is now possible to create a Frame from a pandas DataFrame with
    Categorical columns (which will be converted into strings). [#2407]

  -[api] Method :meth:`.cbind()` now throws an :exc:`InvalidOperationError`
    instead of a ``ValueError`` if the argument frames have incompatible
    shapes.

  -[api] Method :meth:`.colindex()` now throws an :exc:`KeyError` when given
    a column that doesn't exist in the frame, or an :exc:`IndexError` if
    given a numeric column index outside of the allowed range. Previously it
    was throwing a ``ValueError`` in both cases.

  -[api] When creating a Frame from a list containing mixed integers/floats
    and strings, the resulting Frame will now have stype ``str32``. Previously
    an ``obj64`` column was created instead. The new behavior is more
    consistent with fread's behavior when reading CSV files.

  -[api] Expression `f[:]` now excludes groupby columns when used in a
    groupby context. [#2460]

  -[api] Parameters ``_strategy=`` in :meth:`.to_csv()` and :meth:`.to_jay()`
    were renamed into ``method=``. The old parameter name still works, so this
    change is not breaking.

  -[fix] Deleting a key from the Frame (``del DT.key``) no longer causes a
    seg.fault. [#2357]

  -[fix] Casting a 0-row ``str32`` column into ``str64`` stype no longer goes
    into an infinite loop. [#2369]

  -[fix] Fixed creation of a ``str64`` column from a python list of strings
    when the total size of all strings is greater than 2GB. [#2368]

  -[fix] Rbinding several ``str32`` columns such that their combined string
    buffers have size over 2GB now properly creates a ``str64`` column as a
    result. [#2367]

  -[fix] Fixed crash when writing to CSV a frame with many boolean columns
    when the option ``quoting="all"`` is used. [#2382]

  -[fix] It is no longer allowed to combine ``compression="gzip"`` and
    ``append=True`` in :meth:`.to_csv()`.

  -[fix] Empty strings no longer get confused with NA strings in
    :meth:`.replace()`. [#2502]


  Fread
  -----

  -[new] Added new function :func:`iread()`, which is similar to
    :func:`fread()`, but suitable for reading multiple sources at once. The
    function will return an iterator of Frames.

    Use this function to read multiple files using a glob, or give it a list
    of files, or an archive containing multiple files inside, or an Excel
    file with multiple sheets, etc.

    The function :func:`iread()` has parameter ``errors=`` which controls
    what shouold happen when some of the sources cannot be read. Possible
    values are: ``"warn"``, ``"raise"``, ``"ignore"`` and ``"store"``. The
    latter will catch the exceptions that may occur when reading each
    input, and return those exception objects within the iterator. [#2008]

  -[new] It is now possible to read multi-file ``.tar.gz`` files using
    :func:`iread()`. [#2392]

  -[new] Added parameter ``encoding`` which will force fread to decode the
    input using the specified encoding before attempting to read it. The
    decoding process uses standard python codecs, and is therefore
    single-threaded. The parameter accepts any value available via the standard
    python library ``codecs``. [#2395]

  -[new] Added parameter ``memory_limit`` which instructs fread to try to limit
    the amount of memory used when reading the input. This parameter is
    especially useful when reading files that are larger than the amount of
    available memory. [#1750]

  -[enh] Added parameter ``multiple_sources`` which controls fread's
    behavior when multiple input sources are detected (for example, if you
    pass a name of an archive, and the archive contains multiple files).
    Possible values are: ``"warn"`` (default), ``"error"``, and ``"ignore"``.

  -[enh] Fread now displays a progress bar when downloading data from a URL.
    [#2441]

  -[enh] Fread now computes NA counts of all data while reading, storing
    them in per-column stats. For integer and floating point columns we also
    compute min/max value in each column. [#1097]

  -[fix] When reading Excel files, the cells with datetime or boolean types
    are now handled correctly, in particular a datetime value is converted
    into its string representation. [#1701]

  -[fix] Fread now properly detects ``\r``-newlines in the presence of fields
    with quoted ``\n``-newlines. [#1343]

  -[fix] Opening Jay file from a bytes object now produces a Frame that
    remains valid even after the bytes object is deleted. [#2547]

  -[api] Function :func:`fread()` now always returns a single Frame object;
    previously it could return a dict of Frames if multiple sources were
    detected. Use :func:`iread()` if you need to read multi-source input.


  General
  -------
  .. ref-context:: datatable

  -[new] datatable is now fully supported on Windows.

  -[new] Added exception :exc:`InvalidOperationError`, which can be used to
    signal when an operation is requested that would be illegal for the given
    combination of parameters.

  -[new] New option ``dt.options.debug.enabled`` will report all calls to the
    internal C++ core functions, together with their timings. This may help
    identify performance bottlenecks, or help troubleshooting user scripts.

    Additional options ``debug.logger``, ``debug.report_args`` and
    ``debug.max_arg_size`` allow more granular control over the logging
    process. [#2452]

  -[new] Function ``ifelse(cond, expr_if_true, expr_if_false)`` can return
    one of the two values based on the condition. [#2411] ::

        DT["max(x,y)"] = ifelse(f.x >= f.y, f.x, f.y)

  -[enh] datatable no longer has modules ``blessed`` and ``typesentry`` as
    dependencies. [#1677] [#1535]

  -[enh] Added 2 new fields into the ``dt.build_info`` struct: ``.git_date``
    is the UTC timestamp of the git revision from which that version of
    datatable was built, and ``.git_diff`` which will be non-empty for builds
    from code that was modified compared to the git revision they are based on.

  -[enh] During a fork the thread pool will now shut down completely, together
    with the monitor thread. The threads will then restart in both the parent
    and the child, when needed. [#2438]

  -[fix] Internal function :func:`frame_column_data_r` now works properly with
    virtual columns. [#2269]

  -[fix] Avoid rare deadlock when creating a frame from pandas DataFrame in
    a forked process, in the datatable compiled with gcc version before 7.0.
    [#2272]

  -[fix] Fix rare crash in the interrupt signal handler. [#2282]

  -[fix] Fixed possible crash in :func:`rbind()` and :func:`union()` when
    they were called with a string argument, or with an object that caused
    infinite recursion. [#2386]

  -[fix] Column names containing backticks now display properly in error
    messages. [#2406]

  -[fix] Fixed rare race condition when multiple threads tried to throw an
    exception at the same time. [#2526]

  -[api] All exceptions thrown by datatable are now declared in the
    ``datatable.exceptions`` module. These exceptions are now organized to
    derive from the common base class ``DtException``.

    The exception messages when stringified no longer contain backticks. The
    backticks are still emitted internally to help display the error in a
    color-supporting terminal, but when the exception is converted into a
    string via `str()` or `repr()`, these backticks will now be stripped.
    This change ensures that the exception message remains the same regardless
    of how it is rendered.


  FTRL model
  ----------
  .. ref-context:: datatable.models.Ftrl

  -[enh] :attr:`.nepochs`, the number of epochs to train the model, can now
    be a float rather than an integer.

  -[fix] Fixed inconsistency in progress reporting. [#2520]


  .. contributors::

    109 @st-pasha
    47  @oleksiyskononenko
    1   @jfaccioni           <Juliano Faccioni>
    1   @mmalohlava
    1   @bboe                <Bryce Boe>
    --
    34  @st-pasha
    8   @oleksiyskononenko
    6   @arnocandel
    2   @jangorecki
    1   @ben519              <Ben Gorman>
    1   @surenH2oai          <Suren Mohanathas>
    1   @myamullaciencia     <Mallesham Yamulla>
    1   @ashrith             <Ashrith Barthur>
    1   @mmalohlava
    1   @Viktor-Demin
    1   @chrinide            <Chrinide><|MERGE_RESOLUTION|>--- conflicted
+++ resolved
@@ -28,15 +28,9 @@
   -[new] Added a new function :func:`cut()` to bin numeric data
    to equal-width discrete intervals.
 
-<<<<<<< HEAD
   -[new] Added a new function :func:`qcut()` to bin data
    to equal-population discrete intervals.
 
-  -[enh] String columns now support comparison operators ``<``, ``>``, ``<=``
-    and ``>=``. [#2274]
-
-=======
->>>>>>> ca1d0923
   -[enh] Method :meth:`Frame.colindex()` now accepts a column selector
     f-expression as an argument.
 
