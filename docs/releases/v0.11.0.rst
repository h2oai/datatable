--- conflicted
+++ resolved
@@ -19,13 +19,11 @@
   -[new] Added ability to cast string columns into numeric types: int, float
     or boolean. [#1313]
 
-<<<<<<< HEAD
+  -[new] String columns can now be added together, similarly to how strings
+    can be added in Python. [#1839]
+
   -[new] Added a new function :func:`cut()` to bin numeric data
    to equal-width discrete intervals.
-=======
-  -[new] String columns can now be added together, similarly to how strings
-    can be added in Python. [#1839]
->>>>>>> 55a865df
 
   -[enh] String columns now support comparison operators ``<``, ``>``, ``<=``
     and ``>=``. [#2274]
